--- conflicted
+++ resolved
@@ -1,8 +1,4 @@
-<<<<<<< HEAD
-; COMMAND-LINE: --dump-instantiations --produce-unsat-cores --print-inst-full --check-unsat-cores-new
-=======
 ; COMMAND-LINE: --dump-instantiations --produce-proofs --print-inst-full --no-check-unsat-cores
->>>>>>> 87bc1447
 ; EXPECT: unsat
 ; EXPECT: (instantiations (forall ((x Int)) (or (P x) (Q x)))
 ; EXPECT:   ( 2 )
