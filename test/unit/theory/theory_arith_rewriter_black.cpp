/******************************************************************************
 * Top contributors (to current version):
 *   Aina Niemetz
 *
 * This file is part of the cvc5 project.
 *
 * Copyright (c) 2009-2021 by the authors listed in the file AUTHORS
 * in the top-level source directory and their institutional affiliations.
 * All rights reserved.  See the file COPYING in the top-level source
 * directory for licensing information.
 * ****************************************************************************
 *
 * Black box testing of rewriter for arithmetic.
 */

#include "test_smt.h"
#include "util/rational.h"
#include "util/real_algebraic_number.h"

namespace cvc5 {

using namespace kind;
using namespace context;
using namespace theory;

namespace test {

class TestTheoryArithRewriterBlack : public TestSmt
{
};

TEST_F(TestTheoryArithRewriterBlack, Rational)
{
  {
    Node a = d_nodeManager->mkConstReal(10);
    Node b = d_nodeManager->mkConstReal(-10);
    Node m = d_nodeManager->mkNode(Kind::ABS, a);
    Node n = d_nodeManager->mkNode(Kind::ABS, b);
    m = d_slvEngine->getRewriter()->rewrite(m);
    n = d_slvEngine->getRewriter()->rewrite(n);
    EXPECT_EQ(m, a);
    EXPECT_EQ(n, a);
  }
}

TEST_F(TestTheoryArithRewriterBlack, RealAlgebraicNumber)
{
  Trace.on("arith-rewriter");
  {
    RealAlgebraicNumber two({-8, 0, 0, 1}, 1, 3);
    Node n = d_nodeManager->mkRealAlgebraicNumber(two);
    EXPECT_EQ(n.getKind(), Kind::CONST_RATIONAL);
    EXPECT_EQ(n.getConst<Rational>(), Rational(2));
  }
  {
    RealAlgebraicNumber twosqrt2({-8, 0, 1}, 2, 3);
    RealAlgebraicNumber sqrt2({-2, 0, 1}, 1, 3);
    Node n = d_nodeManager->mkRealAlgebraicNumber(sqrt2);
    n = d_nodeManager->mkNode(Kind::PLUS, n, n);
    n = d_slvEngine->getRewriter()->rewrite(n);
    EXPECT_EQ(n.getKind(), Kind::REAL_ALGEBRAIC_NUMBER);
    EXPECT_EQ(n.getOperator().getConst<RealAlgebraicNumber>(), twosqrt2);
  }
  {
    RealAlgebraicNumber sqrt2({-2, 0, 1}, 1, 3);
    Node n = d_nodeManager->mkRealAlgebraicNumber(sqrt2);
    n = d_nodeManager->mkNode(Kind::MULT, n, n);
    n = d_slvEngine->getRewriter()->rewrite(n);
    EXPECT_EQ(n.getKind(), Kind::CONST_RATIONAL);
    EXPECT_EQ(n.getConst<Rational>(), Rational(2));
  }
  {
    RealAlgebraicNumber sqrt2({-2, 0, 1}, 1, 3);
    Node n = d_nodeManager->mkRealAlgebraicNumber(sqrt2);
    n = d_nodeManager->mkNode(Kind::MULT, n, n);
    n = d_slvEngine->getRewriter()->rewrite(n);
    EXPECT_EQ(n.getKind(), Kind::CONST_RATIONAL);
    EXPECT_EQ(n.getConst<Rational>(), Rational(2));
  }
  {
    RealAlgebraicNumber twosqrt2({-8, 0, 1}, 2, 3);
    RealAlgebraicNumber sqrt2({-2, 0, 1}, 1, 3);
    Node n = d_nodeManager->mkRealAlgebraicNumber(sqrt2);
    n = d_nodeManager->mkNode(Kind::PLUS, n, n);
    n = d_slvEngine->getRewriter()->rewrite(n);
    EXPECT_EQ(n.getKind(), Kind::REAL_ALGEBRAIC_NUMBER);
    EXPECT_EQ(n.getOperator().getConst<RealAlgebraicNumber>(), twosqrt2);
  }
  {
    RealAlgebraicNumber sqrt2({-2, 0, 1}, 1, 3);
    Node n = d_nodeManager->mkRealAlgebraicNumber(sqrt2);
    n = d_nodeManager->mkNode(Kind::MINUS, n, n);
    n = d_slvEngine->getRewriter()->rewrite(n);
    EXPECT_EQ(n.getKind(), Kind::CONST_RATIONAL);
    EXPECT_EQ(n.getConst<Rational>(), Rational(0));
  }
  {
    RealAlgebraicNumber msqrt2({-2, 0, 1}, -2, -1);
    RealAlgebraicNumber sqrt2({-2, 0, 1}, 1, 2);
    Node m = d_nodeManager->mkRealAlgebraicNumber(msqrt2);
    Node n = d_nodeManager->mkRealAlgebraicNumber(sqrt2);
    Node mm = d_nodeManager->mkNode(Kind::UMINUS, m);
    Node mn = d_nodeManager->mkNode(Kind::UMINUS, n);
    mm = d_slvEngine->getRewriter()->rewrite(mm);
    mn = d_slvEngine->getRewriter()->rewrite(mn);
    EXPECT_EQ(-msqrt2, sqrt2);
    EXPECT_EQ(-sqrt2, msqrt2);
    EXPECT_EQ(mm, n);
    EXPECT_EQ(mn, m);
  }
<<<<<<< HEAD
  {
    RealAlgebraicNumber sqrt2({-2, 0, 1}, 1, 3);
    Node n = d_nodeManager->mkRealAlgebraicNumber(sqrt2);
    Node m = d_nodeManager->mkNode(
        Kind::PLUS, n, d_nodeManager->mkConstReal(Rational(1)));
    n = d_nodeManager->mkNode(Kind::MINUS, m, n);
    n = d_slvEngine->getRewriter()->rewrite(n);
    EXPECT_EQ(n.getKind(), Kind::CONST_RATIONAL);
    EXPECT_EQ(n.getConst<Rational>(), Rational(1));
  }
  {
    RealAlgebraicNumber sqrt2({-2, 0, 1}, 1, 3);
    RealAlgebraicNumber sqrt3({-3, 0, 1}, 1, 3);
    RealAlgebraicNumber sqrt10({-10, 0, 1}, 2, 4);
    Node n2 = d_nodeManager->mkRealAlgebraicNumber(sqrt2);
    Node n3 = d_nodeManager->mkRealAlgebraicNumber(sqrt3);
    Node n10 = d_nodeManager->mkRealAlgebraicNumber(sqrt10);
    {
      Node n = d_nodeManager->mkNode(
          Kind::LT, d_nodeManager->mkNode(Kind::PLUS, n2, n3), n10);
      n = d_slvEngine->getRewriter()->rewrite(n);
      EXPECT_EQ(n.getKind(), Kind::CONST_BOOLEAN);
      EXPECT_TRUE(n.getConst<bool>());
    }
    {
      Node n = d_nodeManager->mkNode(
          Kind::LT,
          d_nodeManager->mkNode(Kind::PLUS, n2, n3),
          d_nodeManager->mkNode(
              Kind::MINUS, n10, d_nodeManager->mkConstReal(Rational(1))));
      n = d_slvEngine->getRewriter()->rewrite(n);
      EXPECT_EQ(n.getKind(), Kind::CONST_BOOLEAN);
      EXPECT_FALSE(n.getConst<bool>());
    }
  }
=======
>>>>>>> b1ee9680
}

}  // namespace test
}  // namespace cvc5<|MERGE_RESOLUTION|>--- conflicted
+++ resolved
@@ -108,7 +108,6 @@
     EXPECT_EQ(mm, n);
     EXPECT_EQ(mn, m);
   }
-<<<<<<< HEAD
   {
     RealAlgebraicNumber sqrt2({-2, 0, 1}, 1, 3);
     Node n = d_nodeManager->mkRealAlgebraicNumber(sqrt2);
@@ -144,8 +143,6 @@
       EXPECT_FALSE(n.getConst<bool>());
     }
   }
-=======
->>>>>>> b1ee9680
 }
 
 }  // namespace test
