--- conflicted
+++ resolved
@@ -34,18 +34,12 @@
   void SetUp() override
   {
     TestSmtNoFinishInit::SetUp();
-<<<<<<< HEAD
-    d_smtEngine->setOption("cegqi-full", "true");
-    d_smtEngine->setOption("produce-models", "true");
+    d_slvEngine->setOption("cegqi-full", "true");
+    d_slvEngine->setOption("produce-models", "true");
     // don't insist on proofs here !!!! will not be necessary on master, since
     // proof is not default true
-    d_smtEngine->setOption("produce-proofs", "false");
-    d_smtEngine->finishInit();
-=======
-    d_slvEngine->setOption("cegqi-full", "true");
-    d_slvEngine->setOption("produce-models", "true");
+    d_slvEngine->setOption("produce-proofs", "false");
     d_slvEngine->finishInit();
->>>>>>> bb0e6dcd
 
     d_s = d_nodeManager->mkVar("s", d_nodeManager->mkBitVectorType(4));
     d_t = d_nodeManager->mkVar("t", d_nodeManager->mkBitVectorType(4));
