/*********************                                                        */
/*! \file sat_proof_manager.cpp
 ** \verbatim
 ** Top contributors (to current version):
 **   Haniel Barbosa
 ** This file is part of the CVC4 project.
 ** Copyright (c) 2009-2020 by the authors listed in the file AUTHORS
 ** in the top-level source directory and their institutional affiliations.
 ** All rights reserved.  See the file COPYING in the top-level source
 ** directory for licensing information.\endverbatim
 **
 ** \brief Implementation of the proof manager for Minisat
 **/

#include "prop/sat_proof_manager.h"

#include "expr/proof_node_algorithm.h"
#include "options/proof_options.h"
#include "prop/cnf_stream.h"
#include "prop/minisat/minisat.h"
#include "theory/theory_proof_step_buffer.h"

namespace CVC4 {
namespace prop {

SatProofManager::SatProofManager(Minisat::Solver* solver,
                                 CnfStream* cnfStream,
                                 context::UserContext* userContext,
                                 ProofNodeManager* pnm)
    : d_solver(solver),
      d_cnfStream(cnfStream),
      d_pnm(pnm),
      d_resChains(pnm, true, userContext),
      d_resChainPg(userContext, pnm),
      d_assumptions(userContext),
      d_conflictLit(undefSatVariable)
{
  d_false = NodeManager::currentNM()->mkConst(false);
}

void SatProofManager::printClause(const Minisat::Clause& clause)
{
  for (unsigned i = 0, size = clause.size(); i < size; ++i)
  {
    SatLiteral satLit = MinisatSatSolver::toSatLiteral(clause[i]);
    Trace("sat-proof") << satLit << " ";
  }
}

Node SatProofManager::getClauseNode(SatLiteral satLit)
{
  Assert(d_cnfStream->getNodeCache().find(satLit)
         != d_cnfStream->getNodeCache().end())
      << "SatProofManager::getClauseNode: literal " << satLit
      << " undefined.\n";
  return d_cnfStream->getNodeCache()[satLit];
}

Node SatProofManager::getClauseNode(const Minisat::Clause& clause)
{
  std::vector<Node> clauseNodes;
  for (unsigned i = 0, size = clause.size(); i < size; ++i)
  {
    SatLiteral satLit = MinisatSatSolver::toSatLiteral(clause[i]);
    Assert(d_cnfStream->getNodeCache().find(satLit)
           != d_cnfStream->getNodeCache().end())
        << "SatProofManager::getClauseNode: literal " << satLit
        << " undefined\n";
    clauseNodes.push_back(d_cnfStream->getNodeCache()[satLit]);
  }
  // order children by node id
  std::sort(clauseNodes.begin(), clauseNodes.end());
  return NodeManager::currentNM()->mkNode(kind::OR, clauseNodes);
}

void SatProofManager::startResChain(const Minisat::Clause& start)
{
  if (Trace.isOn("sat-proof"))
  {
    Trace("sat-proof") << "SatProofManager::startResChain: ";
    printClause(start);
    Trace("sat-proof") << "\n";
  }
  d_resLinks.emplace_back(getClauseNode(start), Node::null(), true);
}

void SatProofManager::addResolutionStep(Minisat::Lit lit, bool redundant)
{
  SatLiteral satLit = MinisatSatSolver::toSatLiteral(lit);
  Node litNode = d_cnfStream->getNodeCache()[satLit];
  bool negated = satLit.isNegated();
  Assert(!negated || litNode.getKind() == kind::NOT);
  if (!redundant)
  {
    Trace("sat-proof") << "SatProofManager::addResolutionStep: {"
                       << satLit.isNegated() << "} [" << satLit << "] "
                       << ~satLit << "\n";
    // if lit is negated then the chain resolution construction will use it as a
    // pivot occurring as is in the second clause and the node under the
    // negation in the first clause
    d_resLinks.emplace_back(d_cnfStream->getNodeCache()[~satLit],
                            negated ? litNode[0] : litNode,
                            !satLit.isNegated());
  }
  else
  {
    Trace("sat-proof") << "SatProofManager::addResolutionStep: redundant lit "
                       << satLit << " stored\n";
    d_redundantLits.push_back(satLit);
  }
}

void SatProofManager::addResolutionStep(const Minisat::Clause& clause,
                                        Minisat::Lit lit)
{
  SatLiteral satLit = MinisatSatSolver::toSatLiteral(lit);
  Node litNode = d_cnfStream->getNodeCache()[satLit];
  bool negated = satLit.isNegated();
  Assert(!negated || litNode.getKind() == kind::NOT);
  Node clauseNode = getClauseNode(clause);
  // if lit is negative then the chain resolution construction will use it as a
  // pivot occurring as is in the second clause and the node under the
  // negation in the first clause, which means that the third argument of the
  // tuple must be false
  d_resLinks.emplace_back(clauseNode, negated ? litNode[0] : litNode, negated);
  if (Trace.isOn("sat-proof"))
  {
    Trace("sat-proof") << "SatProofManager::addResolutionStep: {"
                       << satLit.isNegated() << "} [" << ~satLit << "] ";
    printClause(clause);
    Trace("sat-proof") << "\nSatProofManager::addResolutionStep:\t"
                       << clauseNode << "\n";
  }
}

void SatProofManager::endResChain(Minisat::Lit lit)
{
  SatLiteral satLit = MinisatSatSolver::toSatLiteral(lit);
  Trace("sat-proof") << "SatProofManager::endResChain: chain_res for "
                     << satLit;
  endResChain(getClauseNode(satLit), {satLit});
}

void SatProofManager::endResChain(const Minisat::Clause& clause)
{
  if (Trace.isOn("sat-proof"))
  {
    Trace("sat-proof") << "SatProofManager::endResChain: chain_res for ";
    printClause(clause);
  }
  std::set<SatLiteral> clauseLits;
  for (unsigned i = 0, size = clause.size(); i < size; ++i)
  {
    clauseLits.insert(MinisatSatSolver::toSatLiteral(clause[i]));
  }
  endResChain(getClauseNode(clause), clauseLits);
}

void SatProofManager::endResChain(Node conclusion,
                                  const std::set<SatLiteral>& conclusionLits)
{
  Trace("sat-proof") << ", " << conclusion << "\n";
  // first process redundant literals
  std::set<SatLiteral> visited;
  unsigned pos = d_resLinks.size();
  for (SatLiteral satLit : d_redundantLits)
  {
    processRedundantLit(satLit, conclusionLits, visited, pos);
  }
  d_redundantLits.clear();
  // build resolution chain
  NodeManager* nm = NodeManager::currentNM();
  // the conclusion is stored already in the arguments because of the
  // possibility of reordering
  std::vector<Node> children, args{conclusion};
  for (unsigned i = 0, size = d_resLinks.size(); i < size; ++i)
  {
    Node clause, pivot;
    bool posFirst;
    std::tie(clause, pivot, posFirst) = d_resLinks[i];
    children.push_back(clause);
    Trace("sat-proof") << "SatProofManager::endResChain:   ";
    if (i > 0)
    {
      Trace("sat-proof") << "{" << posFirst << "} ["
                         << d_cnfStream->getTranslationCache()[pivot] << "] ";
    }
    // special case for clause (or l1 ... ln) being a single literal
    // corresponding itself to a clause, which is indicated by the pivot being
    // of the form (not (or l1 ... ln))
    if (clause.getKind() == kind::OR
        && !(pivot.getKind() == kind::NOT && pivot[0].getKind() == kind::OR
             && pivot[0] == clause))
    {
      for (unsigned j = 0, sizeJ = clause.getNumChildren(); j < sizeJ; ++j)
      {
        Trace("sat-proof") << d_cnfStream->getTranslationCache()[clause[j]];
        if (j < sizeJ - 1)
        {
          Trace("sat-proof") << ", ";
        }
      }
    }
    else
    {
      Assert(d_cnfStream->getTranslationCache().find(clause)
             != d_cnfStream->getTranslationCache().end())
          << "clause node " << clause
          << " treated as unit has no literal. Pivot is " << pivot << "\n";
      Trace("sat-proof") << d_cnfStream->getTranslationCache()[clause];
    }
    Trace("sat-proof") << " : ";
    if (i > 0)
    {
      args.push_back(nm->mkConst(posFirst));
      args.push_back(pivot);
      Trace("sat-proof") << "{" << posFirst << "} [" << pivot << "] ";
    }
    Trace("sat-proof") << clause << "\n";
  }
  // clearing
  d_resLinks.clear();
  // whether no-op
  if (children.size() == 1)
  {
    Trace("sat-proof") << "SatProofManager::endResChain: no-op. The conclusion "
                       << conclusion << " is set-equal to premise "
                       << children[0] << "\n";
    return;
  }
  // whether trivial cycle
  for (const Node& child : children)
  {
    if (conclusion == child)
    {
      Trace("sat-proof")
          << "SatProofManager::endResChain: no-op. The conclusion "
          << conclusion << " is equal to a premise\n";
      return;
    }
  }
  if (Trace.isOn("sat-proof") && d_resChains.hasGenerator(conclusion))
  {
    Trace("sat-proof") << "SatProofManager::endResChain: replacing proof of "
                       << conclusion << "\n";
  }
  // since the conclusion can be both reordered and without duplicates and the
  // SAT solver does not record this information, we use a MACRO_RESOLUTION
  // step, which bypasses these. Note that we could generate a chain resolution
  // rule here by explicitly computing the detailed steps, but leave this for
  // post-processing.
  ProofStep ps(PfRule::MACRO_RESOLUTION, children, args);
  d_resChainPg.addStep(conclusion, ps);
  // the premises of this resolution may not have been justified yet, so we do
  // not pass assumptions to check closedness
  d_resChains.addLazyStep(conclusion, &d_resChainPg);
}

void SatProofManager::processRedundantLit(
    SatLiteral lit,
    const std::set<SatLiteral>& conclusionLits,
    std::set<SatLiteral>& visited,
    unsigned pos)
{
  Trace("sat-proof") << push
                     << "SatProofManager::processRedundantLit: Lit: " << lit
                     << "\n";
  if (visited.count(lit))
  {
    Trace("sat-proof") << "already visited\n" << pop;
    return;
  }
  Minisat::Solver::TCRef reasonRef =
      d_solver->reason(Minisat::var(MinisatSatSolver::toMinisatLit(lit)));
  if (reasonRef == Minisat::Solver::TCRef_Undef)
  {
    Trace("sat-proof") << "unit, add link to lit " << lit << " at pos: " << pos
                       << "\n"
                       << pop;
    visited.insert(lit);
    Node litNode = d_cnfStream->getNodeCache()[lit];
    bool negated = lit.isNegated();
    Assert(!negated || litNode.getKind() == kind::NOT);

    d_resLinks.emplace(d_resLinks.begin() + pos,
                       d_cnfStream->getNodeCache()[~lit],
                       negated ? litNode[0] : litNode,
                       !negated);
    return;
  }
  Assert(reasonRef >= 0 && reasonRef < d_solver->ca.size())
      << "reasonRef " << reasonRef << " and d_satSolver->ca.size() "
      << d_solver->ca.size() << "\n";
  const Minisat::Clause& reason = d_solver->ca[reasonRef];
  if (Trace.isOn("sat-proof"))
  {
    Trace("sat-proof") << "reason: ";
    printClause(reason);
    Trace("sat-proof") << "\n";
  }
  // check if redundant literals in the reason. The first literal is the one we
  // will be eliminating, so we check the others
  for (unsigned i = 1, size = reason.size(); i < size; ++i)
  {
    SatLiteral satLit = MinisatSatSolver::toSatLiteral(reason[i]);
    // if literal does not occur in the conclusion we process it as well
    if (!conclusionLits.count(satLit))
    {
      processRedundantLit(satLit, conclusionLits, visited, pos);
    }
  }
  Assert(!visited.count(lit));
  visited.insert(lit);
  Trace("sat-proof") << "clause, add link to lit " << lit << " at pos: " << pos
                     << "\n"
                     << pop;
  // add the step before steps for children. Note that the step is with the
  // reason, not only with ~lit, since the learned clause is built under the
  // assumption that the redundant literal is removed via the resolution with
  // the explanation of its negation
  Node clauseNode = getClauseNode(reason);
  Node litNode = d_cnfStream->getNodeCache()[lit];
  bool negated = lit.isNegated();
  Assert(!negated || litNode.getKind() == kind::NOT);
  d_resLinks.emplace(d_resLinks.begin() + pos,
                     clauseNode,
                     negated ? litNode[0] : litNode,
                     !negated);
}

void SatProofManager::explainLit(
    SatLiteral lit, std::unordered_set<TNode, TNodeHashFunction>& premises)
{
  Trace("sat-proof") << push << "SatProofManager::explainLit: Lit: " << lit;
  Node litNode = getClauseNode(lit);
  Trace("sat-proof") << " [" << litNode << "]\n";
  Minisat::Solver::TCRef reasonRef =
      d_solver->reason(Minisat::var(MinisatSatSolver::toMinisatLit(lit)));
  if (reasonRef == Minisat::Solver::TCRef_Undef)
  {
    Trace("sat-proof") << "SatProofManager::explainLit: no SAT reason\n" << pop;
    return;
  }
  Assert(reasonRef >= 0 && reasonRef < d_solver->ca.size())
      << "reasonRef " << reasonRef << " and d_satSolver->ca.size() "
      << d_solver->ca.size() << "\n";
  const Minisat::Clause& reason = d_solver->ca[reasonRef];
  unsigned size = reason.size();
  if (Trace.isOn("sat-proof"))
  {
    Trace("sat-proof") << "SatProofManager::explainLit: with clause: ";
    printClause(reason);
    Trace("sat-proof") << "\n";
  }
#ifdef CVC4_ASSERTIONS
  // pedantically check that the negation of the literal to explain *does not*
  // occur in the reason, otherwise we will loop forever
#ifdef CVC4_ASSERTIONS
  for (unsigned i = 0; i < size; ++i)
  {
    AlwaysAssert(~MinisatSatSolver::toSatLiteral(reason[i]) != lit)
        << "cyclic justification\n";
  }
#endif
  // add the reason clause first
  std::vector<Node> children{getClauseNode(reason)}, args;
  // save in the premises
  premises.insert(children.back());
  // Since explainLit calls can reallocate memory in the
  // SAT solver, we directly get the literals we need to explain so we no
  // longer depend on the reference to reason
  std::vector<Node> toExplain{children.back().begin(), children.back().end()};
  NodeManager* nm = NodeManager::currentNM();
  Trace("sat-proof") << push;
  for (unsigned i = 0; i < size; ++i)
  {
<<<<<<< HEAD
    // pedantically make sure that the reason stays the same
#ifdef CVC4_ASSERTIONS
=======
#ifdef CVC4_ASSERTIONS
    // pedantically make sure that the reason stays the same
>>>>>>> 18846ec7
    const Minisat::Clause& reloadedReason = d_solver->ca[reasonRef];
    AlwaysAssert(size == static_cast<unsigned>(reloadedReason.size()));
    AlwaysAssert(children[0] == getClauseNode(reloadedReason));
#endif
    SatLiteral curr_lit = d_cnfStream->getTranslationCache()[toExplain[i]];
    // ignore the lit we are trying to explain...
    if (curr_lit == lit)
    {
      continue;
    }
    std::unordered_set<TNode, TNodeHashFunction> childPremises;
    explainLit(~curr_lit, childPremises);
    // save to resolution chain premises / arguments
    Assert(d_cnfStream->getNodeCache().find(curr_lit)
           != d_cnfStream->getNodeCache().end());
    children.push_back(d_cnfStream->getNodeCache()[~curr_lit]);
    Node currLitNode = d_cnfStream->getNodeCache()[curr_lit];
    bool negated = curr_lit.isNegated();
    Assert(!negated || currLitNode.getKind() == kind::NOT);
    // note this is the opposite of what is done in addResolutionStep. This is
    // because here the clause, which contains the literal being analyzed, is
    // the first clause rather than the second
    args.push_back(nm->mkConst(!negated));
    args.push_back(negated ? currLitNode[0] : currLitNode);
    // add child premises and the child itself
    premises.insert(childPremises.begin(), childPremises.end());
    premises.insert(d_cnfStream->getNodeCache()[~curr_lit]);
  }
  if (Trace.isOn("sat-proof"))
  {
    Trace("sat-proof") << pop << "SatProofManager::explainLit: chain_res for "
                       << lit << ", " << litNode << " with clauses:\n";
    for (unsigned i = 0, csize = children.size(); i < csize; ++i)
    {
      Trace("sat-proof") << "SatProofManager::explainLit:   " << children[i];
      if (i > 0)
      {
        Trace("sat-proof") << " [" << args[i - 1] << "]";
      }
      Trace("sat-proof") << "\n";
    }
  }
  // if justification of children contains the expected conclusion, avoid the
  // cyclic proof by aborting.
  if (premises.count(litNode))
  {
    Trace("sat-proof") << "SatProofManager::explainLit: CYCLIC PROOF of " << lit
                       << " [" << litNode << "], ABORT\n"
                       << pop;
    return;
  }
  Trace("sat-proof") << pop;
  // create step
  args.insert(args.begin(), litNode);
  ProofStep ps(PfRule::MACRO_RESOLUTION, children, args);
  d_resChainPg.addStep(litNode, ps);
  // the premises in the limit of the justification may correspond to other
  // links in the chain which have, themselves, literals yet to be justified. So
  // we are not ready yet to check closedness w.r.t. CNF transformation of the
  // preprocessed assertions
  d_resChains.addLazyStep(litNode, &d_resChainPg);
}

void SatProofManager::finalizeProof(Node inConflictNode,
                                    const std::vector<SatLiteral>& inConflict)
{
  Trace("sat-proof")
      << "SatProofManager::finalizeProof: conflicting clause node: "
      << inConflictNode << "\n";
  // nothing to do
  if (inConflictNode == d_false)
  {
    return;
  }
  if (Trace.isOn("sat-proof-debug2"))
  {
    Trace("sat-proof-debug2")
        << push << "SatProofManager::finalizeProof: saved proofs in chain:\n";
    std::map<Node, std::shared_ptr<ProofNode>> links = d_resChains.getLinks();
    std::unordered_set<Node, NodeHashFunction> skip;
    for (const std::pair<const Node, std::shared_ptr<ProofNode>>& link : links)
    {
      if (skip.count(link.first))
      {
        continue;
      }
      auto it = d_cnfStream->getTranslationCache().find(link.first);
      if (it != d_cnfStream->getTranslationCache().end())
      {
        Trace("sat-proof-debug2")
            << "SatProofManager::finalizeProof:  " << it->second;
      }
      // a refl step added due to double elim negation, ignore
      else if (link.second->getRule() == PfRule::REFL)
      {
        continue;
      }
      // a clause
      else
      {
        Trace("sat-proof-debug2") << "SatProofManager::finalizeProof:";
        Assert(link.first.getKind() == kind::OR) << link.first;
        for (const Node& n : link.first)
        {
          it = d_cnfStream->getTranslationCache().find(n);
          Assert(it != d_cnfStream->getTranslationCache().end());
          Trace("sat-proof-debug2") << it->second << " ";
        }
      }
      Trace("sat-proof-debug2") << "\n";
      Trace("sat-proof-debug2")
          << "SatProofManager::finalizeProof: " << link.first << "\n";
      // get resolution
      Node cur = link.first;
      std::shared_ptr<ProofNode> pfn = link.second;
      while (pfn->getRule() != PfRule::MACRO_RESOLUTION)
      {
        Assert(pfn->getChildren().size() == 1
               && pfn->getChildren()[0]->getRule() == PfRule::ASSUME)
            << *link.second.get() << "\n"
            << *pfn.get();
        cur = pfn->getChildren()[0]->getResult();
        // retrieve justification of assumption in the links
        Assert(links.find(cur) != links.end());
        pfn = links[cur];
        // ignore it in the rest of the outside loop
        skip.insert(cur);
      }
      std::vector<Node> fassumps;
      expr::getFreeAssumptions(pfn.get(), fassumps);
      Trace("sat-proof-debug2") << push;
      for (const Node& fa : fassumps)
      {
        Trace("sat-proof-debug2") << "SatProofManager::finalizeProof:   - ";
        it = d_cnfStream->getTranslationCache().find(fa);
        if (it != d_cnfStream->getTranslationCache().end())
        {
          Trace("sat-proof-debug2") << it->second << "\n";
          continue;
        }
        // then it's a clause
        Assert(fa.getKind() == kind::OR);
        for (const Node& n : fa)
        {
          it = d_cnfStream->getTranslationCache().find(n);
          Assert(it != d_cnfStream->getTranslationCache().end());
          Trace("sat-proof-debug2") << it->second << " ";
        }
        Trace("sat-proof-debug2") << "\n";
      }
      Trace("sat-proof-debug2") << pop;
      Trace("sat-proof-debug2")
          << "SatProofManager::finalizeProof:  " << *pfn.get() << "\n=======\n";
      ;
    }
    Trace("sat-proof-debug2") << pop;
  }
  // We will resolve away of the literals l_1...l_n in inConflict. At this point
  // each ~l_i must be either explainable, the result of a previously saved
  // resolution chain, or an input. In account of it possibly being the first,
  // we call explainLit on each ~l_i while accumulating the children and
  // arguments for the resolution step to conclude false.
  std::vector<Node> children{inConflictNode}, args;
  std::unordered_set<TNode, TNodeHashFunction> premises;
  NodeManager* nm = NodeManager::currentNM();
  for (unsigned i = 0, size = inConflict.size(); i < size; ++i)
  {
    Assert(d_cnfStream->getNodeCache().find(inConflict[i])
           != d_cnfStream->getNodeCache().end());
    std::unordered_set<TNode, TNodeHashFunction> childPremises;
    explainLit(~inConflict[i], childPremises);
    Node negatedLitNode = d_cnfStream->getNodeCache()[~inConflict[i]];
    // save to resolution chain premises / arguments
    children.push_back(negatedLitNode);
    Node litNode = d_cnfStream->getNodeCache()[inConflict[i]];
    bool negated = inConflict[i].isNegated();
    Assert(!negated || litNode.getKind() == kind::NOT);
    // note this is the opposite of what is done in addResolutionStep. This is
    // because here the clause, which contains the literal being analyzed, is
    // the first clause rather than the second
    args.push_back(nm->mkConst(!negated));
    args.push_back(negated ? litNode[0] : litNode);
    // add child premises and the child itself
    premises.insert(childPremises.begin(), childPremises.end());
    premises.insert(negatedLitNode);
    Trace("sat-proof") << "===========\n";
  }
  if (Trace.isOn("sat-proof"))
  {
    Trace("sat-proof") << "SatProofManager::finalizeProof: chain_res for false "
                          "with clauses:\n";
    for (unsigned i = 0, size = children.size(); i < size; ++i)
    {
      Trace("sat-proof") << "SatProofManager::finalizeProof:   " << children[i];
      if (i > 0)
      {
        Trace("sat-proof") << " [" << args[i - 1] << "]";
      }
      Trace("sat-proof") << "\n";
    }
  }
  // create step
  args.insert(args.begin(), d_false);
  ProofStep ps(PfRule::MACRO_RESOLUTION, children, args);
  d_resChainPg.addStep(d_false, ps);
  // not yet ready to check closedness because maybe only now we will justify
  // literals used in resolutions
  d_resChains.addLazyStep(d_false, &d_resChainPg);
  // Fix point justification of literals in leaves of the proof of false
  bool expanded;
  do
  {
    expanded = false;
    Trace("sat-proof") << "expand assumptions to prove false\n";
    std::shared_ptr<ProofNode> pfn = d_resChains.getProofFor(d_false);
    Assert(pfn);
    Trace("sat-proof-debug") << "sat proof of flase: " << *pfn.get() << "\n";
    std::vector<Node> fassumps;
    expr::getFreeAssumptions(pfn.get(), fassumps);
    if (Trace.isOn("sat-proof"))
    {
      for (const Node& fa : fassumps)
      {
        Trace("sat-proof") << "- ";
        auto it = d_cnfStream->getTranslationCache().find(fa);
        if (it != d_cnfStream->getTranslationCache().end())
        {
          Trace("sat-proof") << it->second << "\n";
          Trace("sat-proof") << "- " << fa << "\n";
          continue;
        }
        // then it's a clause
        Assert(fa.getKind() == kind::OR);
        for (const Node& n : fa)
        {
          it = d_cnfStream->getTranslationCache().find(n);
          Assert(it != d_cnfStream->getTranslationCache().end());
          Trace("sat-proof") << it->second << " ";
        }
        Trace("sat-proof") << "\n";
        Trace("sat-proof") << "- " << fa << "\n";
      }
    }

    // for each assumption, see if it has a reason
    for (const Node& fa : fassumps)
    {
      // ignore already processed assumptions
      if (premises.count(fa))
      {
        Trace("sat-proof") << "already processed assumption " << fa << "\n";
        continue;
      }
      // ignore input assumptions. This is necessary to avoid rare collisions
      // between input clauses and literals that are equivalent at the node
      // level. In trying to justify the literal below if, it was previously
      // propagated (say, in a previous check-sat call that survived the
      // user-context changes) but no longer holds, then we may introduce a
      // bogus proof for it, rather than keeping it as an input.
      if (d_assumptions.contains(fa))
      {
        Trace("sat-proof") << "input assumption " << fa << "\n";
        continue;
      }
      // ignore non-literals
      auto it = d_cnfStream->getTranslationCache().find(fa);
      if (it == d_cnfStream->getTranslationCache().end())
      {
        Trace("sat-proof") << "no lit assumption " << fa << "\n";
        premises.insert(fa);
        continue;
      }
      Trace("sat-proof") << "lit assumption (" << it->second << "), " << fa
                         << "\n";
      // mark another iteration for the loop, as some resolution link may be
      // connected because of the new justifications
      expanded = true;
      std::unordered_set<TNode, TNodeHashFunction> childPremises;
      explainLit(it->second, childPremises);
      // add the premises used in the justification. We know they will have
      // been as expanded as possible
      premises.insert(childPremises.begin(), childPremises.end());
      // add free assumption itself
      premises.insert(fa);
    }
  } while (expanded);
  // now we should be able to close it
  if (options::proofEagerChecking())
  {
    std::vector<Node> assumptionsVec;
    for (const Node& a : d_assumptions)
    {
      assumptionsVec.push_back(a);
    }
    d_resChains.addLazyStep(d_false, &d_resChainPg, assumptionsVec);
  }
}

void SatProofManager::storeUnitConflict(Minisat::Lit inConflict)
{
  Assert(d_conflictLit == undefSatVariable);
  d_conflictLit = MinisatSatSolver::toSatLiteral(inConflict);
}

void SatProofManager::finalizeProof()
{
  Assert(d_conflictLit != undefSatVariable);
  Trace("sat-proof")
      << "SatProofManager::finalizeProof: conflicting (lazy) satLit: "
      << d_conflictLit << "\n";
  finalizeProof(getClauseNode(d_conflictLit), {d_conflictLit});
}

void SatProofManager::finalizeProof(Minisat::Lit inConflict, bool adding)
{
  SatLiteral satLit = MinisatSatSolver::toSatLiteral(inConflict);
  Trace("sat-proof") << "SatProofManager::finalizeProof: conflicting satLit: "
                     << satLit << "\n";
  Node clauseNode = getClauseNode(satLit);
  if (adding)
  {
    registerSatAssumptions({clauseNode});
  }
  finalizeProof(clauseNode, {satLit});
}

void SatProofManager::finalizeProof(const Minisat::Clause& inConflict,
                                    bool adding)
{
  if (Trace.isOn("sat-proof"))
  {
    Trace("sat-proof")
        << "SatProofManager::finalizeProof: conflicting clause: ";
    printClause(inConflict);
    Trace("sat-proof") << "\n";
  }
  std::vector<SatLiteral> clause;
  for (unsigned i = 0, size = inConflict.size(); i < size; ++i)
  {
    clause.push_back(MinisatSatSolver::toSatLiteral(inConflict[i]));
  }
  Node clauseNode = getClauseNode(inConflict);
  if (adding)
  {
    registerSatAssumptions({clauseNode});
  }
  finalizeProof(clauseNode, clause);
}

std::shared_ptr<ProofNode> SatProofManager::getProof()
{
  std::shared_ptr<ProofNode> pfn = d_resChains.getProofFor(d_false);
  if (!pfn)
  {
    pfn = d_pnm->mkAssume(d_false);
  }
  return pfn;
}

void SatProofManager::registerSatLitAssumption(Minisat::Lit lit)
{
  Trace("sat-proof") << "SatProofManager::registerSatLitAssumption: - "
                     << getClauseNode(MinisatSatSolver::toSatLiteral(lit))
                     << "\n";
  d_assumptions.insert(getClauseNode(MinisatSatSolver::toSatLiteral(lit)));
}

void SatProofManager::registerSatAssumptions(const std::vector<Node>& assumps)
{
  for (const Node& a : assumps)
  {
    Trace("sat-proof") << "SatProofManager::registerSatAssumptions: - " << a
                       << "\n";
    d_assumptions.insert(a);
  }
}

}  // namespace prop
}  // namespace CVC4<|MERGE_RESOLUTION|>--- conflicted
+++ resolved
@@ -374,13 +374,8 @@
   Trace("sat-proof") << push;
   for (unsigned i = 0; i < size; ++i)
   {
-<<<<<<< HEAD
-    // pedantically make sure that the reason stays the same
-#ifdef CVC4_ASSERTIONS
-=======
 #ifdef CVC4_ASSERTIONS
     // pedantically make sure that the reason stays the same
->>>>>>> 18846ec7
     const Minisat::Clause& reloadedReason = d_solver->ca[reasonRef];
     AlwaysAssert(size == static_cast<unsigned>(reloadedReason.size()));
     AlwaysAssert(children[0] == getClauseNode(reloadedReason));
