--- conflicted
+++ resolved
@@ -208,11 +208,7 @@
    * Note that n must already have a literal associated to it in
    * d_nodeToLiteralMap.
    */
-<<<<<<< HEAD
-  void ensureExistingLiteral(TNode n);
-=======
   void ensureMappingForLiteral(TNode n);
->>>>>>> d47a8708
 
   /** The SAT solver we will be using */
   SatSolver* d_satSolver;
