/*********************                                                        */
/*! \file cnf_stream.cpp
 ** \verbatim
 ** Top contributors (to current version):
 **   Dejan Jovanovic, Liana Hadarean, Tim King
 ** This file is part of the CVC4 project.
 ** Copyright (c) 2009-2020 by the authors listed in the file AUTHORS
 ** in the top-level source directory and their institutional affiliations.
 ** All rights reserved.  See the file COPYING in the top-level source
 ** directory for licensing information.\endverbatim
 **
 ** \brief A CNF converter that takes in asserts and has the side effect
 ** of given an equisatisfiable stream of assertions to PropEngine.
 **
 ** A CNF converter that takes in asserts and has the side effect
 ** of given an equisatisfiable stream of assertions to PropEngine.
 **/
#include "prop/cnf_stream.h"

#include <queue>

#include "base/check.h"
#include "base/output.h"
#include "expr/expr.h"
#include "expr/node.h"
#include "options/bv_options.h"
#include "proof/clause_id.h"
#include "proof/cnf_proof.h"
#include "proof/proof_manager.h"
#include "proof/sat_proof.h"
#include "prop/minisat/minisat.h"
#include "prop/prop_engine.h"
#include "prop/theory_proxy.h"
#include "smt/dump.h"
#include "smt/smt_engine.h"
#include "printer/printer.h"
#include "smt/smt_engine_scope.h"
#include "theory/theory.h"
#include "theory/theory_engine.h"

namespace CVC4 {
namespace prop {

CnfStream::CnfStream(SatSolver* satSolver,
                     Registrar* registrar,
                     context::Context* context,
                     OutputManager* outMgr,
                     ResourceManager* rm,
                     bool fullLitToNodeMap,
                     std::string name)
    : d_satSolver(satSolver),
      d_outMgr(outMgr),
      d_booleanVariables(context),
      d_nodeToLiteralMap(context),
      d_literalToNodeMap(context),
      d_fullLitToNodeMap(fullLitToNodeMap),
      d_convertAndAssertCounter(0),
      d_registrar(registrar),
      d_name(name),
      d_cnfProof(nullptr),
      d_removable(false),
      d_resourceManager(rm)
{
}

bool CnfStream::assertClause(TNode node, SatClause& c)
{
  Trace("cnf") << "Inserting into stream " << c << " node = " << node << "\n";
  if (Dump.isOn("clauses") && d_outMgr != nullptr)
  {
    const Printer& printer = d_outMgr->getPrinter();
    std::ostream& out = d_outMgr->getDumpOut();
    if (c.size() == 1)
    {
      printer.toStreamCmdAssert(out, getNode(c[0]));
    }
    else
    {
      Assert(c.size() > 1);
      NodeBuilder<> b(kind::OR);
      for (unsigned i = 0; i < c.size(); ++i)
      {
        b << getNode(c[i]);
      }
      Node n = b;
      printer.toStreamCmdAssert(out, n);
    }
  }

  ClauseId clauseId = d_satSolver->addClause(c, d_removable);

  if (d_cnfProof && clauseId != ClauseIdUndef)
  {
    d_cnfProof->registerConvertedClause(clauseId);
  }
  return clauseId != ClauseIdUndef;
}

bool CnfStream::assertClause(TNode node, SatLiteral a)
{
  SatClause clause(1);
  clause[0] = a;
  return assertClause(node, clause);
}

bool CnfStream::assertClause(TNode node, SatLiteral a, SatLiteral b)
{
  SatClause clause(2);
  clause[0] = a;
  clause[1] = b;
  return assertClause(node, clause);
}

bool CnfStream::assertClause(TNode node,
                             SatLiteral a,
                             SatLiteral b,
                             SatLiteral c)
{
  SatClause clause(3);
  clause[0] = a;
  clause[1] = b;
  clause[2] = c;
  return assertClause(node, clause);
}

bool CnfStream::hasLiteral(TNode n) const {
  NodeToLiteralMap::const_iterator find = d_nodeToLiteralMap.find(n);
  return find != d_nodeToLiteralMap.end();
}

void CnfStream::ensureLiteral(TNode n, bool noPreregistration)
{
  // These are not removable and have no proof ID
  d_removable = false;

  Trace("cnf") << "ensureLiteral(" << n << ")\n";
  if(hasLiteral(n)) {
    SatLiteral lit = getLiteral(n);
    if(!d_literalToNodeMap.contains(lit)){
      // Store backward-mappings
      d_literalToNodeMap.insert(lit, n);
      d_literalToNodeMap.insert(~lit, n.notNode());
    }
    return;
  }

  AlwaysAssertArgument(
      n.getType().isBoolean(),
      n,
      "CnfStream::ensureLiteral() requires a node of Boolean type.\n"
      "got node: %s\n"
      "its type: %s\n",
      n.toString().c_str(),
      n.getType().toString().c_str());

  bool negated CVC4_UNUSED = false;
  SatLiteral lit;

  if(n.getKind() == kind::NOT) {
    negated = true;
    n = n[0];
  }

  if( theory::Theory::theoryOf(n) == theory::THEORY_BOOL &&
      !n.isVar() ) {
    // If we were called with something other than a theory atom (or
    // Boolean variable), we get a SatLiteral that is definitionally
    // equal to it.
    //
    // We are setting the current assertion to be null. This is because `toCNF`
    // may add clauses to the SAT solver and we look up the current assertion
    // in that case. Setting it to null ensures that the assertion stack is
    // non-empty and that we are not associating a bogus assertion with the
    // clause. This should be ok because we use the mapping back to assertions
    // for clauses from input assertions only.
    if (d_cnfProof)
    {
      d_cnfProof->pushCurrentAssertion(Node::null());
    }

    lit = toCNF(n, false);

    if (d_cnfProof)
    {
      d_cnfProof->popCurrentAssertion();
    }

    // Store backward-mappings
    // These may already exist
    d_literalToNodeMap.insert_safe(lit, n);
    d_literalToNodeMap.insert_safe(~lit, n.notNode());
  } else {
    // We have a theory atom or variable.
    lit = convertAtom(n, noPreregistration);
  }

  Assert(hasLiteral(n) && getNode(lit) == n);
  Debug("ensureLiteral") << "CnfStream::ensureLiteral(): out lit is " << lit << std::endl;
}

SatLiteral CnfStream::newLiteral(TNode node, bool isTheoryAtom, bool preRegister, bool canEliminate) {
  Trace("cnf") << d_name << "::newLiteral(" << node << ", " << isTheoryAtom
               << ")\n"
               << push;
  Assert(node.getKind() != kind::NOT);

  // Get the literal for this node
  SatLiteral lit;
  if (!hasLiteral(node)) {
    Trace("cnf") << d_name << "::newLiteral: node already registered\n";
    // If no literal, we'll make one
    if (node.getKind() == kind::CONST_BOOLEAN) {
      Trace("cnf") << d_name << "::newLiteral: boolean const\n";
      if (node.getConst<bool>()) {
        lit = SatLiteral(d_satSolver->trueVar());
      } else {
        lit = SatLiteral(d_satSolver->falseVar());
      }
    } else {
      Trace("cnf") << d_name << "::newLiteral: new var\n";
      lit = SatLiteral(d_satSolver->newVar(isTheoryAtom, preRegister, canEliminate));
    }
    d_nodeToLiteralMap.insert(node, lit);
    d_nodeToLiteralMap.insert(node.notNode(), ~lit);
  } else {
    lit = getLiteral(node);
  }

  // If it's a theory literal, need to store it for back queries
  if ( isTheoryAtom || d_fullLitToNodeMap || (Dump.isOn("clauses")) ) {
    d_literalToNodeMap.insert_safe(lit, node);
    d_literalToNodeMap.insert_safe(~lit, node.notNode());
  }

  // If a theory literal, we pre-register it
  if (preRegister) {
    // In case we are re-entered due to lemmas, save our state
    bool backupRemovable = d_removable;
    // Should be fine since cnfProof current assertion is stack based.
    d_registrar->preRegister(node);
    d_removable = backupRemovable;
  }
  // Here, you can have it
  Trace("cnf") << "newLiteral(" << node << ") => " << lit << "\n" << pop;
  return lit;
}

TNode CnfStream::getNode(const SatLiteral& literal) {
  Trace("cnf") << "getNode(" << literal << ")\n";
  Trace("cnf") << "getNode(" << literal << ") => "
               << d_literalToNodeMap[literal] << "\n";
  return d_literalToNodeMap[literal];
}

const CnfStream::NodeToLiteralMap& CnfStream::getTranslationCache() const
{
  return d_nodeToLiteralMap;
}

const CnfStream::LiteralToNodeMap& CnfStream::getNodeCache() const
{
  return d_literalToNodeMap;
}

void CnfStream::getBooleanVariables(std::vector<TNode>& outputVariables) const {
  context::CDList<TNode>::const_iterator it, it_end;
  for (it = d_booleanVariables.begin(); it != d_booleanVariables.end(); ++ it) {
    outputVariables.push_back(*it);
  }
}

void CnfStream::setProof(CnfProof* proof) {
  Assert(d_cnfProof == NULL);
  d_cnfProof = proof;
}

SatLiteral CnfStream::convertAtom(TNode node, bool noPreregistration) {
  Trace("cnf") << "convertAtom(" << node << ")\n";
<<<<<<< HEAD
=======

>>>>>>> 0f77646d
  Assert(!hasLiteral(node)) << "atom already mapped!";

  bool theoryLiteral = false;
  bool canEliminate = true;
  bool preRegister = false;

  // Is this a variable add it to the list
  if (node.isVar() && node.getKind() != kind::BOOLEAN_TERM_VARIABLE)
  {
    d_booleanVariables.push_back(node);
  }
  else
  {
    theoryLiteral = true;
    canEliminate = false;
    preRegister = !noPreregistration;
  }

  // Make a new literal (variables are not considered theory literals)
  SatLiteral lit = newLiteral(node, theoryLiteral, preRegister, canEliminate);
  // Return the resulting literal
  return lit;
}

SatLiteral CnfStream::getLiteral(TNode node) {
  Assert(!node.isNull()) << "CnfStream: can't getLiteral() of null node";

  Assert(d_nodeToLiteralMap.contains(node))
      << "Literal not in the CNF Cache: " << node << "\n";

  SatLiteral literal = d_nodeToLiteralMap[node];
  Trace("cnf") << "CnfStream::getLiteral(" << node << ") => " << literal
               << "\n";
  return literal;
}

SatLiteral CnfStream::handleXor(TNode xorNode)
{
  Assert(!hasLiteral(xorNode)) << "Atom already mapped!";
  Assert(xorNode.getKind() == kind::XOR) << "Expecting an XOR expression!";
  Assert(xorNode.getNumChildren() == 2) << "Expecting exactly 2 children!";
  Assert(!d_removable) << "Removable clauses can not contain Boolean structure";
  Trace("cnf") << "CnfStream::handleXor(" << xorNode << ")\n";

  SatLiteral a = toCNF(xorNode[0]);
  SatLiteral b = toCNF(xorNode[1]);

  SatLiteral xorLit = newLiteral(xorNode);

  assertClause(xorNode.negate(), a, b, ~xorLit);
  assertClause(xorNode.negate(), ~a, ~b, ~xorLit);
  assertClause(xorNode, a, ~b, xorLit);
  assertClause(xorNode, ~a, b, xorLit);

  return xorLit;
}

SatLiteral CnfStream::handleOr(TNode orNode)
{
  Assert(!hasLiteral(orNode)) << "Atom already mapped!";
  Assert(orNode.getKind() == kind::OR) << "Expecting an OR expression!";
  Assert(orNode.getNumChildren() > 1) << "Expecting more then 1 child!";
  Assert(!d_removable) << "Removable clauses can not contain Boolean structure";
  Trace("cnf") << "CnfStream::handleOr(" << orNode << ")\n";

  // Number of children
  unsigned n_children = orNode.getNumChildren();

  // Transform all the children first
  TNode::const_iterator node_it = orNode.begin();
  TNode::const_iterator node_it_end = orNode.end();
  SatClause clause(n_children + 1);
  for(int i = 0; node_it != node_it_end; ++node_it, ++i) {
    clause[i] = toCNF(*node_it);
  }

  // Get the literal for this node
  SatLiteral orLit = newLiteral(orNode);

  // lit <- (a_1 | a_2 | a_3 | ... | a_n)
  // lit | ~(a_1 | a_2 | a_3 | ... | a_n)
  // (lit | ~a_1) & (lit | ~a_2) & (lit & ~a_3) & ... & (lit & ~a_n)
  for(unsigned i = 0; i < n_children; ++i) {
    assertClause(orNode, orLit, ~clause[i]);
  }

  // lit -> (a_1 | a_2 | a_3 | ... | a_n)
  // ~lit | a_1 | a_2 | a_3 | ... | a_n
  clause[n_children] = ~orLit;
  // This needs to go last, as the clause might get modified by the SAT solver
  assertClause(orNode.negate(), clause);

  // Return the literal
  return orLit;
}

SatLiteral CnfStream::handleAnd(TNode andNode)
{
  Assert(!hasLiteral(andNode)) << "Atom already mapped!";
  Assert(andNode.getKind() == kind::AND) << "Expecting an AND expression!";
  Assert(andNode.getNumChildren() > 1) << "Expecting more than 1 child!";
  Assert(!d_removable) << "Removable clauses can not contain Boolean structure";
  Trace("cnf") << "handleAnd(" << andNode << ")\n";

  // Number of children
  unsigned n_children = andNode.getNumChildren();

  // Transform all the children first (remembering the negation)
  TNode::const_iterator node_it = andNode.begin();
  TNode::const_iterator node_it_end = andNode.end();
  SatClause clause(n_children + 1);
  for(int i = 0; node_it != node_it_end; ++node_it, ++i) {
    clause[i] = ~toCNF(*node_it);
  }

  // Get the literal for this node
  SatLiteral andLit = newLiteral(andNode);

  // lit -> (a_1 & a_2 & a_3 & ... & a_n)
  // ~lit | (a_1 & a_2 & a_3 & ... & a_n)
  // (~lit | a_1) & (~lit | a_2) & ... & (~lit | a_n)
  for(unsigned i = 0; i < n_children; ++i) {
    assertClause(andNode.negate(), ~andLit, ~clause[i]);
  }

  // lit <- (a_1 & a_2 & a_3 & ... a_n)
  // lit | ~(a_1 & a_2 & a_3 & ... & a_n)
  // lit | ~a_1 | ~a_2 | ~a_3 | ... | ~a_n
  clause[n_children] = andLit;
  // This needs to go last, as the clause might get modified by the SAT solver
  assertClause(andNode, clause);

  return andLit;
}

SatLiteral CnfStream::handleImplies(TNode impliesNode)
{
  Assert(!hasLiteral(impliesNode)) << "Atom already mapped!";
  Assert(impliesNode.getKind() == kind::IMPLIES)
      << "Expecting an IMPLIES expression!";
  Assert(impliesNode.getNumChildren() == 2) << "Expecting exactly 2 children!";
  Assert(!d_removable) << "Removable clauses can not contain Boolean structure";
  Trace("cnf") << "handleImplies(" << impliesNode << ")\n";

  // Convert the children to cnf
  SatLiteral a = toCNF(impliesNode[0]);
  SatLiteral b = toCNF(impliesNode[1]);

  SatLiteral impliesLit = newLiteral(impliesNode);

  // lit -> (a->b)
  // ~lit | ~ a | b
  assertClause(impliesNode.negate(), ~impliesLit, ~a, b);

  // (a->b) -> lit
  // ~(~a | b) | lit
  // (a | l) & (~b | l)
  assertClause(impliesNode, a, impliesLit);
  assertClause(impliesNode, ~b, impliesLit);

  return impliesLit;
}

SatLiteral CnfStream::handleIff(TNode iffNode)
{
  Assert(!hasLiteral(iffNode)) << "Atom already mapped!";
  Assert(iffNode.getKind() == kind::EQUAL) << "Expecting an EQUAL expression!";
  Assert(iffNode.getNumChildren() == 2) << "Expecting exactly 2 children!";
  Assert(!d_removable) << "Removable clauses can not contain Boolean structure";
  Trace("cnf") << "handleIff(" << iffNode << ")\n";

  // Convert the children to CNF
  SatLiteral a = toCNF(iffNode[0]);
  SatLiteral b = toCNF(iffNode[1]);

  // Get the now literal
  SatLiteral iffLit = newLiteral(iffNode);

  // lit -> ((a-> b) & (b->a))
  // ~lit | ((~a | b) & (~b | a))
  // (~a | b | ~lit) & (~b | a | ~lit)
  assertClause(iffNode.negate(), ~a, b, ~iffLit);
  assertClause(iffNode.negate(), a, ~b, ~iffLit);

  // (a<->b) -> lit
  // ~((a & b) | (~a & ~b)) | lit
  // (~(a & b)) & (~(~a & ~b)) | lit
  // ((~a | ~b) & (a | b)) | lit
  // (~a | ~b | lit) & (a | b | lit)
  assertClause(iffNode, ~a, ~b, iffLit);
  assertClause(iffNode, a, b, iffLit);

  return iffLit;
}

SatLiteral CnfStream::handleIte(TNode iteNode)
{
  Assert(!hasLiteral(iteNode)) << "Atom already mapped!";
  Assert(iteNode.getKind() == kind::ITE);
  Assert(iteNode.getNumChildren() == 3);
  Assert(!d_removable) << "Removable clauses can not contain Boolean structure";
  Trace("cnf") << "handleIte(" << iteNode[0] << " " << iteNode[1] << " "
               << iteNode[2] << ")\n";

  SatLiteral condLit = toCNF(iteNode[0]);
  SatLiteral thenLit = toCNF(iteNode[1]);
  SatLiteral elseLit = toCNF(iteNode[2]);

  SatLiteral iteLit = newLiteral(iteNode);

  // If ITE is true then one of the branches is true and the condition
  // implies which one
  // lit -> (ite b t e)
  // lit -> (t | e) & (b -> t) & (!b -> e)
  // lit -> (t | e) & (!b | t) & (b | e)
  // (!lit | t | e) & (!lit | !b | t) & (!lit | b | e)
  assertClause(iteNode.negate(), ~iteLit, thenLit, elseLit);
  assertClause(iteNode.negate(), ~iteLit, ~condLit, thenLit);
  assertClause(iteNode.negate(), ~iteLit, condLit, elseLit);

  // If ITE is false then one of the branches is false and the condition
  // implies which one
  // !lit -> !(ite b t e)
  // !lit -> (!t | !e) & (b -> !t) & (!b -> !e)
  // !lit -> (!t | !e) & (!b | !t) & (b | !e)
  // (lit | !t | !e) & (lit | !b | !t) & (lit | b | !e)
  assertClause(iteNode, iteLit, ~thenLit, ~elseLit);
  assertClause(iteNode, iteLit, ~condLit, ~thenLit);
  assertClause(iteNode, iteLit, condLit, ~elseLit);

  return iteLit;
}

SatLiteral CnfStream::toCNF(TNode node, bool negated)
{
  Trace("cnf") << "toCNF(" << node
               << ", negated = " << (negated ? "true" : "false") << ")\n";
  SatLiteral nodeLit;
  Node negatedNode = node.notNode();

  // If the non-negated node has already been translated, get the translation
  if(hasLiteral(node)) {
    Trace("cnf") << "toCNF(): already translated\n";
    nodeLit = getLiteral(node);
    // Return the (maybe negated) literal
    return !negated ? nodeLit : ~nodeLit;
  }
  // Handle each Boolean operator case
  switch (node.getKind())
  {
    case kind::NOT: nodeLit = ~toCNF(node[0]); break;
    case kind::XOR: nodeLit = handleXor(node); break;
    case kind::ITE: nodeLit = handleIte(node); break;
    case kind::IMPLIES: nodeLit = handleImplies(node); break;
    case kind::OR: nodeLit = handleOr(node); break;
    case kind::AND: nodeLit = handleAnd(node); break;
    case kind::EQUAL:
      nodeLit =
          node[0].getType().isBoolean() ? handleIff(node) : convertAtom(node);
      break;
    default:
    {
      nodeLit = convertAtom(node);
    }
    break;
  }
  // Return the (maybe negated) literal
  return !negated ? nodeLit : ~nodeLit;
}

void CnfStream::convertAndAssertAnd(TNode node, bool negated)
{
  Assert(node.getKind() == kind::AND);
  Trace("cnf") << "CnfStream::convertAndAssertAnd(" << node
               << ", negated = " << (negated ? "true" : "false") << ")\n";
  if (!negated) {
    // If the node is a conjunction, we handle each conjunct separately
    for(TNode::const_iterator conjunct = node.begin(), node_end = node.end();
        conjunct != node_end; ++conjunct ) {
      convertAndAssert(*conjunct, false);
    }
  } else {
    // If the node is a disjunction, we construct a clause and assert it
    int nChildren = node.getNumChildren();
    SatClause clause(nChildren);
    TNode::const_iterator disjunct = node.begin();
    for(int i = 0; i < nChildren; ++ disjunct, ++ i) {
      Assert(disjunct != node.end());
      clause[i] = toCNF(*disjunct, true);
    }
    Assert(disjunct == node.end());
    assertClause(node.negate(), clause);
  }
}

void CnfStream::convertAndAssertOr(TNode node, bool negated)
{
  Assert(node.getKind() == kind::OR);
  Trace("cnf") << "CnfStream::convertAndAssertOr(" << node
               << ", negated = " << (negated ? "true" : "false") << ")\n";
  if (!negated) {
    // If the node is a disjunction, we construct a clause and assert it
    int nChildren = node.getNumChildren();
    SatClause clause(nChildren);
    TNode::const_iterator disjunct = node.begin();
    for(int i = 0; i < nChildren; ++ disjunct, ++ i) {
      Assert(disjunct != node.end());
      clause[i] = toCNF(*disjunct, false);
    }
    Assert(disjunct == node.end());
    assertClause(node, clause);
  } else {
    // If the node is a conjunction, we handle each conjunct separately
    for(TNode::const_iterator conjunct = node.begin(), node_end = node.end();
        conjunct != node_end; ++conjunct ) {
      convertAndAssert(*conjunct, true);
    }
  }
}

void CnfStream::convertAndAssertXor(TNode node, bool negated)
{
  Assert(node.getKind() == kind::XOR);
  Trace("cnf") << "CnfStream::convertAndAssertXor(" << node
               << ", negated = " << (negated ? "true" : "false") << ")\n";
  if (!negated) {
    // p XOR q
    SatLiteral p = toCNF(node[0], false);
    SatLiteral q = toCNF(node[1], false);
    // Construct the clauses (p => !q) and (!q => p)
    SatClause clause1(2);
    clause1[0] = ~p;
    clause1[1] = ~q;
    assertClause(node, clause1);
    SatClause clause2(2);
    clause2[0] = p;
    clause2[1] = q;
    assertClause(node, clause2);
  } else {
    // !(p XOR q) is the same as p <=> q
    SatLiteral p = toCNF(node[0], false);
    SatLiteral q = toCNF(node[1], false);
    // Construct the clauses (p => q) and (q => p)
    SatClause clause1(2);
    clause1[0] = ~p;
    clause1[1] = q;
    assertClause(node.negate(), clause1);
    SatClause clause2(2);
    clause2[0] = p;
    clause2[1] = ~q;
    assertClause(node.negate(), clause2);
  }
}

void CnfStream::convertAndAssertIff(TNode node, bool negated)
{
  Assert(node.getKind() == kind::EQUAL);
  Trace("cnf") << "CnfStream::convertAndAssertIff(" << node
               << ", negated = " << (negated ? "true" : "false") << ")\n";
  if (!negated) {
    // p <=> q
    SatLiteral p = toCNF(node[0], false);
    SatLiteral q = toCNF(node[1], false);
    // Construct the clauses (p => q) and (q => p)
    SatClause clause1(2);
    clause1[0] = ~p;
    clause1[1] = q;
    assertClause(node, clause1);
    SatClause clause2(2);
    clause2[0] = p;
    clause2[1] = ~q;
    assertClause(node, clause2);
  } else {
    // !(p <=> q) is the same as p XOR q
    SatLiteral p = toCNF(node[0], false);
    SatLiteral q = toCNF(node[1], false);
    // Construct the clauses (p => !q) and (!q => p)
    SatClause clause1(2);
    clause1[0] = ~p;
    clause1[1] = ~q;
    assertClause(node.negate(), clause1);
    SatClause clause2(2);
    clause2[0] = p;
    clause2[1] = q;
    assertClause(node.negate(), clause2);
  }
}

void CnfStream::convertAndAssertImplies(TNode node, bool negated)
{
  Assert(node.getKind() == kind::IMPLIES);
  Trace("cnf") << "CnfStream::convertAndAssertImplies(" << node
               << ", negated = " << (negated ? "true" : "false") << ")\n";
  if (!negated) {
    // p => q
    SatLiteral p = toCNF(node[0], false);
    SatLiteral q = toCNF(node[1], false);
    // Construct the clause ~p || q
    SatClause clause(2);
    clause[0] = ~p;
    clause[1] = q;
    assertClause(node, clause);
  } else {// Construct the
    // !(p => q) is the same as (p && ~q)
    convertAndAssert(node[0], false);
    convertAndAssert(node[1], true);
  }
}

void CnfStream::convertAndAssertIte(TNode node, bool negated)
{
  Assert(node.getKind() == kind::ITE);
  Trace("cnf") << "CnfStream::convertAndAssertIte(" << node
               << ", negated = " << (negated ? "true" : "false") << ")\n";
  // ITE(p, q, r)
  SatLiteral p = toCNF(node[0], false);
  SatLiteral q = toCNF(node[1], negated);
  SatLiteral r = toCNF(node[2], negated);
  // Construct the clauses:
  // (p => q) and (!p => r)
  //
  // Note that below q and r can be used directly because whether they are
  // negated has been push to the literal definitions above
  Node nnode = node;
  if( negated ){
    nnode = node.negate();
  }
  SatClause clause1(2);
  clause1[0] = ~p;
  clause1[1] = q;
  assertClause(nnode, clause1);
  SatClause clause2(2);
  clause2[0] = p;
  clause2[1] = r;
  assertClause(nnode, clause2);
}

// At the top level we must ensure that all clauses that are asserted are
// not unit, except for the direct assertions. This allows us to remove the
// clauses later when they are not needed anymore (lemmas for example).
void CnfStream::convertAndAssert(TNode node,
                                 bool removable,
                                 bool negated,
                                 bool input)
{
  Trace("cnf") << "convertAndAssert(" << node
               << ", negated = " << (negated ? "true" : "false")
               << ", removable = " << (removable ? "true" : "false") << ")\n";
  d_removable = removable;

  if (d_cnfProof)
  {
    d_cnfProof->pushCurrentAssertion(negated ? node.notNode() : (Node)node,
                                     input);
  }
  convertAndAssert(node, negated);
  if (d_cnfProof)
  {
    d_cnfProof->popCurrentAssertion();
  }
}

void CnfStream::convertAndAssert(TNode node, bool negated)
{
  Trace("cnf") << "convertAndAssert(" << node
               << ", negated = " << (negated ? "true" : "false") << ")\n";

  if (d_convertAndAssertCounter % ResourceManager::getFrequencyCount() == 0) {
    d_resourceManager->spendResource(ResourceManager::Resource::CnfStep);
    d_convertAndAssertCounter = 0;
  }
  ++d_convertAndAssertCounter;

  switch(node.getKind()) {
    case kind::AND: convertAndAssertAnd(node, negated); break;
    case kind::OR: convertAndAssertOr(node, negated); break;
    case kind::XOR: convertAndAssertXor(node, negated); break;
    case kind::IMPLIES: convertAndAssertImplies(node, negated); break;
    case kind::ITE: convertAndAssertIte(node, negated); break;
    case kind::NOT: convertAndAssert(node[0], !negated); break;
    case kind::EQUAL:
      if (node[0].getType().isBoolean())
      {
        convertAndAssertIff(node, negated);
        break;
      }
      CVC4_FALLTHROUGH;
    default:
    {
      Node nnode = node;
      if (negated)
      {
        nnode = node.negate();
      }
      // Atoms
      assertClause(nnode, toCNF(node, negated));
  }
    break;
  }
}

}/* CVC4::prop namespace */
}/* CVC4 namespace */<|MERGE_RESOLUTION|>--- conflicted
+++ resolved
@@ -276,10 +276,7 @@
 
 SatLiteral CnfStream::convertAtom(TNode node, bool noPreregistration) {
   Trace("cnf") << "convertAtom(" << node << ")\n";
-<<<<<<< HEAD
-=======
-
->>>>>>> 0f77646d
+
   Assert(!hasLiteral(node)) << "atom already mapped!";
 
   bool theoryLiteral = false;
