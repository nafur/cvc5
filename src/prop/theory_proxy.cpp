/*********************                                                        */
/*! \file theory_proxy.cpp
 ** \verbatim
 ** Top contributors (to current version):
 **   Tim King, Kshitij Bansal, Guy Katz
 ** This file is part of the CVC4 project.
 ** Copyright (c) 2009-2020 by the authors listed in the file AUTHORS
 ** in the top-level source directory) and their institutional affiliations.
 ** All rights reserved.  See the file COPYING in the top-level source
 ** directory for licensing information.\endverbatim
 **
 ** \brief [[ Add one-line brief description here ]]
 **
 ** [[ Add lengthier description here ]]
 ** \todo document this file
 **/
#include "prop/theory_proxy.h"

#include "context/context.h"
#include "decision/decision_engine.h"
#include "options/decision_options.h"
#include "prop/cnf_stream.h"
#include "prop/prop_engine.h"
#include "proof/cnf_proof.h"
#include "smt/smt_statistics_registry.h"
#include "theory/rewriter.h"
#include "theory/theory_engine.h"
#include "util/statistics_registry.h"


namespace CVC4 {
namespace prop {

TheoryProxy::TheoryProxy(PropEngine* propEngine,
                         TheoryEngine* theoryEngine,
                         DecisionEngine* decisionEngine,
                         context::Context* context,
                         CnfStream* cnfStream)
    : d_propEngine(propEngine),
      d_cnfStream(cnfStream),
      d_decisionEngine(decisionEngine),
      d_theoryEngine(theoryEngine),
      d_queue(context)
{
}

TheoryProxy::~TheoryProxy() {
  /* nothing to do for now */
}

void TheoryProxy::variableNotify(SatVariable var) {
  d_theoryEngine->preRegister(getNode(SatLiteral(var)));
}

void TheoryProxy::theoryCheck(theory::Theory::Effort effort) {
  while (!d_queue.empty()) {
    TNode assertion = d_queue.front();
    d_queue.pop();
    d_theoryEngine->assertFact(assertion);
  }
  d_theoryEngine->check(effort);
}

void TheoryProxy::theoryPropagate(std::vector<SatLiteral>& output) {
  // Get the propagated literals
  std::vector<TNode> outputNodes;
  d_theoryEngine->getPropagatedLiterals(outputNodes);
  for (unsigned i = 0, i_end = outputNodes.size(); i < i_end; ++ i) {
    Debug("prop-explain") << "theoryPropagate() => " << outputNodes[i] << std::endl;
    output.push_back(d_cnfStream->getLiteral(outputNodes[i]));
  }
}

void TheoryProxy::explainPropagation(SatLiteral l, SatClause& explanation) {
  TNode lNode = d_cnfStream->getNode(l);
  Debug("prop-explain") << "explainPropagation(" << lNode << ")" << std::endl;

  theory::TrustNode tte = d_theoryEngine->getExplanation(lNode);
  Node theoryExplanation = tte.getNode();
  if (CVC4::options::proofNew())
  {
    d_propEngine->getProofCnfStream()->convertPropagation(tte);
  }
  if (options::unsatCores())
  {
    ProofManager::getCnfProof()->pushCurrentAssertion(theoryExplanation);
  }
  Debug("prop-explain") << "explainPropagation() => " << theoryExplanation << std::endl;
  explanation.push_back(l);
  if (theoryExplanation.getKind() == kind::AND)
  {
    for (const Node& n : theoryExplanation)
    {
      explanation.push_back(~d_cnfStream->getLiteral(n));
    }
  }
  else
  {
    explanation.push_back(~d_cnfStream->getLiteral(theoryExplanation));
  }
  if (Trace.isOn("sat-proof"))
  {
    std::stringstream ss;
    ss << "TheoryProxy::explainPropagation: clause for lit is ";
    for (unsigned i = 0, size = explanation.size(); i < size; ++i)
    {
      ss << explanation[i] << " [" << d_cnfStream->getNode(explanation[i])
         << "] ";
    }
    Trace("sat-proof") << ss.str() << "\n";
  }
}

void TheoryProxy::enqueueTheoryLiteral(const SatLiteral& l) {
  Node literalNode = d_cnfStream->getNode(l);
  Debug("prop") << "enqueueing theory literal " << l << " " << literalNode << std::endl;
  Assert(!literalNode.isNull());
  d_queue.push(literalNode);
}

SatLiteral TheoryProxy::getNextTheoryDecisionRequest() {
  TNode n = d_theoryEngine->getNextDecisionRequest();
  return n.isNull() ? undefSatLiteral : d_cnfStream->getLiteral(n);
}

SatLiteral TheoryProxy::getNextDecisionEngineRequest(bool &stopSearch) {
  Assert(d_decisionEngine != NULL);
  Assert(stopSearch != true);
  SatLiteral ret = d_decisionEngine->getNext(stopSearch);
  if(stopSearch) {
    Trace("decision") << "  ***  Decision Engine stopped search *** " << std::endl;
  }
  return options::decisionStopOnly() ? undefSatLiteral : ret;
}

bool TheoryProxy::theoryNeedCheck() const {
  return d_theoryEngine->needCheck();
}

TNode TheoryProxy::getNode(SatLiteral lit) {
  return d_cnfStream->getNode(lit);
}

void TheoryProxy::notifyRestart() {
  d_propEngine->spendResource(ResourceManager::Resource::RestartStep);
  d_theoryEngine->notifyRestart();
}

void TheoryProxy::spendResource(ResourceManager::Resource r)
{
  d_theoryEngine->spendResource(r);
}

bool TheoryProxy::isDecisionRelevant(SatVariable var) {
  return d_decisionEngine->isRelevant(var);
}

bool TheoryProxy::isDecisionEngineDone() {
  return d_decisionEngine->isDone();
}

SatValue TheoryProxy::getDecisionPolarity(SatVariable var) {
  return d_decisionEngine->getPolarity(var);
}

<<<<<<< HEAD
CnfStream* TheoryProxy::getCnfStream() { return d_cnfStream; }

void TheoryProxy::dumpStatePop() {
  if(Dump.isOn("state")) {
    Dump("state") << PopCommand();
  }
}

=======
>>>>>>> 2c2f05c9
}/* CVC4::prop namespace */
}/* CVC4 namespace */<|MERGE_RESOLUTION|>--- conflicted
+++ resolved
@@ -163,16 +163,7 @@
   return d_decisionEngine->getPolarity(var);
 }
 
-<<<<<<< HEAD
 CnfStream* TheoryProxy::getCnfStream() { return d_cnfStream; }
 
-void TheoryProxy::dumpStatePop() {
-  if(Dump.isOn("state")) {
-    Dump("state") << PopCommand();
-  }
-}
-
-=======
->>>>>>> 2c2f05c9
 }/* CVC4::prop namespace */
 }/* CVC4 namespace */