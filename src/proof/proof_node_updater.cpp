/******************************************************************************
 * Top contributors (to current version):
 *   Andrew Reynolds, Haniel Barbosa
 *
 * This file is part of the cvc5 project.
 *
 * Copyright (c) 2009-2021 by the authors listed in the file AUTHORS
 * in the top-level source directory and their institutional affiliations.
 * All rights reserved.  See the file COPYING in the top-level source
 * directory for licensing information.
 * ****************************************************************************
 *
 * Implementation of a utility for updating proof nodes.
 */

#include "proof/proof_node_updater.h"

#include "proof/lazy_proof.h"
#include "proof/proof_ensure_closed.h"
#include "proof/proof_node_algorithm.h"
#include "proof/proof_node_manager.h"

namespace cvc5 {

ProofNodeUpdaterCallback::ProofNodeUpdaterCallback() {}
ProofNodeUpdaterCallback::~ProofNodeUpdaterCallback() {}

bool ProofNodeUpdaterCallback::update(Node res,
                                      PfRule id,
                                      const std::vector<Node>& children,
                                      const std::vector<Node>& args,
                                      CDProof* cdp,
                                      bool& continueUpdate)
{
  return false;
}

ProofNodeUpdater::ProofNodeUpdater(ProofNodeManager* pnm,
                                   ProofNodeUpdaterCallback& cb,
                                   bool mergeSubproofs,
                                   bool autoSym)
    : d_pnm(pnm),
      d_cb(cb),
      d_debugFreeAssumps(false),
      d_mergeSubproofs(mergeSubproofs),
      d_autoSym(autoSym)
{
}

void ProofNodeUpdater::process(std::shared_ptr<ProofNode> pf)
{
  if (d_debugFreeAssumps)
  {
    if (Trace.isOn("pfnu-debug"))
    {
      Trace("pfnu-debug2") << "Initial proof: " << *pf.get() << std::endl;
      Trace("pfnu-debug") << "ProofNodeUpdater::process" << std::endl;
      Trace("pfnu-debug") << "Expected free assumptions: " << std::endl;
      for (const Node& fa : d_freeAssumps)
      {
        Trace("pfnu-debug") << "- " << fa << std::endl;
      }
      std::vector<Node> assump;
      expr::getFreeAssumptions(pf.get(), assump);
      Trace("pfnu-debug") << "Current free assumptions: " << std::endl;
      for (const Node& fa : assump)
      {
        Trace("pfnu-debug") << "- " << fa << std::endl;
      }
    }
  }
  processInternal(pf, d_freeAssumps);
}

void ProofNodeUpdater::processInternal(std::shared_ptr<ProofNode> pf,
                                       std::vector<Node>& fa)
{
  // Note that processInternal uses a single scope; fa is updated based on
  // the current free assumptions of the proof nodes on the stack.
<<<<<<< HEAD
=======

>>>>>>> 0c9662c7
  // The list of proof nodes we are currently traversing beneath. This is used
  // for checking for cycles in the overall proof.
  std::vector<std::shared_ptr<ProofNode>> traversing;
  // Map from formulas to (closed) proof nodes that prove that fact
  std::map<Node, std::shared_ptr<ProofNode>> resCache;
  // Map from formulas to non-closed proof nodes that prove that fact. These
  // are replaced by proofs in the above map when applicable.
  std::map<Node, std::vector<std::shared_ptr<ProofNode>>> resCacheNcWaiting;
<<<<<<< HEAD
=======
  // Map from proof nodes to whether they contain assumptions
>>>>>>> 0c9662c7
  std::unordered_map<const ProofNode*, bool> cfaMap;
  Trace("pf-process") << "ProofNodeUpdater::process" << std::endl;
  std::unordered_map<std::shared_ptr<ProofNode>, bool> visited;
  std::unordered_map<std::shared_ptr<ProofNode>, bool>::iterator it;
  std::vector<std::shared_ptr<ProofNode>> visit;
  std::shared_ptr<ProofNode> cur;
  visit.push_back(pf);
  std::map<Node, std::shared_ptr<ProofNode>>::iterator itc;
  Node res;
  do
  {
    cur = visit.back();
    visit.pop_back();
    it = visited.find(cur);
    res = cur->getResult();
    if (it == visited.end())
    {
      if (d_mergeSubproofs)
      {
        itc = resCache.find(res);
        if (itc != resCache.end())
        {
          Trace("ajr-temp") << "Update: " << *cur.get() << std::endl;
          Trace("ajr-temp") << "New: " << *itc->second.get() << std::endl;
          // already have a proof, merge it into this one
          visited[cur] = true;
          d_pnm->updateNode(cur.get(), itc->second.get());
          // does not contain free assumptions since the range of resCache does
          // not contain free assumptions
          cfaMap[cur.get()] = false;
          continue;
        }
      }
      // run update to a fixed point
      bool continueUpdate = true;
      while (runUpdate(cur, fa, continueUpdate) && continueUpdate)
      {
        Trace("pf-process-debug") << "...updated proof." << std::endl;
      }
      visited[cur] = !continueUpdate;
      if (!continueUpdate)
      {
        // no further changes should be made to cur according to the callback
        Trace("pf-process-debug")
            << "...marked to not continue update." << std::endl;
        runFinalize(cur, fa, resCache, resCacheNcWaiting, cfaMap);
        continue;
      }
      traversing.push_back(cur);
      visit.push_back(cur);
      // If we are not the top-level proof, we were a scope, or became a scope
      // after updating, we do a separate recursive call to this method. This
      // allows us to properly track the assumptions in scope, which is
      // important for example to merge or to determine updates based on free
      // assumptions.
      if (cur->getRule() == PfRule::SCOPE)
      {
        const std::vector<Node>& args = cur->getArguments();
        fa.insert(fa.end(), args.begin(), args.end());
      }
      const std::vector<std::shared_ptr<ProofNode>>& ccp = cur->getChildren();
      // now, process children
      for (const std::shared_ptr<ProofNode>& cp : ccp)
      {
        if (std::find(traversing.begin(), traversing.end(), cp)
            != traversing.end())
        {
          Unhandled()
              << "ProofNodeUpdater::processInternal: cyclic proof! (use "
                 "--proof-eager-checking)"
              << std::endl;
        }
        visit.push_back(cp);
      }
    }
    else if (!it->second)
    {
      Assert(!traversing.empty());
      traversing.pop_back();
      visited[cur] = true;
      // finalize the node
      if (cur->getRule() == PfRule::SCOPE)
      {
        const std::vector<Node>& args = cur->getArguments();
        Assert(fa.size() >= args.size());
        fa.resize(fa.size() - args.size());
      }
      runFinalize(cur, fa, resCache, resCacheNcWaiting, cfaMap);
    }
  } while (!visit.empty());
  Trace("pf-process") << "ProofNodeUpdater::process: finished" << std::endl;
}

bool ProofNodeUpdater::runUpdate(std::shared_ptr<ProofNode> cur,
                                 const std::vector<Node>& fa,
                                 bool& continueUpdate)
{
  // should it be updated?
  if (!d_cb.shouldUpdate(cur, fa, continueUpdate))
  {
    return false;
  }
  PfRule id = cur->getRule();
  // use CDProof to open a scope for which the callback updates
  CDProof cpf(d_pnm, nullptr, "ProofNodeUpdater::CDProof", d_autoSym);
  const std::vector<std::shared_ptr<ProofNode>>& cc = cur->getChildren();
  std::vector<Node> ccn;
  for (const std::shared_ptr<ProofNode>& cp : cc)
  {
    Node cpres = cp->getResult();
    ccn.push_back(cpres);
    // store in the proof
    cpf.addProof(cp);
  }
  Node res = cur->getResult();
  Trace("pf-process-debug")
      << "Updating (" << cur->getRule() << "): " << res << std::endl;
  // only if the callback updated the node
  if (d_cb.update(res, id, ccn, cur->getArguments(), &cpf, continueUpdate))
  {
    std::shared_ptr<ProofNode> npn = cpf.getProofFor(res);
    std::vector<Node> fullFa;
    if (d_debugFreeAssumps)
    {
      expr::getFreeAssumptions(cur.get(), fullFa);
      Trace("pfnu-debug") << "Original proof : " << *cur << std::endl;
    }
    // then, update the original proof node based on this one
    Trace("pf-process-debug") << "Update node..." << std::endl;
    d_pnm->updateNode(cur.get(), npn.get());
    Trace("pf-process-debug") << "...update node finished." << std::endl;
    if (d_debugFreeAssumps)
    {
      fullFa.insert(fullFa.end(), fa.begin(), fa.end());
      // We have that npn is a node we occurring the final updated version of
      // the proof. We can now debug based on the expected set of free
      // assumptions.
      Trace("pfnu-debug") << "Ensure update closed..." << std::endl;
      pfnEnsureClosedWrt(
          npn.get(), fullFa, "pfnu-debug", "ProofNodeUpdater:postupdate");
    }
    Trace("pf-process-debug") << "..finished" << std::endl;
    return true;
  }
  Trace("pf-process-debug") << "..finished" << std::endl;
  return false;
}

void ProofNodeUpdater::runFinalize(
    std::shared_ptr<ProofNode> cur,
    const std::vector<Node>& fa,
    std::map<Node, std::shared_ptr<ProofNode>>& resCache,
    std::map<Node, std::vector<std::shared_ptr<ProofNode>>>& resCacheNcWaiting,
    std::unordered_map<const ProofNode*, bool>& cfaMap)
{
  if (d_mergeSubproofs)
  {
    Node res = cur->getResult();
    // cache the result if we don't contain an assumption
    if (!expr::containsAssumption(cur.get(), cfaMap))
    {
      // cache result if we are merging subproofs
      resCache[res] = cur;
      // go back and merge into the non-closed proofs of the same fact
      std::map<Node, std::vector<std::shared_ptr<ProofNode>>>::iterator itnw =
          resCacheNcWaiting.find(res);
      if (itnw != resCacheNcWaiting.end())
      {
        for (std::shared_ptr<ProofNode>& ncp : itnw->second)
        {
          d_pnm->updateNode(ncp.get(), cur.get());
        }
        resCacheNcWaiting.erase(res);
      }
    }
    else
    {
      resCacheNcWaiting[res].push_back(cur);
    }
  }
  if (d_debugFreeAssumps)
  {
    // We have that npn is a node we occurring the final updated version of
    // the proof. We can now debug based on the expected set of free
    // assumptions.
    Trace("pfnu-debug") << "Ensure update closed..." << std::endl;
    pfnEnsureClosedWrt(
        cur.get(), fa, "pfnu-debug", "ProofNodeUpdater:finalize");
  }
}

void ProofNodeUpdater::setDebugFreeAssumptions(
    const std::vector<Node>& freeAssumps)
{
  d_freeAssumps.clear();
  d_freeAssumps.insert(
      d_freeAssumps.end(), freeAssumps.begin(), freeAssumps.end());
  d_debugFreeAssumps = true;
}

}  // namespace cvc5<|MERGE_RESOLUTION|>--- conflicted
+++ resolved
@@ -77,10 +77,7 @@
 {
   // Note that processInternal uses a single scope; fa is updated based on
   // the current free assumptions of the proof nodes on the stack.
-<<<<<<< HEAD
-=======
-
->>>>>>> 0c9662c7
+
   // The list of proof nodes we are currently traversing beneath. This is used
   // for checking for cycles in the overall proof.
   std::vector<std::shared_ptr<ProofNode>> traversing;
@@ -89,10 +86,7 @@
   // Map from formulas to non-closed proof nodes that prove that fact. These
   // are replaced by proofs in the above map when applicable.
   std::map<Node, std::vector<std::shared_ptr<ProofNode>>> resCacheNcWaiting;
-<<<<<<< HEAD
-=======
   // Map from proof nodes to whether they contain assumptions
->>>>>>> 0c9662c7
   std::unordered_map<const ProofNode*, bool> cfaMap;
   Trace("pf-process") << "ProofNodeUpdater::process" << std::endl;
   std::unordered_map<std::shared_ptr<ProofNode>, bool> visited;
