/******************************************************************************
 * Top contributors (to current version):
 *   Hanna Lachnitt, Haniel Barbosa
 *
 * This file is part of the cvc5 project.
 *
 * Copyright (c) 2009-2021 by the authors listed in the file AUTHORS
 * in the top-level source directory and their institutional affiliations.
 * All rights reserved.  See the file COPYING in the top-level source
 * directory for licensing information.
 * ****************************************************************************
 *
 * The module for processing proof nodes into Alethe proof nodes
 */

#include "proof/alethe/alethe_post_processor.h"

#include <sstream>

#include "expr/node_algorithm.h"
#include "proof/proof.h"
#include "proof/proof_checker.h"
#include "rewriter/rewrite_proof_rule.h"
#include "theory/builtin/proof_checker.h"
#include "util/rational.h"

namespace cvc5 {

namespace proof {

AletheProofPostprocessCallback::AletheProofPostprocessCallback(
    ProofNodeManager* pnm, AletheNodeConverter& anc)
    : d_pnm(pnm), d_anc(anc)
{
  NodeManager* nm = NodeManager::currentNM();
  d_cl = nm->mkBoundVar("cl", nm->sExprType());
}

bool AletheProofPostprocessCallback::shouldUpdate(std::shared_ptr<ProofNode> pn,
                                                  const std::vector<Node>& fa,
                                                  bool& continueUpdate)
{
  return pn->getRule() != PfRule::ALETHE_RULE;
}

bool AletheProofPostprocessCallback::update(Node res,
                                            PfRule id,
                                            const std::vector<Node>& children,
                                            const std::vector<Node>& args,
                                            CDProof* cdp,
                                            bool& continueUpdate)
{
  Trace("alethe-proof") << "- Alethe post process callback " << res << " " << id
                        << " " << children << " / " << args << std::endl;

  NodeManager* nm = NodeManager::currentNM();
  std::vector<Node> new_args = std::vector<Node>();

  switch (id)
  {
    // To keep the original shape of the proof node it is necessary to rederive
    // the original conclusion. However, the term that should be printed might
    // be different from that conclusion. Thus, it is stored as an additional
    // argument in the proof node. Usually, the only difference is an additional
    // cl operator or the outmost or operator being replaced by a cl operator.
    //
    // When steps are added to the proof that have not been there previously,
    // it is unwise to add them in the same manner. To illustrate this the
    // following counterexample shows the pitfalls of this approach:
    //
    //  (or a (or b c))   (not a)
    // --------------------------- RESOLUTION
    //  (or b c)
    //
    //  is converted into an Alethe proof that should be printed as
    //
    //  (cl a (or b c))   (cl (not a))
    // -------------------------------- RESOLUTION
    //  (cl (or b c))
    // --------------- OR
    //  (cl b c)
    //
    // Here, (cl (or b c)) and (cl b c) cannot correspond to the same proof node
    // (or b c). Thus, we build a new proof node using the kind SEXPR
    // that is then printed as (cl (or b c)). We denote this wrapping of a proof
    // node by using an extra pair of parenthesis, i.e. ((or b c)) is the proof
    // node printed as (cl (or b c)).
    //
    //
    // Some proof rules have a close correspondence in Alethe. There are two
    // very frequent patterns that, to avoid repetition, are described here and
    // referred to in the comments on the specific proof rules below.
    //
    // The first pattern, which will be called singleton pattern in the
    // following, adds the original proof node F with the corresponding rule R'
    // of the Alethe calculus and uses the same premises as the original proof
    // node (P1:F1) ... (Pn:Fn). However, the conclusion is printed as (cl F).
    //
    // This means a cvc5 rule R that looks as follows:
    //
    //  (P1:F1) ... (Pn:Fn)
    // --------------------- R
    //  F
    //
    // is transformed into:
    //
    //  (P1:F1) ... (Pn:Fn)
    // --------------------- R'
    //  (cl F)*
    //
    // * the corresponding proof node is F
    //
    // The second pattern, which will be called clause pattern in the following,
    // has a disjunction (or G1 ... Gn) as conclusion. It also adds the orignal
    // proof node (or G1 ... Gn) with the corresponding rule R' of the Alethe
    // calculus and uses the same premises as the original proof node (P1:F1)
    // ... (Pn:Fn). However, the conclusion is printed as (cl G1 ... Gn), i.e.
    // the or is replaced by the cl operator.
    //
    // This means a cvc5 rule R that looks as follows:
    //
    //  (P1:F1) ... (Pn:Fn)
    // --------------------- R
    //  (or G1 ... Gn)
    //
    // Is transformed into:
    //
    //  (P1:F1) ... (Pn:Fn)
    // --------------------- R'
    //  (cl G1 ... Gn)*
    //
    // * the corresponding proof node is (or G1 ... Gn)
    //
    //================================================= Core rules
    //======================== Assume and Scope
    case PfRule::ASSUME:
    {
      return addAletheStep(AletheRule::ASSUME, res, res, children, {}, *cdp);
    }
    // See proof_rule.h for documentation on the SCOPE rule. This comment uses
    // variable names as introduced there. Since the SCOPE rule originally
    // concludes
    // (=> (and F1 ... Fn) F) or (not (and F1 ... Fn)) but the ANCHOR rule
    // concludes (cl (not F1) ... (not Fn) F), to keep the original shape of the
    // proof node it is necessary to rederive the original conclusion. The
    // transformation is described below, depending on the form of SCOPE's
    // conclusion.
    //
    // Note that after the original conclusion is rederived the new proof node
    // will actually have to be printed, respectively, (cl (=> (and F1 ... Fn)
    // F)) or (cl (not (and F1 ... Fn))).
    //
    // Let (not (and F1 ... Fn))^i denote the repetition of (not (and F1 ...
    // Fn)) for i times.
    //
    // T1:
    //
    //   P
    // ----- ANCHOR    ------- ... ------- AND_POS
    //  VP1             VP2_1  ...  VP2_n
    // ------------------------------------ RESOLUTION
    //               VP2a
    // ------------------------------------ REORDER
    //  VP2b
    // ------ DUPLICATED_LITERALS   ------- IMPLIES_NEG1
    //   VP3                          VP4
    // ------------------------------------  RESOLUTION    ------- IMPLIES_NEG2
    //    VP5                                                VP6
    // ----------------------------------------------------------- RESOLUTION
    //                               VP7
    //
    // VP1: (cl (not F1) ... (not Fn) F)
    // VP2_i: (cl (not (and F1 ... Fn)) Fi), for i = 1 to n
    // VP2a: (cl F (not (and F1 ... Fn))^n)
    // VP2b: (cl (not (and F1 ... Fn))^n F)
    // VP3: (cl (not (and F1 ... Fn)) F)
    // VP4: (cl (=> (and F1 ... Fn) F) (and F1 ... Fn)))
    // VP5: (cl (=> (and F1 ... Fn) F) F)
    // VP6: (cl (=> (and F1 ... Fn) F) (not F))
    // VP7: (cl (=> (and F1 ... Fn) F) (=> (and F1 ... Fn) F))
    //
    // Note that if n = 1, then the ANCHOR step yields (cl (not F1) F), which is
    // the same as VP3. Since VP1 = VP3, the steps for that transformation are
    // not generated.
    //
    //
    // If F = false:
    //
    //                                    --------- IMPLIES_SIMPLIFY
    //    T1                                 VP9
    // --------- DUPLICATED_LITERALS      --------- EQUIV_1
    //    VP8                                VP10
    // -------------------------------------------- RESOLUTION
    //          (cl (not (and F1 ... Fn)))*
    //
    // VP8: (cl (=> (and F1 ... Fn))) (cl (not (=> (and F1 ... Fn) false))
    //      (not (and F1 ... Fn)))
    // VP9: (cl (= (=> (and F1 ... Fn) false) (not (and F1 ... Fn))))
    //
    //
    // Otherwise,
    //                T1
    //  ------------------------------ DUPLICATED_LITERALS
    //   (cl (=> (and F1 ... Fn) F))**
    //
    //
    // *  the corresponding proof node is (not (and F1 ... Fn))
    // ** the corresponding proof node is (=> (and F1 ... Fn) F)
    case PfRule::SCOPE:
    {
      bool success = true;

      // Build vp1
      std::vector<Node> negNode{d_cl};
      std::vector<Node> sanitized_args;
      for (Node arg : args)
      {
        negNode.push_back(arg.notNode());  // (not F1) ... (not Fn)
        sanitized_args.push_back(d_anc.convert(arg));
      }
      negNode.push_back(children[0]);  // (cl (not F1) ... (not Fn) F)
      Node vp1 = nm->mkNode(kind::SEXPR, negNode);
      success &= addAletheStep(AletheRule::ANCHOR_SUBPROOF,
                               vp1,
                               vp1,
                               children,
                               sanitized_args,
                               *cdp);

      Node andNode, vp3;
      if (args.size() == 1)
      {
        vp3 = vp1;
        andNode = args[0];  // F1
      }
      else
      {
        // Build vp2i
        andNode = nm->mkNode(kind::AND, args);  // (and F1 ... Fn)
        std::vector<Node> premisesVP2 = {vp1};
        std::vector<Node> notAnd = {d_cl, children[0]};  // cl F
        Node vp2_i;
        for (size_t i = 0, size = args.size(); i < size; i++)
        {
          vp2_i = nm->mkNode(kind::SEXPR, d_cl, andNode.notNode(), args[i]);
          success &=
              addAletheStep(AletheRule::AND_POS, vp2_i, vp2_i, {}, {}, *cdp);
          premisesVP2.push_back(vp2_i);
          notAnd.push_back(andNode.notNode());  // cl F (not (and F1 ... Fn))^i
        }

        Node vp2a = nm->mkNode(kind::SEXPR, notAnd);
        success &= addAletheStep(
            AletheRule::RESOLUTION, vp2a, vp2a, premisesVP2, {}, *cdp);

        notAnd.erase(notAnd.begin() + 1);  //(cl (not (and F1 ... Fn))^n)
        notAnd.push_back(children[0]);     //(cl (not (and F1 ... Fn))^n F)
        Node vp2b = nm->mkNode(kind::SEXPR, notAnd);
        success &=
            addAletheStep(AletheRule::REORDER, vp2b, vp2b, {vp2a}, {}, *cdp);

        vp3 = nm->mkNode(kind::SEXPR, d_cl, andNode.notNode(), children[0]);
        success &= addAletheStep(
            AletheRule::DUPLICATED_LITERALS, vp3, vp3, {vp2b}, {}, *cdp);
      }

      Node vp8 = nm->mkNode(
          kind::SEXPR, d_cl, nm->mkNode(kind::IMPLIES, andNode, children[0]));

      Node vp4 = nm->mkNode(kind::SEXPR, d_cl, vp8[1], andNode);
      success &=
          addAletheStep(AletheRule::IMPLIES_NEG1, vp4, vp4, {}, {}, *cdp);

      Node vp5 = nm->mkNode(kind::SEXPR, d_cl, vp8[1], children[0]);
      success &=
          addAletheStep(AletheRule::RESOLUTION, vp5, vp5, {vp4, vp3}, {}, *cdp);

      Node vp6 = nm->mkNode(kind::SEXPR, d_cl, vp8[1], children[0].notNode());
      success &=
          addAletheStep(AletheRule::IMPLIES_NEG2, vp6, vp6, {}, {}, *cdp);

      Node vp7 = nm->mkNode(kind::SEXPR, d_cl, vp8[1], vp8[1]);
      success &=
          addAletheStep(AletheRule::RESOLUTION, vp7, vp7, {vp5, vp6}, {}, *cdp);

      if (children[0] != nm->mkConst(false))
      {
        success &= addAletheStep(
            AletheRule::DUPLICATED_LITERALS, res, vp8, {vp7}, {}, *cdp);
      }
      else
      {
        success &= addAletheStep(
            AletheRule::DUPLICATED_LITERALS, vp8, vp8, {vp7}, {}, *cdp);

        Node vp9 =
            nm->mkNode(kind::SEXPR,
                       d_cl,
                       nm->mkNode(kind::EQUAL, vp8[1], andNode.notNode()));

        success &=
            addAletheStep(AletheRule::IMPLIES_SIMPLIFY, vp9, vp9, {}, {}, *cdp);

        Node vp10 =
            nm->mkNode(kind::SEXPR, d_cl, vp8[1].notNode(), andNode.notNode());
        success &=
            addAletheStep(AletheRule::EQUIV1, vp10, vp10, {vp9}, {}, *cdp);

        success &= addAletheStep(AletheRule::RESOLUTION,
                                 res,
                                 nm->mkNode(kind::SEXPR, d_cl, res),
                                 {vp8, vp10},
                                 {},
                                 *cdp);
      }

      return success;
    }
    case PfRule::DSL_REWRITE:
    {
      // get the name
      rewriter::DslPfRule di;
      Node rule;
      if (rewriter::getDslPfRule(args[0], di))
      {
        std::stringstream ss;
        ss << di;
        rule = nm->mkBoundVar(ss.str(), nm->sExprType());
      }
      else
      {
        Unreachable();
      }
      return addAletheStep(AletheRule::ALL_SIMPLIFY,
                           res,
                           nm->mkNode(kind::SEXPR, d_cl, res),
                           children,
                           {rule},
                           *cdp);
    }
    case PfRule::EVALUATE:
    {
      return addAletheStep(AletheRule::ALL_SIMPLIFY,
                           res,
                           nm->mkNode(kind::SEXPR, d_cl, res),
                           children,
                           {nm->mkBoundVar("evaluate", nm->sExprType())},
                           *cdp);
    }
    // The rule is translated according to the theory id tid and the outermost
    // connective of the first term in the conclusion F, since F always has the
    // form (= t1 t2) where t1 is the term being rewritten. This is not an exact
    // translation but should work in most cases.
    //
    // E.g. if F is (= (* 0 d) 0) and tid = THEORY_ARITH, then prod_simplify
    // is correctly guessed as the rule.
    case PfRule::THEORY_REWRITE:
    {
      AletheRule vrule = AletheRule::UNDEFINED;
      Node t = res[0];

      theory::TheoryId tid;
      if (!theory::builtin::BuiltinProofRuleChecker::getTheoryId(args[1], tid))
      {
        return addAletheStep(
            vrule, res, nm->mkNode(kind::SEXPR, d_cl, res), children, {}, *cdp);
      }
      switch (tid)
      {
        case theory::TheoryId::THEORY_BUILTIN:
        {
          switch (t.getKind())
          {
            case kind::ITE:
            {
              vrule = AletheRule::ITE_SIMPLIFY;
              break;
            }
            case kind::EQUAL:
            {
              vrule = AletheRule::EQ_SIMPLIFY;
              break;
            }
            case kind::AND:
            {
              vrule = AletheRule::AND_SIMPLIFY;
              break;
            }
            case kind::OR:
            {
              vrule = AletheRule::OR_SIMPLIFY;
              break;
            }
            case kind::NOT:
            {
              vrule = AletheRule::NOT_SIMPLIFY;
              break;
            }
            case kind::IMPLIES:
            {
              vrule = AletheRule::IMPLIES_SIMPLIFY;
              break;
            }
            case kind::WITNESS:
            {
              vrule = AletheRule::QNT_SIMPLIFY;
              break;
            }
            default:
            {
              // In this case the rule is undefined
            }
          }
          break;
        }
        case theory::TheoryId::THEORY_BOOL:
        {
          vrule = AletheRule::BOOL_SIMPLIFY;
          break;
        }
        case theory::TheoryId::THEORY_UF:
        {
          if (t.getKind() == kind::EQUAL)
          {
            // A lot of these seem to be symmetry rules but not all...
            vrule = AletheRule::EQUIV_SIMPLIFY;
          }
          break;
        }
        case theory::TheoryId::THEORY_ARITH:
        {
          switch (t.getKind())
          {
            case kind::DIVISION:
            {
              vrule = AletheRule::DIV_SIMPLIFY;
              break;
            }
            case kind::PRODUCT:
            {
              vrule = AletheRule::PROD_SIMPLIFY;
              break;
            }
            case kind::MINUS:
            {
              vrule = AletheRule::MINUS_SIMPLIFY;
              break;
            }
            case kind::UMINUS:
            {
              vrule = AletheRule::UNARY_MINUS_SIMPLIFY;
              break;
            }
            case kind::PLUS:
            {
              vrule = AletheRule::SUM_SIMPLIFY;
              break;
            }
            case kind::MULT:
            {
              vrule = AletheRule::PROD_SIMPLIFY;
              break;
            }
            case kind::EQUAL:
            {
              vrule = AletheRule::EQUIV_SIMPLIFY;
              break;
            }
            case kind::LT:
            {
              [[fallthrough]];
            }
            case kind::GT:
            {
              [[fallthrough]];
            }
            case kind::GEQ:
            {
              [[fallthrough]];
            }
            case kind::LEQ:
            {
              vrule = AletheRule::COMP_SIMPLIFY;
              break;
            }
            case kind::CAST_TO_REAL:
            {
              return addAletheStep(AletheRule::LA_GENERIC,
                                   res,
                                   nm->mkNode(kind::SEXPR, d_cl, res),
                                   children,
                                   {nm->mkConst(Rational(1))},
                                   *cdp);
            }
            default:
            {
              // In this case the rule is undefined
            }
          }
          break;
        }
        case theory::TheoryId::THEORY_QUANTIFIERS:
        {
          vrule = AletheRule::QUANTIFIER_SIMPLIFY;
          break;
        }
        default:
        {
          // In this case the rule is undefined
        };
      }
      return addAletheStep(
          vrule, res, nm->mkNode(kind::SEXPR, d_cl, res), children, {}, *cdp);
    }
    // ======== Resolution and N-ary Resolution
    // See proof_rule.h for documentation on the RESOLUTION and CHAIN_RESOLUTION
    // rule. This comment uses variable names as introduced there.
    //
    // Because the RESOLUTION rule is merely a special case of CHAIN_RESOLUTION,
    // the same translation can be used for both.
    //
    // The main complication for the translation is that in the case the
    // conclusion C is (or G1 ... Gn), the result is ambigous. E.g.,
    //
    // (cl F1 (or F2 F3))    (cl (not F1))
    // -------------------------------------- RESOLUTION
    // (cl (or F2 F3))
    //
    // (cl F1 F2 F3)         (cl (not F1))
    // -------------------------------------- RESOLUTION
    // (cl F2 F3)
    //
    // both (cl (or F2 F3)) and (cl F2 F3) correspond to the same proof node (or
    // F2 F3). One way to deal with this issue is for the translation to keep
    // track of the current clause generated after each resolution (the
    // resolvent) and then compare it to the result. E.g. in the first case
    // current_resolvent = {(or F2 F3)} indicates that the result is a singleton
    // clause, while in the second current_resolvent = {F2,F3}, indicating the
    // result is a non-singleton clause.
    //
    // It is always clear what clauses to add to current_resolvent, except for
    // when a child is an assumption or the result of an equality resolution
    // step. In these cases it might be necessary to add an additional or step.
    //
    // If for any Ci, rule(Ci) = ASSUME or rule(Ci) = EQ_RESOLVE and Ci = (or F1
    // ... Fn) and Ci != L_{i-1} (for C1, C1 != L_1) then:
    //
    //        (Pi:Ci)
    // ---------------------- OR
    //  (VPi:(cl F1 ... Fn))
    //
    // Otherwise VPi = Ci.
    //
    // However to determine whether C is a singleton clause or not it is not
    // necessary to calculate the complete current resolvent. Instead it
    // suffices to find the last introduction of the conclusion as a subterm of
    // a child and then check if it is eliminated by a later resolution step. If
    // the conclusion was not introduced as a subterm it has to be a
    // non-singleton clause. If it was introduced but not eliminated, it follows
    // that it is indeed not a singleton clause and should be printed as (cl F1
    // ... Fn) instead of (cl (or F1 ... Fn)).
    //
    // This procedure is possible since the proof is already structured in a
    // certain way. It can never contain a second occurrence of a literal when
    // the first occurrence we found was eliminated from the proof. E.g.,
    //
    // (cl (not (or a b)))   (cl (or a b) (or a b))
    // ---------------------------------------------
    //                 (cl (or a b))
    //
    // is not possible because of the semantics of CHAIN_RESOLUTION, which only
    // removes one occurence of the resolvent in the resolving clauses.
    //
    //
    // If C = (or F1 ... Fn) is a non-singleton clause, then:
    //
    //   VP1 ... VPn
    // ------------------ RESOLUTION
    //  (cl F1 ... Fn)*
    //
    // Else if, C = false:
    //
    //   VP1 ... VPn
    // ------------------ RESOLUTION
    //       (cl)*
    //
    // Otherwise:
    //
    //   VP1 ... VPn
    // ------------------ RESOLUTION
    //      (cl C)*
    //
    //  * the corresponding proof node is C
    case PfRule::RESOLUTION:
    case PfRule::CHAIN_RESOLUTION:
    {
      Node trueNode = nm->mkConst(true);
      Node falseNode = nm->mkConst(false);
      std::vector<Node> new_children = children;

      // If a child F = (or F1 ... Fn) is the result of ASSUME or
      // EQ_RESOLVE it might be necessary to add an additional step with the
      // Alethe or rule since otherwise it will be used as (cl (or F1 ... Fn)).

      // The first child is used as a non-singleton clause if it is not equal
      // to its pivot L_1. Since it's the first clause in the resolution it can
      // only be equal to the pivot in the case the polarity is true.
      if (children[0].getKind() == kind::OR
          && (args[0] != trueNode || children[0] != args[1]))
      {
        std::shared_ptr<ProofNode> childPf = cdp->getProofFor(children[0]);
        if (childPf->getRule() == PfRule::ASSUME
            || childPf->getRule() == PfRule::EQ_RESOLVE)
        {
          // Add or step
          std::vector<Node> subterms{d_cl};
          subterms.insert(
              subterms.end(), children[0].begin(), children[0].end());
          Node conclusion = nm->mkNode(kind::SEXPR, subterms);
          addAletheStep(
              AletheRule::OR, conclusion, conclusion, {children[0]}, {}, *cdp);
          new_children[0] = conclusion;
        }
      }

      // For all other children C_i the procedure is similar. There is however a
      // key difference in the choice of the pivot element which is now the
      // L_{i-1}, i.e. the pivot of the child with the result of the i-1
      // resolution steps between the children before it. Therefore, if the
      // policy id_{i-1} is true, the pivot has to appear negated in the child
      // in which case it should not be a (cl (or F1 ... Fn)) node. The same is
      // true if it isn't the pivot element.
      for (std::size_t i = 1, size = children.size(); i < size; ++i)
      {
        if (children[i].getKind() == kind::OR
            && (args[2 * (i - 1)] != falseNode
                || args[2 * (i - 1) + 1] != children[i]))
        {
          std::shared_ptr<ProofNode> childPf = cdp->getProofFor(children[i]);
          if (childPf->getRule() == PfRule::ASSUME
              || childPf->getRule() == PfRule::EQ_RESOLVE)
          {
            // Add or step
            std::vector<Node> lits{d_cl};
            lits.insert(lits.end(), children[i].begin(), children[i].end());
            Node conclusion = nm->mkNode(kind::SEXPR, lits);
            addAletheStep(AletheRule::OR,
                          conclusion,
                          conclusion,
                          {children[i]},
                          {},
                          *cdp);
            new_children[i] = conclusion;
          }
        }
      }

      // If res is not an or node, then it's necessarily a singleton clause.
      bool isSingletonClause = res.getKind() != kind::OR;
      // Otherwise, we need to determine if res, which is of the form (or t1 ...
      // tn), corresponds to the clause (cl t1 ... tn) or to (cl (OR t1 ...
      // tn)). The only way in which the latter can happen is if res occurs as a
      // child in one of the premises, and is not eliminated afterwards. So we
      // search for res as a subterm of some children, which would mark its last
      // insertion into the resolution result. If res does not occur as the
      // pivot to be eliminated in a subsequent premise, then, and only then, it
      // is a singleton clause.
      if (!isSingletonClause)
      {
        size_t i;
        // Find out the last child to introduced res, if any. We only need to
        // look at the last one because any previous introduction would have
        // been eliminated.
        //
        // After the loop finishes i is the index of the child C_i that
        // introduced res. If i=0 none of the children introduced res as a
        // subterm and therefore it cannot be a singleton clause.
        for (i = children.size(); i > 0; --i)
        {
          // only non-singleton clauses may be introducing
          // res, so we only care about non-singleton or nodes. We check then
          // against the kind and whether the whole or node occurs as a pivot of
          // the respective resolution
          if (children[i - 1].getKind() != kind::OR)
          {
            continue;
          }
          size_t pivotIndex = (i != 1) ? 2 * (i - 1) - 1 : 1;
          if (args[pivotIndex] == children[i - 1]
              || args[pivotIndex].notNode() == children[i - 1])
          {
            continue;
          }
          // if res occurs as a subterm of a non-singleton premise
          if (std::find(children[i - 1].begin(), children[i - 1].end(), res)
              != children[i - 1].end())
          {
            break;
          }
        }

        // If res is a subterm of one of the children we still need to check if
        // that subterm is eliminated
        if (i > 0)
        {
          bool posFirst = (i == 1) ? (args[0] == trueNode)
                                   : (args[(2 * (i - 1)) - 2] == trueNode);
          Node pivot = (i == 1) ? args[1] : args[(2 * (i - 1)) - 1];

          // Check if it is eliminated by the previous resolution step
          if ((res == pivot && !posFirst)
              || (res.notNode() == pivot && posFirst)
              || (pivot.notNode() == res && posFirst))
          {
            // We decrease i by one, since it could have been the case that i
            // was equal to children.size(), so that isSingletonClause is set to
            // false
            --i;
          }
          else
          {
            // Otherwise check if any subsequent premise eliminates it
            for (; i < children.size(); ++i)
            {
              posFirst = args[(2 * i) - 2] == trueNode;
              pivot = args[(2 * i) - 1];
              // To eliminate res, the clause must contain it with opposite
              // polarity. There are three successful cases, according to the
              // pivot and its sign
              //
              // - res is the same as the pivot and posFirst is true, which
              // means that the clause contains its negation and eliminates it
              //
              // - res is the negation of the pivot and posFirst is false, so
              // the clause contains the node whose negation is res. Note that
              // this case may either be res.notNode() == pivot or res ==
              // pivot.notNode().
              if ((res == pivot && posFirst)
                  || (res.notNode() == pivot && !posFirst)
                  || (pivot.notNode() == res && !posFirst))
              {
                break;
              }
            }
          }
        }
        // if not eliminated (loop went to the end), then it's a singleton
        // clause
        isSingletonClause = i == children.size();
      }
      if (!isSingletonClause)
      {
        return addAletheStepFromOr(
            AletheRule::RESOLUTION, res, new_children, {}, *cdp);
      }
      return addAletheStep(AletheRule::RESOLUTION,
                           res,
                           res == falseNode
                               ? nm->mkNode(kind::SEXPR, d_cl)
                               : nm->mkNode(kind::SEXPR, d_cl, res),
                           new_children,
                           {},
                           *cdp);
    }
    // ======== Factoring
    // See proof_rule.h for documentation on the FACTORING rule. This comment
    // uses variable names as introduced there.
    //
    // If C2 = (or F1 ... Fn) but C1 != (or C2 ... C2), then VC2 = (cl F1 ...
    // Fn) Otherwise, VC2 = (cl C2).
    //
    //    P
    // ------- DUPLICATED_LITERALS
    //   VC2*
    //
    // * the corresponding proof node is C2
    case PfRule::FACTORING:
    {
      if (res.getKind() == kind::OR)
      {
        for (const Node& child : children[0])
        {
          if (child != res)
          {
            return addAletheStepFromOr(
                AletheRule::DUPLICATED_LITERALS, res, children, {}, *cdp);
          }
        }
      }
      return addAletheStep(AletheRule::DUPLICATED_LITERALS,
                           res,
                           nm->mkNode(kind::SEXPR, d_cl, res),
                           children,
                           {},
                           *cdp);
    }
    // ======== Split
    // See proof_rule.h for documentation on the SPLIT rule. This comment
    // uses variable names as introduced there.
    //
    // --------- NOT_NOT      --------- NOT_NOT
    //    VP1                    VP2
    // -------------------------------- RESOLUTION
    //          (cl F (not F))*
    //
    // VP1: (cl (not (not (not F))) F)
    // VP2: (cl (not (not (not (not F)))) (not F))
    //
    // * the corresponding proof node is (or F (not F))
    case PfRule::SPLIT:
    {
      Node vp1 = nm->mkNode(
          kind::SEXPR, d_cl, args[0].notNode().notNode().notNode(), args[0]);
      Node vp2 = nm->mkNode(kind::SEXPR,
                              d_cl,
                              args[0].notNode().notNode().notNode().notNode(),
                              args[0].notNode());

      return addAletheStep(AletheRule::NOT_NOT, vp2, vp2, {}, {}, *cdp)
          && addAletheStep(AletheRule::NOT_NOT, vp1, vp1, {}, {}, *cdp)
          && addAletheStepFromOr(AletheRule::RESOLUTION, res, {vp1, vp2}, {}, *cdp);
    }
    // ======== Equality resolution
<<<<<<< HEAD
    // Children: (P1:F1, P2:(= F1 F2))
    // Arguments: none
    // ---------------------
    // Conclusion: (F2)
    //
    // proof rule: equiv_pos2
    // proof node: (VP1:(cl (not (= F1 F2)) (not F1) (F2)))
    // proof term: (cl (not (= F1 F2)) (not F1) (F2))
    // premises: ()
    // args: ()
    //
    // There is a special case occurring here, if F1 = (or G1 ... Gn) because
    // then P1 will be printed as (cl G1 ... Gn) but needs to be printed as (cl
    // (or G1 ... Gn)). The only exception to this are ASSUME steps that are
    // always printed as (cl (or G1 ... Gn)) and EQ_RESOLVE steps itself.
    //
    // Repeat the following two step for i=1 to n:
    //
    // for i=1 to n:
    //
    // proof rule: or_neg
    // proof node: (VP2i:(cl (or G1 ... Gn) (not Gi)))
    // proof term: (cl (or G1 ... Gn) (not Gi))
    // premises: ()
    // args: ()
    //
    // proof rule: resolution
    // proof node: (VP3:(cl (or G1 ... Gn)^n))
    // proof term: (cl (or G1 ... Gn)^n)
    // premises: P1 VP21 ... VPn
    // args: ()
    //
    // proof rule: duplicated_literals
    // proof node: (VP4:(cl (or (G1 ... Gn)))
    // proof term: (cl (or G1 ... Gn))
    // premises: VP3
    // args: ()
    //
    // Set child1 = VP3
    //
    // Otherwise child1 = VP1
    //
    // Then,
    //
    // proof rule: resolution
    // proof node: F2
    // proof term: (cl F2)
    // premises: VP1 P2 P1
    // args: ()
    //
    // Or if F2 = false:
    //
    // proof rule: resolution
    // proof node: F2
    // proof term: (cl)
    // premises: VP1 P2 P1
    // args: ()
=======
    // See proof_rule.h for documentation on the EQ_RESOLVE rule. This
    // comment uses variable names as introduced there.
    //
    // If F1 = (or G1 ... Gn), then P1 will be printed as (cl G1 ... Gn) but
    // needs to be printed as (cl (or G1 ... Gn)). The only exception to this
    // are ASSUME steps that are always printed as (cl (or G1 ... Gn)) and
    // EQ_RESOLVE steps themselves.
    //
    //           ------  ...  ------ OR_NEG
    //   P1       VP21   ...   VP2n
    //  ---------------------------- RESOLUTION
    //              VP3
    //  ---------------------------- DUPLICATED_LITERALS
    //              VP4
    //
    //  for i=1 to n, VP2i: (cl (or G1 ... Gn) (not Gi))
    //  VP3: (cl (or G1 ... Gn)^n)
    //  VP4: (cl (or (G1 ... Gn))
    //
    //  Let child1 = VP4.
    //
    //
    // Otherwise, child1 = P1.
    //
    //
    // Then, if F2 = false:
    //
    //  ------ EQUIV_POS2
    //   VP1                P2    child1
    //  --------------------------------- RESOLUTION
    //                (cl)*
    //
    // Otherwise:
    //
    //  ------ EQUIV_POS2
    //   VP1                P2    child1
    //  --------------------------------- RESOLUTION
    //              (cl F2)*
    //
    // VP1: (cl (not (= F1 F2)) (not F1) F2)
    //
    // * the corresponding proof node is F2
>>>>>>> a05f07c2
    case PfRule::EQ_RESOLVE:
    {
      bool success = true;
      Node vp1 =
          nm->mkNode(kind::SEXPR,
                     {d_cl, children[1].notNode(), children[0].notNode(), res});
      Node child1 = children[0];
<<<<<<< HEAD
      Node child2 = children[1];

      // Transform (cl F1 ... Fn) into (cl (or F1 ... Fn))
      if (children[0].notNode() != vp1[1] && children[0].getKind() == kind::OR)
=======

      // Transform (cl F1 ... Fn) into (cl (or F1 ... Fn))
      if (children[0].notNode() != children[1].notNode()
          && children[0].getKind() == kind::OR)
>>>>>>> a05f07c2
      {
        PfRule pr = cdp->getProofFor(child1)->getRule();
        if (pr != PfRule::ASSUME && pr != PfRule::EQ_RESOLVE)
        {
<<<<<<< HEAD
          std::vector<Node> clauses;
          clauses.push_back(d_cl);  // cl
=======
          std::vector<Node> clauses{d_cl};
>>>>>>> a05f07c2
          clauses.insert(clauses.end(),
                         children[0].begin(),
                         children[0].end());  //(cl G1 ... Gn)

<<<<<<< HEAD
          std::vector<Node> vp2Nodes = {children[0]};
          std::vector<Node> resNodes = {d_cl};
          for (int i = 0; i < children[0].end() - children[0].begin(); i++)
=======
          std::vector<Node> vp2Nodes{children[0]};
          std::vector<Node> resNodes{d_cl};
          for (size_t i = 0, size = children[0].getNumChildren(); i < size; i++)
>>>>>>> a05f07c2
          {
            Node vp2i = nm->mkNode(
                kind::SEXPR,
                d_cl,
                children[0],
                children[0][i].notNode());  //(cl (or G1 ... Gn) (not Gi))
            success &=
                addAletheStep(AletheRule::OR_NEG, vp2i, vp2i, {}, {}, *cdp);
            vp2Nodes.push_back(vp2i);
            resNodes.push_back(children[0]);
          }
          Node vp3 = nm->mkNode(kind::SEXPR, resNodes);
          success &= addAletheStep(
              AletheRule::RESOLUTION, vp3, vp3, vp2Nodes, {}, *cdp);

          Node vp4 = nm->mkNode(kind::SEXPR, d_cl, children[0]);
          success &= addAletheStep(
              AletheRule::DUPLICATED_LITERALS, vp4, vp4, {vp3}, {}, *cdp);
          child1 = vp4;
        }
      }

      success &= addAletheStep(AletheRule::EQUIV_POS2, vp1, vp1, {}, {}, *cdp);

<<<<<<< HEAD
      if (res.toString() == "false")
      {
        return success &= addAletheStep(AletheRule::RESOLUTION,
                                        res,
                                        nm->mkNode(kind::SEXPR, d_cl),
                                        {vp1, child2, child1},
                                        {},
                                        *cdp);
      }

      return success &= addAletheStep(AletheRule::RESOLUTION,
                                      res,
                                      nm->mkNode(kind::SEXPR, d_cl, res),
                                      {vp1, child2, child1},
=======
      return success &= addAletheStep(AletheRule::RESOLUTION,
                                      res,
                                      res == nm->mkConst(false)
                                          ? nm->mkNode(kind::SEXPR, d_cl)
                                          : nm->mkNode(kind::SEXPR, d_cl, res),
                                      {vp1, children[1], child1},
>>>>>>> a05f07c2
                                      {},
                                      *cdp);
    }
    // ======== Modus ponens
<<<<<<< HEAD
    // Children: (P1:F1, P2:(=> F1 F2))
    // Arguments: none
    // ---------------------
    // Conclusion: (F2)
    //
    //
    // proof rule: implies
    // proof term: (VP1:(cl (not F1) F2))
    // proof term: (cl (not F1) F2)
    // premises: P2
    // args: ()
    //
    // proof rule: resolution
    // proof node: F2
    // proof term: (cl F2)
    // premises: VP1 P1
    // args: ()
=======
    // See proof_rule.h for documentation on the MODUS_PONENS rule. This comment
    // uses variable names as introduced there.
    //
    //     (P2:(=> F1 F2))
    // ------------------------ IMPLIES
    //  (VP1:(cl (not F1) F2))             (P1:F1)
    // -------------------------------------------- RESOLUTION
    //                   (cl F2)*
    //
    // * the corresponding proof node is F2
>>>>>>> a05f07c2
    case PfRule::MODUS_PONENS:
    {
      Node vp1 = nm->mkNode(kind::SEXPR, d_cl, children[0].notNode(), res);

      return addAletheStep(
                 AletheRule::IMPLIES, vp1, vp1, {children[1]}, {}, *cdp)
             && addAletheStep(AletheRule::RESOLUTION,
                              res,
                              nm->mkNode(kind::SEXPR, d_cl, res),
                              {vp1, children[0]},
                              {},
                              *cdp);
    }
    // ======== Double negation elimination
<<<<<<< HEAD
    // Children: (P:(not (not F)))
    // Arguments: none
    // ---------------------
    // Conclusion: (F)
    //
    // proof rule: not_not
    // proof node: (VP1:(cl (not (not (not F))) F))
    // proof term: (cl (not (not (not F))) F)
    // premises: ()
    // args: ()
    //
    // proof rule: resolution
    // proof node: F
    // proof term: (cl F)
    // premises: VP1 P
    // args: ()
=======
    // See proof_rule.h for documentation on the NOT_NOT_ELIM rule. This comment
    // uses variable names as introduced there.
    //
    // ---------------------------------- NOT_NOT
    //  (VP1:(cl (not (not (not F))) F))           (P:(not (not F)))
    // ------------------------------------------------------------- RESOLUTION
    //                            (cl F)*
    //
    // * the corresponding proof node is F
>>>>>>> a05f07c2
    case PfRule::NOT_NOT_ELIM:
    {
      Node vp1 = nm->mkNode(kind::SEXPR, d_cl, children[0].notNode(), res);

      return addAletheStep(AletheRule::NOT_NOT, vp1, vp1, {}, {}, *cdp)
             && addAletheStep(AletheRule::RESOLUTION,
                              res,
                              nm->mkNode(kind::SEXPR, d_cl, res),
                              {vp1, children[0]},
                              {},
                              *cdp);
    }
    // ======== Contradiction
<<<<<<< HEAD
    // Children: (P1:F P2:(not F))
    // Arguments: ()
    // ---------------------
    // Conclusion: false
    //
    // proof rule: resolution
    // proof node: false
    // proof term: (cl)
    // premises: P1 P2
    // args: ()
=======
    // See proof_rule.h for documentation on the CONTRA rule. This
    // comment uses variable names as introduced there.
    //
    //  P1   P2
    // --------- RESOLUTION
    //   (cl)*
    //
    // * the corresponding proof node is false
>>>>>>> a05f07c2
    case PfRule::CONTRA:
    {
      return addAletheStep(AletheRule::RESOLUTION,
                           res,
                           nm->mkNode(kind::SEXPR, d_cl),
                           children,
                           {},
                           *cdp);
    }
    // ======== And elimination
<<<<<<< HEAD
    // Children: (P:(and F1 ... Fn))
    // Arguments: (i)
    // ---------------------
    // Conclusion: (Fi)
    //
    // proof rule: and
    // proof node: (VP:Fi)
    // proof term: (cl Fi)
    // premises: P
    // args: ()
=======
    // This rule is translated according to the singleton pattern.
>>>>>>> a05f07c2
    case PfRule::AND_ELIM:
    {
      return addAletheStep(AletheRule::AND,
                           res,
                           nm->mkNode(kind::SEXPR, d_cl, res),
                           children,
                           {},
                           *cdp);
    }
    // ======== And introduction
<<<<<<< HEAD
    // Children: (P1:F1 ... Pn:Fn))
    // Arguments: ()
    // ---------------------
    // Conclusion: (and F1 ... Fn)
    //
    // proof rule: and_neg
    // proof node: (VP1:(cl (and F1 ... Fn) (not F1) ... (not Fn)))
    // proof term: (cl (and F1 ... Fn) (not F1) ... (not Fn))
    // premises: ()
    // args: ()
    //
    // proof rule: resolution
    // proof node: (and F1 ... Fn)
    // proof term: (cl (and F1 ... Fn))
    // premises: VP1 P1 ... Pn
    // args: ()
    case PfRule::AND_INTRO:
    {
      std::vector<Node> neg_Nodes;
      neg_Nodes.push_back(d_cl);
      neg_Nodes.push_back(res);
      for (size_t i = 0; i < children.size(); i++)
=======
    // See proof_rule.h for documentation on the AND_INTRO rule. This
    // comment uses variable names as introduced there.
    //
    //
    // ----- AND_NEG
    //  VP1            P1 ... Pn
    // -------------------------- RESOLUTION
    //   (cl (and F1 ... Fn))*
    //
    // VP1:(cl (and F1 ... Fn) (not F1) ... (not Fn))
    //
    // * the corresponding proof node is (and F1 ... Fn)
    case PfRule::AND_INTRO:
    {
      std::vector<Node> neg_Nodes = {d_cl,res};
      for (size_t i = 0, size = children.size(); i < size; i++)
>>>>>>> a05f07c2
      {
        neg_Nodes.push_back(children[i].notNode());
      }
      Node vp1 = nm->mkNode(kind::SEXPR, neg_Nodes);

<<<<<<< HEAD
      std::vector<Node> new_children;
      new_children.push_back(vp1);
=======
      std::vector<Node> new_children = {vp1};
>>>>>>> a05f07c2
      new_children.insert(new_children.end(), children.begin(), children.end());

      return addAletheStep(AletheRule::AND_NEG, vp1, vp1, {}, {}, *cdp)
             && addAletheStep(AletheRule::RESOLUTION,
                              res,
                              nm->mkNode(kind::SEXPR, d_cl, res),
                              new_children,
                              {},
                              *cdp);
    }
    // ======== Not Or elimination
<<<<<<< HEAD
    // Children: (P:(not (or F1 ... Fn)))
    // Arguments: (i)
    // ---------------------
    // Conclusion: (not Fi)
    //
    // proof rule: not_or
    // proof node: (not Fi)
    // proof term: (cl (not Fi))
    // premises: P
    // args: ()
=======
    // This rule is translated according to the singleton pattern.
>>>>>>> a05f07c2
    case PfRule::NOT_OR_ELIM:
    {
      return addAletheStep(AletheRule::NOT_OR,
                           res,
                           nm->mkNode(kind::SEXPR, d_cl, res),
                           children,
                           {},
                           *cdp);
    }
    // ======== Implication elimination
<<<<<<< HEAD
    // Children: (P:(=> F1 F2))
    // Arguments: ()
    // ---------------------
    // Conclusion: (or (not F1) F2)
    //
    // proof rule: implies
    // proof node: (or (not F1) F2)
    // proof term: (cl (not F1) F2)
    // premises: P
    // args: ()
=======
    // This rule is translated according to the clause pattern.
>>>>>>> a05f07c2
    case PfRule::IMPLIES_ELIM:
    {
      return addAletheStepFromOr(AletheRule::IMPLIES, res, children, {}, *cdp);
    }
    // ======== Not Implication elimination version 1
<<<<<<< HEAD
    // Children: (P:(not (=> F1 F2)))
    // Arguments: ()
    // ---------------------
    // Conclusion: (F1)
    //
    // proof rule: not_implies1
    // proof node: (VP:F1)
    // proof term: (cl F1)
    // premises: P
    // args: ()
=======
    // This rule is translated according to the singleton pattern.
>>>>>>> a05f07c2
    case PfRule::NOT_IMPLIES_ELIM1:
    {
      return addAletheStep(AletheRule::NOT_IMPLIES1,
                           res,
                           nm->mkNode(kind::SEXPR, d_cl, res),
                           children,
                           {},
                           *cdp);
    }
    // ======== Not Implication elimination version 2
<<<<<<< HEAD
    // Children: (P:(not (=> F1 F2)))
    // Arguments: ()
    // ---------------------
    // Conclusion: (not F2)
    //
    // proof rule: not_implies2
    // proof node: (not F2)
    // proof term: (cl (not F2))
    // premises: P
    // args: ()
=======
    // This rule is translated according to the singleton pattern.
>>>>>>> a05f07c2
    case PfRule::NOT_IMPLIES_ELIM2:
    {
      return addAletheStep(AletheRule::NOT_IMPLIES2,
                           res,
                           nm->mkNode(kind::SEXPR, d_cl, res),
                           children,
                           {},
                           *cdp);
    }
<<<<<<< HEAD
    // ======== Equivalence elimination version 1
    // Children: (P:(= F1 F2))
    // Arguments: ()
    // ---------------------
    // Conclusion: (or (not F1) F2)
    //
    // proof rule: equiv1
    // proof node: (or (not F1) F2)
    // proof term: (cl (not F1) F2)
    // premises: P
    // args: ()
=======
    // ======== Various elimination rules
    // The following rules are all translated according to the clause pattern.
>>>>>>> a05f07c2
    case PfRule::EQUIV_ELIM1:
    {
      return addAletheStepFromOr(AletheRule::EQUIV1, res, children, {}, *cdp);
    }
<<<<<<< HEAD
    // ======== Equivalence elimination version 2
    // Children: (P:(= F1 F2))
    // Arguments: ()
    // ---------------------
    // Conclusion: (or F1 (not F2))
    //
    // proof rule: equiv2
    // proof node: (or F1 (not F2))
    // proof term: (cl F1 (not F2))
    // premises: P
    // args: ()
=======
>>>>>>> a05f07c2
    case PfRule::EQUIV_ELIM2:
    {
      return addAletheStepFromOr(AletheRule::EQUIV2, res, children, {}, *cdp);
    }
<<<<<<< HEAD
    // ======== Not Equivalence elimination version 1
    // Children: (P:(not (= F1 F2)))
    // Arguments: ()
    // ---------------------
    // Conclusion: (or F1 F2)
    //
    // proof rule: not_equiv1
    // proof node: (or F1 F2)
    // proof term: (cl F1 F2)
    // premises: P
    // args: ()
=======
>>>>>>> a05f07c2
    case PfRule::NOT_EQUIV_ELIM1:
    {
      return addAletheStepFromOr(
          AletheRule::NOT_EQUIV1, res, children, {}, *cdp);
    }
<<<<<<< HEAD
    // ======== Not Equivalence elimination version 2
    // Children: (P:(not (= F1 F2)))
    // Arguments: ()
    // ---------------------
    // Conclusion: (or (not F1) (not F2))
    //
    // proof rule: not_equiv2
    // proof node: (or (not F1) (not F2))
    // proof term: (cl (not F1) (not F2))
    // premises: P
    // args: ()
=======
>>>>>>> a05f07c2
    case PfRule::NOT_EQUIV_ELIM2:
    {
      return addAletheStepFromOr(
          AletheRule::NOT_EQUIV2, res, children, {}, *cdp);
    }
<<<<<<< HEAD
    // ======== XOR elimination version 1
    // Children: (P:(xor F1 F2)))
    // Arguments: ()
    // ---------------------
    // Conclusion: (or F1 F2)
    //
    // proof rule: XOR1
    // proof node: (or F1 F2)
    // proof term: (cl F1 F2)
    // premises: P
    // args: ()
=======
>>>>>>> a05f07c2
    case PfRule::XOR_ELIM1:
    {
      return addAletheStepFromOr(AletheRule::XOR1, res, children, {}, *cdp);
    }
<<<<<<< HEAD
    // ======== XOR elimination version 2
    // Children: (P:(not (xor F1 F2))))
    // Arguments: ()
    // ---------------------
    // Conclusion: (or F1 (not F2))
    //
    // proof rule: XOR2
    // proof node: (or F1 (not F2))
    // proof term: (cl F1 (not F2))
    // premises: P
    // args: ()
=======
>>>>>>> a05f07c2
    case PfRule::XOR_ELIM2:
    {
      return addAletheStepFromOr(AletheRule::XOR2, res, children, {}, *cdp);
    }
<<<<<<< HEAD
    // ======== Not XOR elimination version 1
    // Children: (P:(not (xor F1 F2)))
    // Arguments: ()
    // ---------------------
    // Conclusion: (or F1 (not F2))
    //
    // proof rule: NOT_XOR1
    // proof node: (or F1 (not F2))
    // proof term: (cl F1 (not F2))
    // premises: P
    // args: ()
=======
>>>>>>> a05f07c2
    case PfRule::NOT_XOR_ELIM1:
    {
      return addAletheStepFromOr(AletheRule::NOT_XOR1, res, children, {}, *cdp);
    }
<<<<<<< HEAD
    // ======== Not XOR elimination version 2
    // Children: (P:(not (xor F1 F2)))
    // Arguments: ()
    // ---------------------
    // Conclusion: (or (not F1) F2)
    //
    // proof rule: NOT_XOR1
    // proof node: (or (not F1) F2)
    // proof term: (cl (not F1) F2)
    // premises: P
    // args: ()
=======
>>>>>>> a05f07c2
    case PfRule::NOT_XOR_ELIM2:
    {
      return addAletheStepFromOr(AletheRule::NOT_XOR2, res, children, {}, *cdp);
    }
<<<<<<< HEAD
    // ======== ITE elimination version 1
    // Children: (P:(ite C F1 F2))
    // Arguments: ()
    // ---------------------
    // Conclusion: (or (not C) F1)
    //
    // proof rule: ite2
    // proof node: (or (not C) F1)
    // proof term: (cl (not C) F1)
    // premises: P
    // args: ()
=======
>>>>>>> a05f07c2
    case PfRule::ITE_ELIM1:
    {
      return addAletheStepFromOr(AletheRule::ITE2, res, children, {}, *cdp);
    }
<<<<<<< HEAD
    // ======== ITE elimination version 2
    // Children: (P:(ite C F1 F2))
    // Arguments: ()
    // ---------------------
    // Conclusion: (or C F2)
    //
    // proof rule: ite1
    // proof node: (or C F2)
    // proof term: (cl C F2)
    // premises: P
    // args: ()
=======
>>>>>>> a05f07c2
    case PfRule::ITE_ELIM2:
    {
      return addAletheStepFromOr(AletheRule::ITE1, res, children, {}, *cdp);
    }
<<<<<<< HEAD
    // ======== Not ITE elimination version 1
    // Children: (P:(not (ite C F1 F2)))
    // Arguments: ()
    // ---------------------
    // Conclusion: (or (not C) (not F1))
    //
    // proof rule: not_ite2
    // proof node: (or (not C) (not F1))
    // proof term: (cl (not C) (not F1))
    // premises: P
    // args: ()
=======
>>>>>>> a05f07c2
    case PfRule::NOT_ITE_ELIM1:
    {
      return addAletheStepFromOr(AletheRule::NOT_ITE2, res, children, {}, *cdp);
    }
<<<<<<< HEAD
    // ======== Not ITE elimination version 1
    // Children: (P:(not (ite C F1 F2)))
    // Arguments: ()
    // ---------------------
    // Conclusion: (or C (not F2))
    //
    // proof rule: not_ite1
    // proof node: (or C (not F2))
    // proof term: (cl C (not F2))
    // premises: P
    // args: ()
=======
>>>>>>> a05f07c2
    case PfRule::NOT_ITE_ELIM2:
    {
      return addAletheStepFromOr(AletheRule::NOT_ITE1, res, children, {}, *cdp);
    }
<<<<<<< HEAD

    //================================================= De Morgan rules
    // ======== Not And
    // Children: (P:(not (and F1 ... Fn))
    // Arguments: ()
    // ---------------------
    // Conclusion: (or (not F1) ... (not Fn))
    //
    // proof rule: not_and
    // proof node: (or (not F1) ... (not Fn))
    // proof term: (cl (not F1) ... (not Fn))
    // premises: P
    // args: ()
=======
    //================================================= De Morgan rules
    // ======== Not And
    // This rule is translated according to the clause pattern.
>>>>>>> a05f07c2
    case PfRule::NOT_AND:
    {
      return addAletheStepFromOr(AletheRule::NOT_AND, res, children, {}, *cdp);
    }

    //================================================= CNF rules
<<<<<<< HEAD
    // ======== CNF And Pos
    // Children: ()
    // Arguments: ((and F1 ... Fn), i)
    // ---------------------
    // Conclusion: (or (not (and F1 ... Fn)) Fi)
    //
    // proof rule: and_pos
    // proof node: (or (not (and F1 ... Fn)) Fi)
    // proof term: (cl (not (and F1 ... Fn)) Fi)
    // premises: ()
    // args: ()
=======
    // The following rules are all translated according to the clause pattern.
>>>>>>> a05f07c2
    case PfRule::CNF_AND_POS:
    {
      return addAletheStepFromOr(AletheRule::AND_POS, res, children, {}, *cdp);
    }
<<<<<<< HEAD
    // ======== CNF And Neg
    // Children: ()
    // Arguments: ((and F1 ... Fn))
    // ---------------------
    // Conclusion: (or (and F1 ... Fn) (not F1) ... (not Fn))
    //
    // proof rule: and_neg
    // proof node: (or (and F1 ... Fn) (not F1) ... (not Fn))
    // proof term: (cl (and F1 ... Fn) (not F1) ... (not Fn))
    // premises: ()
    // args: ()
=======
>>>>>>> a05f07c2
    case PfRule::CNF_AND_NEG:
    {
      return addAletheStepFromOr(AletheRule::AND_NEG, res, children, {}, *cdp);
    }
<<<<<<< HEAD
    // ======== CNF Or Pos
    // Children: ()
    // Arguments: ((or F1 ... Fn))
    // ---------------------
    // Conclusion: (or (not (or F1 ... Fn)) F1 ... Fn)
    //
    // proof rule: or_pos
    // proof node: (or (not (or F1 ... Fn)) F1 ... Fn)
    // proof term: (cl (not (or F1 ... Fn)) F1 ... Fn)
    // premises: ()
    // args: ()
=======
>>>>>>> a05f07c2
    case PfRule::CNF_OR_POS:
    {
      return addAletheStepFromOr(AletheRule::OR_POS, res, children, {}, *cdp);
    }
<<<<<<< HEAD
    // ======== CNF Or Neg
    // Children: ()
    // Arguments: ((or F1 ... Fn), i)
    // ---------------------
    // Conclusion: (or (or F1 ... Fn) (not Fi))
    //
    // proof rule: or_neg
    // proof node: (or (or F1 ... Fn) (not Fi))
    // proof term: (cl (or F1 ... Fn) (not Fi))
    // premises: ()
    // args: ()
=======
>>>>>>> a05f07c2
    case PfRule::CNF_OR_NEG:
    {
      return addAletheStepFromOr(AletheRule::OR_NEG, res, children, {}, *cdp);
    }
<<<<<<< HEAD
    // ======== CNF Implies Pos
    // Children: ()
    // Arguments: ((implies F1 F2))
    // ---------------------
    // Conclusion: (or (not (implies F1 F2)) (not F1) F2)
    //
    // proof rule: implies_pos
    // proof node: (or (not (implies F1 F2)) (not F1) F2)
    // proof term: (cl (not (implies F1 F2)) (not F1) F2)
    // premises: ()
    // args: ()
=======
>>>>>>> a05f07c2
    case PfRule::CNF_IMPLIES_POS:
    {
      return addAletheStepFromOr(
          AletheRule::IMPLIES_POS, res, children, {}, *cdp);
    }
<<<<<<< HEAD
    // ======== CNF Implies Neg version 1
    // Children: ()
    // Arguments: ((implies F1 F2))
    // ---------------------
    // Conclusion: (or (implies F1 F2) F1)
    //
    // proof rule: implies_neg1
    // proof node: (or (implies F1 F2) F1)
    // proof term: (cl (implies F1 F2) F1)
    // premises: ()
    // args: ()
    case PfRule::CNF_IMPLIES_NEG1:
=======
    case PfRule::CNF_IMPLIES_NEG1:
    {
      return addAletheStepFromOr(
          AletheRule::IMPLIES_NEG1, res, children, {}, *cdp);
    }
    case PfRule::CNF_IMPLIES_NEG2:
    {
      return addAletheStepFromOr(
          AletheRule::IMPLIES_NEG2, res, children, {}, *cdp);
    }
    case PfRule::CNF_EQUIV_POS1:
    {
      return addAletheStepFromOr(
          AletheRule::EQUIV_POS2, res, children, {}, *cdp);
    }
    case PfRule::CNF_EQUIV_POS2:
    {
      return addAletheStepFromOr(
          AletheRule::EQUIV_POS1, res, children, {}, *cdp);
    }
    case PfRule::CNF_EQUIV_NEG1:
    {
      return addAletheStepFromOr(
          AletheRule::EQUIV_NEG2, res, children, {}, *cdp);
    }
    case PfRule::CNF_EQUIV_NEG2:
    {
      return addAletheStepFromOr(
          AletheRule::EQUIV_NEG1, res, children, {}, *cdp);
    }
    case PfRule::CNF_XOR_POS1:
    {
      return addAletheStepFromOr(AletheRule::XOR_POS1, res, children, {}, *cdp);
    }
    case PfRule::CNF_XOR_POS2:
    {
      return addAletheStepFromOr(AletheRule::XOR_POS2, res, children, {}, *cdp);
    }
    case PfRule::CNF_XOR_NEG1:
    {
      return addAletheStepFromOr(AletheRule::XOR_NEG2, res, children, {}, *cdp);
    }
    case PfRule::CNF_XOR_NEG2:
    {
      return addAletheStepFromOr(AletheRule::XOR_NEG1, res, children, {}, *cdp);
    }
    case PfRule::CNF_ITE_POS1:
    {
      return addAletheStepFromOr(AletheRule::ITE_POS2, res, children, {}, *cdp);
    }
    case PfRule::CNF_ITE_POS2:
    {
      return addAletheStepFromOr(AletheRule::ITE_POS1, res, children, {}, *cdp);
    }
    default:
>>>>>>> a05f07c2
    {
      return addAletheStepFromOr(
          AletheRule::IMPLIES_NEG1, res, children, {}, *cdp);
    }
    // ======== CNF Implies Neg version 2
    // Children: ()
    // Arguments: ((implies F1 F2))
    // ---------------------
    // Conclusion: (or (implies F1 F2) (not F2))
    //
    // proof rule: implies_neg2
    // proof node: (or (implies F1 F2) (not F2))
    // proof term: (cl (implies F1 F2) (not F2))
    // premises: ()
    // args: ()
    case PfRule::CNF_IMPLIES_NEG2:
    {
      return addAletheStepFromOr(
          AletheRule::IMPLIES_NEG2, res, children, {}, *cdp);
    }
    // ======== CNF Equiv Pos version 1
    // Children: ()
    // Arguments: ((= F1 F2))
    // ---------------------
    // Conclusion: (or (not (= F1 F2)) (not F1) F2)
    //
    // proof rule: equiv_pos2
    // proof node: (or (not (= F1 F2)) (not F1) F2)
    // proof term: (cl (not (= F1 F2)) (not F1) F2)
    // premises: ()
    // args: ()
    case PfRule::CNF_EQUIV_POS1:
    {
      return addAletheStepFromOr(
          AletheRule::EQUIV_POS2, res, children, {}, *cdp);
    }
    // ======== CNF Equiv Pos version 2
    // Children: ()
    // Arguments: ((= F1 F2))
    // ---------------------
    // Conclusion: (or (not (= F1 F2)) F1 (not F2))
    //
    // proof rule: equiv_pos1
    // proof node: (or (not (= F1 F2)) F1 (not F2))
    // proof term: (cl (not (= F1 F2)) F1 (not F2))
    // premises: ()
    // args: ()
    case PfRule::CNF_EQUIV_POS2:
    {
      return addAletheStepFromOr(
          AletheRule::EQUIV_POS1, res, children, {}, *cdp);
    }
    // ======== CNF Equiv Neg version 1
    // Children: ()
    // Arguments: ((= F1 F2))
    // ---------------------
    // Conclusion: (or (= F1 F2) F1 F2)
    //
    // proof rule: equiv_neg2
    // proof node: (or (= F1 F2) F1 F2)
    // proof term: (cl (= F1 F2) F1 F2)
    // premises: ()
    // args: ()
    case PfRule::CNF_EQUIV_NEG1:
    {
      return addAletheStepFromOr(
          AletheRule::EQUIV_NEG2, res, children, {}, *cdp);
    }
    // ======== CNF Equiv Neg version 2
    // Children: ()
    // Arguments: ((= F1 F2))
    // ---------------------
    // Conclusion: (or (= F1 F2) (not F1) (not F2))
    //
    // proof rule: equiv_neg1
    // proof node: (or (= F1 F2) (not F1) (not F2))
    // proof term: (cl (= F1 F2) (not F1) (not F2))
    // premises: ()
    // args: ()
    case PfRule::CNF_EQUIV_NEG2:
    {
      return addAletheStepFromOr(
          AletheRule::EQUIV_NEG1, res, children, {}, *cdp);
    }
    // ======== CNF Xor Pos version 1
    // Children: ()
    // Arguments: ((xor F1 F2))
    // ---------------------
    // Conclusion: (or (not (xor F1 F2)) F1 F2)
    //
    // proof rule: xor_pos1
    // proof node: (or (not (xor F1 F2)) F1 F2)
    // proof term: (cl (not (xor F1 F2)) F1 F2)
    // premises: ()
    // args: ()
    case PfRule::CNF_XOR_POS1:
    {
      return addAletheStepFromOr(AletheRule::XOR_POS1, res, children, {}, *cdp);
    }
    // ======== CNF Xor Pos version 2
    // Children: ()
    // Arguments: ((xor F1 F2))
    // ---------------------
    // Conclusion: (or (not (xor F1 F2)) (not F1) (not F2))
    //
    // proof rule: xor_pos2
    // proof node: (or (not (xor F1 F2)) (not F1) (not F2))
    // proof term: (cl (not (xor F1 F2)) (not F1) (not F2))
    // premises: ()
    // args: ()
    case PfRule::CNF_XOR_POS2:
    {
      return addAletheStepFromOr(AletheRule::XOR_POS2, res, children, {}, *cdp);
    }
    // ======== CNF Xor Neg version 1
    // Children: ()
    // Arguments: ((xor F1 F2))
    // ---------------------
    // Conclusion: (or (xor F1 F2) (not F1) F2)
    //
    // proof rule: xor_neg2
    // proof node: (or (xor F1 F2) (not F1) F2)
    // proof term: (cl (xor F1 F2) (not F1) F2)
    // premises: ()
    // args: ()
    case PfRule::CNF_XOR_NEG1:
    {
      return addAletheStepFromOr(AletheRule::XOR_NEG2, res, children, {}, *cdp);
    }
    // ======== CNF Xor Neg version 2
    // Children: ()
    // Arguments: ((xor F1 F2))
    // ---------------------
    // Conclusion: (or (xor F1 F2) F1 (not F2))
    //
    // proof rule: xor_neg1
    // proof node: (or (xor F1 F2) F1 (not F2))
    // proof term: (cl (xor F1 F2) F1 (not F2))
    // premises: ()
    // args: ()
    case PfRule::CNF_XOR_NEG2:
    {
      return addAletheStepFromOr(AletheRule::XOR_NEG1, res, children, {}, *cdp);
    }
    // ======== CNF ITE Pos version 1
    // Children: ()
    // Arguments: ((ite C F1 F2))
    // ---------------------
    // Conclusion: (or (not (ite C F1 F2)) (not C) F1)
    //
    // proof rule: ite_pos2
    // proof node: (or (not (ite C F1 F2)) (not C) F1)
    // proof term: (cl (not (ite C F1 F2)) (not C) F1)
    // premises: ()
    // args: ()
    case PfRule::CNF_ITE_POS1:
    {
      return addAletheStepFromOr(AletheRule::ITE_POS2, res, children, {}, *cdp);
    }
    // ======== CNF ITE Pos version 2
    // Children: ()
    // Arguments: ((ite C F1 F2))
    // ---------------------
    // Conclusion: (or (not (ite C F1 F2)) C F2)
    //
    // proof rule: ite_pos1
    // proof node: (or (not (ite C F1 F2)) C F2)
    // proof term: (cl (not (ite C F1 F2)) C F2)
    // premises: ()
    // args: ()
    case PfRule::CNF_ITE_POS2:
    {
      return addAletheStepFromOr(AletheRule::ITE_POS1, res, children, {}, *cdp);
    }
    // ======== CNF ITE Pos version 3
    // Children: ()
    // Arguments: ((ite C F1 F2))
    // ---------------------
    // Conclusion: (or (not (ite C F1 F2)) F1 F2)
    //
    // proof rule: ite_pos1
    // proof node: (VP1:(cl (not (ite C F1 F2)) C F2))
    // proof term: (cl (not (ite C F1 F2)) C F2)
    // premises: ()
    // args: ()
    //
    // proof rule: ite_pos2
    // proof node: (VP2:(cl (not (ite C F1 F2)) (not C) F1))
    // proof term: (cl (not (ite C F1 F2)) (not C) F2)
    // premises: ()
    // args: ()
    //
    // proof rule: resolution
    // proof node: (VP3:(cl (not (ite C F1 F2)) F2 (not (ite C F1 F2)) F1))
    // proof term: (cl (not (ite C F1 F2)) F2 (not (ite C F1 F2)) F1)
    // premises: VP1 VP2
    // args: ()
    //
    // proof rule: reorder
    // proof node: (VP4:(cl (not (ite C F1 F2)) (not (ite C F1 F2)) F1 F2))
    // proof term: (cl (not (ite C F1 F2)) (not (ite C F1 F2)) F1 F2)
    // premises: VP3
    // args: ()
    //
    // proof rule: duplicated_literals
    // proof node: (or (not (ite C F1 F2)) F1 F2)
    // proof term: (cl (not (ite C F1 F2)) F1 F2)
    // premises: VP4
    // args: ()
    case PfRule::CNF_ITE_POS3:
    {
      Node vp1 = nm->mkNode(kind::SEXPR, {d_cl, res[0], args[0][0], res[2]});
      Node vp2 =
          nm->mkNode(kind::SEXPR, {d_cl, res[0], args[0][0].notNode(), res[1]});
      Node vp3 =
          nm->mkNode(kind::SEXPR, {d_cl, res[0], res[2], res[0], res[1]});
      Node vp4 =
          nm->mkNode(kind::SEXPR, {d_cl, res[0], res[0], res[1], res[2]});

      return addAletheStep(AletheRule::ITE_POS1, vp1, vp1, {}, {}, *cdp)
             && addAletheStep(AletheRule::ITE_POS2, vp2, vp2, {}, {}, *cdp)
             && addAletheStep(
                 AletheRule::RESOLUTION, vp3, vp3, {vp1, vp2}, {}, *cdp)
             && addAletheStep(AletheRule::REORDER, vp4, vp4, {vp3}, {}, *cdp)
             && addAletheStepFromOr(
                 AletheRule::DUPLICATED_LITERALS, res, {vp4}, {}, *cdp);
    }
    // ======== CNF ITE Neg version 1
    // Children: ()
    // Arguments: ((ite C F1 F2))
    // ---------------------
    // Conclusion: (or (ite C F1 F2) (not C) (not F1))
    //
    // proof rule: ite_neg2
    // proof node: (or (ite C F1 F2) (not C) (not F1))
    // proof term: (cl (ite C F1 F2) (not C) (not F1))
    // premises: ()
    // args: ()
    case PfRule::CNF_ITE_NEG1:
    {
      return addAletheStepFromOr(AletheRule::ITE_NEG2, res, children, {}, *cdp);
    }
    // ======== CNF ITE Neg version 2
    // Children: ()
    // Arguments: ((ite C F1 F2))
    // ---------------------
    // Conclusion: (or (ite C F1 F2) C (not F2))
    //
    // proof rule: ite_neg1
    // proof node: (or (ite C F1 F2) C (not F2))
    // proof term: (cl (ite C F1 F2) C (not F2))
    // premises: ()
    // args: ()
    case PfRule::CNF_ITE_NEG2:
    {
      return addAletheStepFromOr(AletheRule::ITE_NEG1, res, children, {}, *cdp);
    }
    // ======== CNF ITE Neg version 3
    // Children: ()
    // Arguments: ((ite C F1 F2))
    // ---------------------
    // Conclusion: (or (ite C F1 F2) (not F1) (not F2))
    //
    // proof rule: ite_neg1
    // proof node: (VP1:(or (ite C F1 F2) C (not F2)))
    // proof term: (cl (ite C F1 F2) C (not F2))
    // premises: ()
    // args: ()
    //
    // proof rule: ite_neg2
    // proof node: (VP2:(or (ite C F1 F2) (not C) (not F1)))
    // proof term: (cl (ite C F1 F2) (not C) (not F1))
    // premises: ()
    // args: ()
    //
    // proof rule: resolution
    // proof node: (VP3:(or (ite C F1 F2) (not F2) (ite C F1 F2) (not F1)))
    // proof term: (cl (ite C F1 F2) (not F2) (ite C F1 F2) (not F1))
    // premises: VP1 VP2
    // args: ()
    //
    // proof rule: reorder
    // proof node: (VP4:(or (ite C F1 F2) (ite C F1 F2) (not F1) (not F2)))
    // proof term: (cl (ite C F1 F2) (ite C F1 F2) (not F1) (not F2))
    // premises: VP3
    // args:()
    //
    // proof rule: duplicated_literals
    // proof node: (or (ite C F1 F2) C (not F2))
    // proof term: (cl (ite C F1 F2) C (not F2))
    // premises: VP3
    // args: ()
    case PfRule::CNF_ITE_NEG3:
    {
      Node vp1 = nm->mkNode(kind::SEXPR, {d_cl, res[0], args[0][0], res[2]});
      Node vp2 =
          nm->mkNode(kind::SEXPR, {d_cl, res[0], args[0][0].notNode(), res[1]});
      Node vp3 =
          nm->mkNode(kind::SEXPR, {d_cl, res[0], res[2], res[0], res[1]});
      Node vp4 =
          nm->mkNode(kind::SEXPR, {d_cl, res[0], res[0], res[1], res[2]});

      return addAletheStep(AletheRule::ITE_NEG1, vp1, vp1, {}, {}, *cdp)
             && addAletheStep(AletheRule::ITE_NEG2, vp2, vp2, {}, {}, *cdp)
             && addAletheStep(
                 AletheRule::RESOLUTION, vp3, vp3, {vp1, vp2}, {}, *cdp)
             && addAletheStep(AletheRule::REORDER, vp4, vp4, {vp3}, {}, *cdp)
             && addAletheStepFromOr(
                 AletheRule::DUPLICATED_LITERALS, res, {vp4}, {}, *cdp);
    }

    //================================================= Equality rules
    // ======== Reflexive
    // Children: none
    // Arguments: (t)
    // ---------------------
    // Conclusion: (= t t)
    //
    // proof rule: refl
    // proof term: (cl (= t t))
    // premises: ()
    // args: ()
    case PfRule::REFL:
    {
      return addAletheStep(AletheRule::REFL,
                           res,
                           nm->mkNode(kind::SEXPR, d_cl, res),
                           children,
                           {},
                           *cdp);
    }
    // ======== Transitivity
    // Children: (P1:(= t1 t2), ..., Pn:(= t{n-1} tn))
    // Arguments: none
    // -----------------------
    // Conclusion: (= t1 tn)
    //
    // proof rule: trans
    // proof node: (= t1 tn)
    // proof term: (cl (= t1 tn))
    // premises: P1, ..., Pn
    // args: ()
    case PfRule::TRANS:
    {
      return addAletheStep(AletheRule::TRANS,
                           res,
                           nm->mkNode(kind::SEXPR, d_cl, res),
                           children,
                           {},
                           *cdp);
    }
    // ======== Congruence
    // Children: (P1:(= t1 s1), ..., Pn:(= tn sn))
    // Arguments: (<kind> f?)
    // ---------------------------------------------
    // Conclusion: (= (<kind> f? t1 ... tn) (<kind> f? s1 ... sn))
    // Notice that f must be provided iff <kind> is a parameterized kind, e.g.
    // APPLY_UF. The actual node for <kind> is constructible via
    // ProofRuleChecker::mkKindNode.
    //
    // In the case that <kind> is forall the cong rule needs to be translated
    // into a bind rule. The first child will be a refl rule that can be
    // omitted.
    //
    //  let t1 = (BOUND_VARIABLE LIST (v1 A1) ... (vn An)) and s1 =
    //  (BOUND_VARIABLE LIST (w1 B1) ... (wn Bn))
    //
    //  proof rule: bind
    //  proof node: (= (forall ((v1 A1)...(vn An)) t2) (forall ((w1 B1)...(wn
    //  Bn)) s2)) proof term: (cl (= (forall ((v1 A1)...(vn An)) t2) (forall
    //  ((w1 B1)...(wn Bn)) s2))) premises: P2 args: ((:= v1 w1) ... (:= vn wn))
    //
    // Otherwise
    //
    //  proof rule: cong
    //  proof node: (= (<kind> f? t1 ... tn) (<kind> f? s1 ... sn))
    //  proof term: (cl (= (<kind> f? t1 ... tn) (<kind> f? s1 ... sn)))
    //  premises: P1, ..., Pn
    //  args: ()
    case PfRule::CONG:
    {
      if (args[0] == ProofRuleChecker::mkKindNode(kind::FORALL))
      {
        std::vector<Node> new_children;
        std::vector<Node> sanitized_args;
        for (long int i = 0;
             i < (children[0][0].end() - children[0][0].begin());
             i++)
        {
          sanitized_args.push_back(d_anc.convert(
              nm->mkNode(kind::EQUAL, children[0][0][i], children[0][1][i])));
          // Node vpi = nm->mkNode(kind::SEXPR, d_cl, vars.back());
          // addAletheStep(vpi,AletheRule::REFL,{},{},*cdp);
          // new_children.push_back(vpi);
        }
        return addAletheStep(AletheRule::ANCHOR_BIND,
                             res,
                             nm->mkNode(kind::SEXPR, d_cl, res),
                             {children[1]},
                             sanitized_args,
                             *cdp);
      }
      return addAletheStep(AletheRule::CONG,
                           res,
                           nm->mkNode(kind::SEXPR, d_cl, res),
                           children,
                           {},
                           *cdp);
    }
    // ======== True intro
    // Children: (P:F)
    // Arguments: none
    // ----------------------------------------
    // Conclusion: (= F true)
    //
    // proof rule: equiv_simplify
    // proof node: (VP1:(cl (= (= F true) F)))
    // proof term: (cl (= (= F true) F))
    // premises: ()
    // args: ()
    //
    // proof rule: equiv2
    // proof node: (VP2:(cl (= F true) (not F)))
    // proof term: (cl (= F true) (not F))
    // premises: VP1
    // args: ()
    //
    // proof rule: resolution
    // proof node: (= F true)
    // proof term: (cl (= F true))
    // premises: VP2 P
    // args: ()
    case PfRule::TRUE_INTRO:
    {
      Node vp1 = nm->mkNode(
          kind::SEXPR, d_cl, nm->mkNode(kind::EQUAL, res, children[0]));
      Node vp2 = nm->mkNode(kind::SEXPR, d_cl, res, children[0].notNode());
      return addAletheStep(AletheRule::EQUIV_SIMPLIFY, vp1, vp1, {}, {}, *cdp)
             && addAletheStep(AletheRule::EQUIV2, vp2, vp2, {vp1}, {}, *cdp)
             && addAletheStep(AletheRule::RESOLUTION,
                              res,
                              nm->mkNode(kind::SEXPR, d_cl, res),
                              {vp2, children[0]},
                              {},
                              *cdp);
    }
    // ======== True elim
    // Children: (P:(= F true))
    // Arguments: none
    // ----------------------------------------
    // Conclusion: F
    //
    // proof rule: equiv_simplify
    // proof node: (VP1:(cl (= (= F true) F)))
    // proof term: (cl (= (= F true) F))
    // premises: ()
    // args: ()
    //
    // proof rule: equiv1
    // proof node: (VP2:(cl (not (= F true)) F))
    // proof term: (cl (not (= F true)) F)
    // premises: VP1
    // args: ()
    //
    // proof rule: resolution
    // proof node: (F)
    // proof term: (cl F)
    // premises: VP2
    // args: ()
    //
    case PfRule::TRUE_ELIM:
    {
      bool success = true;
      Node vp1 = nm->mkNode(
          kind::SEXPR, d_cl, nm->mkNode(kind::EQUAL, children[0], res));
      Node vp2 = nm->mkNode(kind::SEXPR, d_cl, children[0].notNode(), res);
      success &=
          addAletheStep(AletheRule::EQUIV_SIMPLIFY, vp1, vp1, {}, {}, *cdp)
          && addAletheStep(AletheRule::EQUIV1, vp2, vp2, {vp1}, {}, *cdp);
      return success
             && addAletheStep(AletheRule::RESOLUTION,
                              res,
                              nm->mkNode(kind::SEXPR, d_cl, res),
                              {vp2, children[0]},
                              {},
                              *cdp);
    }
    // ======== False intro
    // Children: (P:(not F))
    // Arguments: none
    // ----------------------------------------
    // Conclusion: (= F false)
    //
    // proof rule: equiv_simplify
    // proof node: (VP1:(cl (= (= F false) (not F))))
    // proof term: (cl (= (= F false) (not F)))
    // premises: ()
    // args: ()
    //
    // proof rule: equiv2
    // proof node: (VP2:(cl (= F false) (not (not F))))
    // proof term: (cl (= F false) (not (not F)))
    // premises: VP1
    // args: ()
    //
    // proof rule: not_not
    // proof node: (VP3:(cl (not (not (not F))) F))
    // proof term: (cl (not (not (not F))) F)
    // premises: ()
    // args: ()
    //
    // proof rule: resolution
    // proof node: (VP4:(cl (= F false) F))
    // proof term: (cl (= F false) F)
    // premises: VP2 VP3
    // args: ()
    //
    // proof rule: resolution
    // proof node: (= F false)
    // proof term: (cl (= F false))
    // premises: VP4 P
    // args: ()
    case PfRule::FALSE_INTRO:
    {
      Node vp1 = nm->mkNode(
          kind::SEXPR, d_cl, nm->mkNode(kind::EQUAL, res, children[0]));
      Node vp2 = nm->mkNode(kind::SEXPR, d_cl, res, children[0].notNode());
      Node vp3 = nm->mkNode(
          kind::SEXPR, d_cl, children[0].notNode().notNode(), children[0][0]);
      Node vp4 = nm->mkNode(kind::SEXPR, d_cl, res, children[0][0]);

      return addAletheStep(AletheRule::EQUIV_SIMPLIFY, vp1, vp1, {}, {}, *cdp)
             && addAletheStep(AletheRule::EQUIV2, vp2, vp2, {vp1}, {}, *cdp)
             && addAletheStep(AletheRule::NOT_NOT, vp3, vp3, {}, {}, *cdp)
             && addAletheStep(
                 AletheRule::RESOLUTION, vp4, vp4, {vp2, vp3}, {}, *cdp)
             && addAletheStep(AletheRule::RESOLUTION,
                              res,
                              nm->mkNode(kind::SEXPR, d_cl, res),
                              {vp4, children[0]},
                              {},
                              *cdp);
    }
    // ======== False elim
    // Children: (P:(= F false))
    // Arguments: none
    // ----------------------------------------
    // Conclusion: (not F)
    //
    // proof rule: equiv_simplify
    // proof node: (VP1:(cl (= (= F false) (not F))))
    // proof term: (cl (= (= F false) (not F)))
    // premises: ()
    // args: ()
    //
    // proof rule: equiv1
    // proof node: (VP2:(cl (not (= F false)) (not F)))
    // proof term: (cl (not (= F false)) (not F))
    // premises: VP1
    // args: ()
    //
    // proof rule: resolution
    // proof node: (not F)
    // proof term: (cl (not F))
    // premises: VP2 P
    // args: ()
    case PfRule::FALSE_ELIM:
    {
      Node vp1 = nm->mkNode(
          kind::SEXPR, d_cl, nm->mkNode(kind::EQUAL, children[0], res));
      Node vp2 = nm->mkNode(kind::SEXPR, d_cl, children[0].notNode(), res);

      return addAletheStep(AletheRule::EQUIV_SIMPLIFY, vp1, vp1, {}, {}, *cdp)
             && addAletheStep(AletheRule::EQUIV1, vp2, vp2, {vp1}, {}, *cdp)
             && addAletheStep(AletheRule::RESOLUTION,
                              res,
                              nm->mkNode(kind::SEXPR, d_cl, res),
                              {vp2, children[0]},
                              {},
                              *cdp);
    }

    //================================================= Quantifiers rules
    // ======== Witness intro
    // Children: (P:(exists ((x T)) F[x]))
    // Arguments: none
    // ----------------------------------------
    // Conclusion: (= k (witness ((x T)) F[x]))
    // where k is the Skolem form of (witness ((x T)) F[x]).
    /*case PfRule::WITNESS_INTRO:
    {
            return false;
    }*/
    // ======== Exists intro
    // Children: (P:F[t])
    // Arguments: ((exists ((x T)) F[x]))
    // ----------------------------------------
    // Conclusion: (exists ((x T)) F[x])
    // This rule verifies that F[x] indeed matches F[t] with a substitution
    // over x.
    /*case PfRule::EXISTS_INTRO:
    {
            return false;
    }*/
    // ======== Skolemize
    // Children: (P:(exists ((x1 T1) ... (xn Tn)) F))
    // Arguments: none
    // ----------------------------------------
    // Conclusion: F*sigma
    // sigma maps x1 ... xn to their representative skolems obtained by
    // SkolemManager::mkSkolemize, returned in the skolems argument of that
    // method. Alternatively, can use negated forall as a premise.
    /*case PfRule::SKOLEMIZE:
    {
    }*/
    // ======== Instantiate
    // Children: (P:(forall ((x1 T1) ... (xn Tn)) F))
    // Arguments: (t1 ... tn)
    // ----------------------------------------
    // Conclusion: F*sigma
    // sigma maps x1 ... xn to t1 ... tn.
    //
    // proof rule: forall_inst
    // proof node: (VP1:(cl (or (not (forall ((x1 T1) ... (xn Tn)) F))
    // F*sigma)))
    // proof term: (cl (or (not (forall ((x1 T1) ... (xn Tn)) F))
    // F*sigma))
    // premises: ()
    // args: (= x1 t1) ... (= xn tn)
    //
    // proof rule: or
    // proof node: (VP2:(cl (not (forall ((x1 T1) ... (xn Tn)) F)) F*sigma))
    // proof term: (cl (not (forall ((x1 T1) ... (xn Tn)) F)) F*sigma)
    // premises: VP1
    // args: ()
    //
    // proof rule: resolution
    // proof node: F*sigma
    // proof term: (cl F*sigma)
    // premises: VP2 P
    // args: ()
    case PfRule::INSTANTIATE:
    {
      for (unsigned long int i = 0; i < args.size(); i++)
      {
        new_args.push_back(nm->mkNode(kind::EQUAL, args[i], children[0][0][i]));
      }
      Node vp1 = nm->mkNode(
          kind::SEXPR, d_cl, nm->mkNode(kind::OR, children[0].notNode(), res));
      bool success =
          addAletheStep(AletheRule::FORALL_INST, vp1, vp1, {}, new_args, *cdp);
      Node vp2 = nm->mkNode(kind::SEXPR, d_cl, children[0].notNode(), res);
      success &= addAletheStep(AletheRule::OR, vp2, vp2, {vp1}, {}, *cdp);
      return success
             && addAletheStep(AletheRule::RESOLUTION,
                              res,
                              nm->mkNode(kind::SEXPR, d_cl, res),
                              {vp2, children[0]},
                              {},
                              *cdp);
    }

    //================================================= Arithmetic rules
    // ======== Adding Inequalities
    // Note: an ArithLiteral is a term of the form (>< poly const)
    // where
    //   >< is >=, >, ==, <, <=, or not(== ...).
    //   poly is a polynomial
    //   const is a rational constant
    //
    // Children: (P1:l1, ..., Pn:ln)
    //           where each li is an ArithLiteral
    //           not(= ...) is dis-allowed!
    //
    // Arguments: (k1, ..., kn), non-zero reals
    // ---------------------
    // Conclusion: (>< (* k t1) (* k t2))
    //    where >< is the fusion of the combination of the ><i, (flipping each
    //    it its ki is negative). >< is always one of <, <= NB: this implies
    //    that lower bounds must have negative ki,
    //                      and upper bounds must have positive ki.
    //    t1 is the sum of the polynomials.
    //    t2 is the sum of the constants.
    // case PfRule::ARITH_SCALE_SUM_UPPER_BOUNDS:{
    //
    //}
    // ======== Tightening Strict Integer Upper Bounds
    // Children: (P:(< i c))
    //         where i has integer type.
    // Arguments: none
    // ---------------------
    // Conclusion: (<= i greatestIntLessThan(c)})
    // INT_TIGHT_UB,
    // ======== Tightening Strict Integer Lower Bounds
    // Children: (P:(> i c))
    //         where i has integer type.
    // Arguments: none
    // ---------------------
    // Conclusion: (>= i leastIntGreaterThan(c)})
    // INT_TIGHT_LB,
    // ======== Trichotomy of the reals
    // Children: (A B)
    // Arguments: (C)
    // ---------------------
    // Conclusion: (C),
    //                 where (not A) (not B) and C
    //                   are (> x c) (< x c) and (= x c)
    //                   in some order
    //                 note that "not" here denotes arithmetic negation,
    //                 flipping
    //                 >= to <, etc.
    //
    // If C = (= x c) or C = (> x c) pre-processing has to transform (>= x c)
    // into (<= c x)
    //
    // proof rule: la_disequality
    // proof node: (VP1: (or (= x c) (not (<= x c)) (not (<= c x))))
    // proof term: (cl (or (= x c) (not (<= x c)) (not (<= c x))))
    // premises: ()
    // args: ()
    //
    // proof rule: or
    // proof node: (VP2: (cl (= x c) (not (<= x c)) (not (<= c x))))
    // proof term: (cl (= x c) (not (<= x c)) (not (<= c x)))
    // premises: ()
    // args: ()
    //
    // If C = (> x c) or C = (< x c) post-processing has to be added. In these
    // cases resolution on VP2 A B yields (not (<=x c)) or (not (<= c x)) and
    // comp_simplify is used to transform it into C. Otherwise,
    //
    // proof rule: resolution
    // proof node: C
    // proof term: (cl C)
    // premises: VP2 A B
    // args: ()
    //
    // TODO(lachnitt@stanford.edu):
    // isabelle-mirabelle/Green_cvc42/x2020_07_31_11_27_36_291_7704406.smt_in
    case PfRule::ARITH_TRICHOTOMY:
    {
      bool success = true;
      Node equal;
      Node lesser;
      Node greater;

      if (res.getKind() == kind::EQUAL)
      {
        equal = res;
      }
      else if (children[0].getKind() == kind::NOT)
      {
        equal = children[0];
      }
      else if (children[1].getKind() == kind::NOT)
      {
        equal = children[1];
      }

      if (res.getKind() == kind::GT)
      {
        greater = res;
      }
      else if (children[0].getKind() == kind::LEQ)
      {
        greater = children[0];
      }
      else if (children[1].getKind() == kind::LEQ)
      {
        greater = children[1];
      }

      if (res.getKind() == kind::LT)
      {
        lesser = res;
      }
      else if (children[0].getKind() == kind::GEQ)
      {
        lesser = children[0];
      }
      else if (children[1].getKind() == kind::GEQ)
      {
        lesser = children[1];
      }

      Node x = equal[0][0];
      Node c = equal[0][1];
      Node vp_child1 = children[0];
      Node vp_child2 = children[1];

      // Preprocessing
      if (res == equal || res == greater)
      {  // C = (= x c) or C = (> x c)
        // lesser = (>= x c)
        Node vpc2 = nm->mkNode(kind::SEXPR,
                               d_cl,
                               nm->mkNode(kind::EQUAL,
                                          nm->mkNode(kind::GEQ, x, c),
                                          nm->mkNode(kind::LEQ, c, x)));
        // (cl (= (>= x c) (<= c x)))
        Node vpc1 = nm->mkNode(kind::SEXPR,
                               {d_cl,
                                vpc2[1].notNode(),
                                nm->mkNode(kind::GEQ, x, c).notNode(),
                                nm->mkNode(kind::LEQ, c, x)});
        // (cl (not(= (>= x c) (<= c x))) (not (>= x c)) (<= c x))
        vp_child1 = nm->mkNode(
            kind::SEXPR, d_cl, nm->mkNode(kind::LEQ, c, x));  // (cl (<= c x))

        success &=
            addAletheStep(AletheRule::EQUIV_POS2, vpc1, vpc1, {}, {}, *cdp)
            && addAletheStep(
                AletheRule::COMP_SIMPLIFY, vpc2, vpc2, {}, {}, *cdp)
            && addAletheStep(AletheRule::RESOLUTION,
                             vp_child1,
                             vp_child1,
                             {vpc1, vpc2, lesser},
                             {},
                             *cdp);
        // greater = (<= x c) or greater = (not (= x c)) -> no preprocessing
        // necessary
        if (res == equal)
        {
          vp_child2 = greater;
        }
        else
        {
          vp_child2 = equal;
        }
      }

      // Process
      Node vp1 = nm->mkNode(kind::SEXPR,
                            d_cl,
                            nm->mkNode(kind::OR,
                                       nm->mkNode(kind::EQUAL, x, c),
                                       nm->mkNode(kind::LEQ, x, c).notNode(),
                                       nm->mkNode(kind::LEQ, c, x).notNode()));
      // (cl (or (= x c) (not (<= x c)) (not (<= c x))))
      Node vp2 = nm->mkNode(kind::SEXPR,
                            {d_cl,
                             nm->mkNode(kind::EQUAL, x, c),
                             nm->mkNode(kind::LEQ, x, c).notNode(),
                             nm->mkNode(kind::LEQ, c, x).notNode()});
      // (cl (= x c) (not (<= x c)) (not (<= c x)))
      success &=
          addAletheStep(AletheRule::LA_DISEQUALITY, vp1, vp1, {}, {}, *cdp)
          && addAletheStep(AletheRule::OR, vp2, vp2, {vp1}, {}, *cdp);

      // Postprocessing
      if (res == equal)
      {  // no postprocessing necessary
        return success
               && addAletheStep(AletheRule::RESOLUTION,
                                res,
                                nm->mkNode(kind::SEXPR, d_cl, res),
                                {vp2, vp_child1, vp_child2},
                                {},
                                *cdp);
      }
      else if (res == greater)
      {  // have (not (<= x c)) but result should be (> x c)
        Node vp3 = nm->mkNode(
            kind::SEXPR,
            d_cl,
            nm->mkNode(kind::LEQ, x, c).notNode());  // (cl (not (<= x c)))
        Node vp4 = nm->mkNode(
            kind::SEXPR,
            {d_cl,
             nm->mkNode(kind::EQUAL,
                        nm->mkNode(kind::GT, x, c),
                        nm->mkNode(kind::LEQ, x, c).notNode())
                 .notNode(),
             nm->mkNode(kind::GT, x, c),
             nm->mkNode(kind::LEQ, x, c)
                 .notNode()
                 .notNode()});  // (cl (not(= (> x c) (not (<= x c)))) (> x c)
                                // (not (not (<= x c))))
        Node vp5 =
            nm->mkNode(kind::SEXPR,
                       d_cl,
                       nm->mkNode(kind::EQUAL,
                                  nm->mkNode(kind::GT, x, c),
                                  nm->mkNode(kind::LEQ, x, c).notNode()));
        // (cl (= (> x c) (not (<= x c))))

        return success
               && addAletheStep(AletheRule::RESOLUTION,
                                vp3,
                                vp3,
                                {vp2, vp_child1, vp_child2},
                                {},
                                *cdp)
               && addAletheStep(AletheRule::EQUIV_POS1, vp4, vp4, {}, {}, *cdp)
               && addAletheStep(
                   AletheRule::COMP_SIMPLIFY, vp5, vp5, {}, {}, *cdp)
               && addAletheStep(AletheRule::RESOLUTION,
                                res,
                                nm->mkNode(kind::SEXPR, d_cl, res),
                                {vp3, vp4, vp5},
                                {},
                                *cdp);
      }
      else
      {  // have (not (<= c x)) but result should be (< x c)
        Node vp3 = nm->mkNode(
            kind::SEXPR,
            d_cl,
            nm->mkNode(kind::LEQ, c, x).notNode());  // (cl (not (<= c x)))
        Node vp4 = nm->mkNode(
            kind::SEXPR,
            {d_cl,
             nm->mkNode(kind::EQUAL,
                        nm->mkNode(kind::LT, x, c),
                        nm->mkNode(kind::LEQ, c, x).notNode())
                 .notNode(),
             nm->mkNode(kind::LT, x, c),
             nm->mkNode(kind::LEQ, c, x)
                 .notNode()
                 .notNode()});  // (cl (not(= (< x c) (not (<= c x)))) (< x c)
                                // (not (not (<= c x))))
        Node vp5 = nm->mkNode(
            kind::SEXPR,
            d_cl,
            nm->mkNode(kind::EQUAL,
                       nm->mkNode(kind::LT, x, c),
                       nm->mkNode(kind::LEQ, c, x)
                           .notNode()));  // (cl (= (< x c) (not (<= c x))))

        return success
               && addAletheStep(AletheRule::RESOLUTION,
                                vp3,
                                vp3,
                                {vp2, vp_child1, vp_child2},
                                {},
                                *cdp)
               && addAletheStep(AletheRule::EQUIV_POS1, vp4, vp4, {}, {}, *cdp)
               && addAletheStep(
                   AletheRule::COMP_SIMPLIFY, vp5, vp5, {}, {}, *cdp)
               && addAletheStep(AletheRule::RESOLUTION,
                                res,
                                nm->mkNode(kind::SEXPR, d_cl, res),
                                {vp3, vp4, vp5},
                                {},
                                *cdp);
      }
    }
    // ======== Arithmetic operator elimination
    // Children: none
    // Arguments: (t)
    // ---------------------
    // Conclusion: arith::OperatorElim::getAxiomFor(t)
    // ARITH_OP_ELIM_AXIOM,
    // ======== Int Trust
    // Children: (P1 ... Pn)
    // Arguments: (Q)
    // ---------------------
    // Conclusion: (Q)
    // INT_TRUST,
    //======== Multiplication sign inference
    // Children: none
    // Arguments: (f1, ..., fk, m)
    // ---------------------
    // Conclusion: (=> (and f1 ... fk) (~ m 0))
    // Where f1, ..., fk are variables compared to zero (less, greater or not
    // equal), m is a monomial from these variables, and ~ is the comparison
    // (less or greater) that results from the signs of the variables. All
    // variables with even exponent in m should be given as not equal to zero
    // while all variables with odd exponent in m should be given as less or
    // greater than zero.
    // ARITH_MULT_SIGN,
    //======== Multiplication with positive factor
    // Children: none
    // Arguments: (m, orig, lhs, rel, rhs)
    // ---------------------
    // Conclusion: (=> (and (> m 0) (rel lhs rhs)) (rel (* m lhs) (* m rhs)))
    // Where orig is the origin that implies (rel lhs rhs) and rel is a relation
    // symbol.
    // ARITH_MULT_POS,
    //======== Multiplication with negative factor
    // Children: none
    // Arguments: (m, orig, (rel lhs rhs))
    // ---------------------
    // Conclusion: (=> (and (< m 0) (rel lhs rhs)) (rel_inv (* m lhs) (* m
    // rhs))) Where orig is the origin that implies (rel lhs rhs) and rel is a
    // relation symbol and rel_inv the inverted relation symbol.
    // ARITH_MULT_NEG,
    //======== Multiplication tangent plane
    // Children: none
    // Arguments: (t, x, y, a, b, sgn)
    // ---------------------
    // Conclusion:
    //   sgn=-1: (= (<= t tplane) (or (and (<= x a) (>= y b)) (and (>= x a) (<=
    //   y b))) sgn= 1: (= (>= t tplane) (or (and (<= x a) (<= y b)) (and (>= x
    //   a)
    //   (>= y b)))
    // Where x,y are real terms (variables or extended terms), t = (* x y)
    // (possibly under rewriting), a,b are real constants, and sgn is either -1
    // or 1. tplane is the tangent plane of x*y at (a,b): b*x + a*y - a*b
    // ARITH_MULT_TANGENT,
    //

    //================================================= Extended rules
    // ======== Symmetric
    // Children: (P:(= t1 t2)) or (P:(not (= t1 t2)))
    // Arguments: none
    // -----------------------
    // Conclusion: (= t2 t1) or (not (= t2 t1))
    //
    // proof rule: symm
    // proof node: (= t2 t1)
    // proof term: (cl (= t2 t1))
    // premises: ((P:(= t1 t2))
    // args: ()
    //
    // proof rule: not_symm
    // proof node: (not (= t2 t1))
    // proof term: (cl (not (= t2 t1)))
    // premises: (P:(not (= t1 t2))
    // args: ()
    case PfRule::SYMM:
    {
      if (res.getKind() == kind::NOT)
      {
        return addAletheStep(AletheRule::NOT_SYMM,
                             res,
                             nm->mkNode(kind::SEXPR, d_cl, res),
                             children,
                             {},
                             *cdp);
      }
      return addAletheStep(AletheRule::SYMM,
                           res,
                           nm->mkNode(kind::SEXPR, d_cl, res),
                           children,
                           {},
                           *cdp);
    }
    // ======== Reordering
    // Children: (P:C1)
    // Arguments: (C2)
    // ---------------------
    // Conclusion: C2
    // where
    //  Set representations of C1 and C2 is the same but the number of literals
    //  in C2 is the same of that of C1
    //
    //
    // Let C2 = (or F1 ... Fn)
    //
    // proof rule: reordering
    // proof node: C2
    // proof term: (cl F1 ... Fn)
    // premises: P
    // args: ()
    case PfRule::REORDERING:
    {
      return addAletheStepFromOr(AletheRule::REORDER, res, children, {}, *cdp);
    }

    default:  // TBD
    {
      std::cout << "Not implemented yet " << id << std::endl;
      return addAletheStep(AletheRule::UNDEFINED,
                           res,
                           nm->mkNode(kind::SEXPR, d_cl, res),
                           children,
                           args,
                           *cdp);
    }
  }

  Trace("alethe-proof") << "... error translating rule " << id << " / " << res
                        << " " << children << " " << args << std::endl;
  return false;
}

bool AletheProofPostprocessCallback::addAletheStep(
    AletheRule rule,
    Node res,
    Node conclusion,
    const std::vector<Node>& children,
    const std::vector<Node>& args,
    CDProof& cdp)
{
  // delete attributes
  Node sanitized_conclusion = conclusion;
  if (expr::hasClosure(conclusion))
  {
    sanitized_conclusion = d_anc.convert(conclusion);
  }

  std::vector<Node> new_args = std::vector<Node>();
  new_args.push_back(
      NodeManager::currentNM()->mkConst<Rational>(static_cast<unsigned>(rule)));
  new_args.push_back(res);
  new_args.push_back(sanitized_conclusion);
  new_args.insert(new_args.end(), args.begin(), args.end());
  Trace("alethe-proof") << "... add Alethe step " << res << " / " << conclusion
                        << " " << rule << " " << children << " / " << new_args
                        << std::endl;
  return cdp.addStep(res, PfRule::ALETHE_RULE, children, new_args);
}

bool AletheProofPostprocessCallback::addAletheStepFromOr(
    AletheRule rule,
    Node res,
    const std::vector<Node>& children,
    const std::vector<Node>& args,
    CDProof& cdp)
{
  std::vector<Node> subterms = {d_cl};
  subterms.insert(subterms.end(), res.begin(), res.end());
  Node conclusion = NodeManager::currentNM()->mkNode(kind::SEXPR, subterms);
  return addAletheStep(rule, res, conclusion, children, args, cdp);
}

AletheProofPostprocessFinalCallback::AletheProofPostprocessFinalCallback(
    ProofNodeManager* pnm, AletheNodeConverter& anc)
    : d_pnm(pnm), d_anc(anc)
{
  NodeManager* nm = NodeManager::currentNM();
  d_cl = nm->mkBoundVar("cl", nm->sExprType());
}

bool AletheProofPostprocessFinalCallback::shouldUpdate(
    std::shared_ptr<ProofNode> pn,
    const std::vector<Node>& fa,
    bool& continueUpdate)
{
  // Sanitize arguments of first scope
  if (pn->getRule() != PfRule::ALETHE_RULE)
  {
    continueUpdate = false;
    return true;
  }
  // The proof node should not be traversed further
  continueUpdate = false;
  if (pn->getArguments()[2].toString() == "(cl)")
  {
    return false;
  }
  // This case can only occur if the last step is an assumption
  if ((pn->getArguments()[2].end() - pn->getArguments()[2].begin()) <= 1)
  {
    return true;
  }
  // If the proof node has result (false) additional steps have to be added.
  else if (pn->getArguments()[2][1].toString()
           == NodeManager::currentNM()->mkConst(false).toString())
  {
    return true;
  }
  return false;
}

// Children:  (P1:C1) ... (Pn:Cn)
// Arguments: (AletheRule::vrule,false,(cl false))
// ---------------------
// Conclusion: (false)
//
// proof rule: vrule
// proof node: (VP1:((false)))
// proof term: (cl false)
// premises: P
// args: ()
//
// proof rule: false
// proof node: (VP2:(not true))
// proof term: (cl (not true))
// premises: ()
// args: ()
//
// proof rule: resolution
// proof node: (false)
// proof term: (cl)
// premises: VP1 VP2
bool AletheProofPostprocessFinalCallback::update(
    Node res,
    PfRule id,
    const std::vector<Node>& children,
    const std::vector<Node>& args,
    CDProof* cdp,
    bool& continueUpdate)
{
  NodeManager* nm = NodeManager::currentNM();
  // remove attribute for outermost scope
  if (id != PfRule::ALETHE_RULE)
  {
    std::vector<Node> sanitized_args;
    sanitized_args.push_back(res);
    sanitized_args.push_back(res);
    sanitized_args.push_back(
        nm->mkConst<Rational>(static_cast<unsigned>(AletheRule::ASSUME)));
    for (auto arg : args)
    {
      sanitized_args.push_back(d_anc.convert(arg));
    }
    return cdp->addStep(res,
                        PfRule::ALETHE_RULE,
                        children,
                        sanitized_args,
                        true,
                        CDPOverwrite::ALWAYS);
  }

  bool success = true;
  std::vector<Node> new_args = std::vector<Node>();

  Node vp1 = nm->mkNode(kind::SEXPR, res);    // ((false))
  Node vp2 = nm->mkConst(false).notNode();    // (not true)
  Node res2 = nm->mkNode(kind::SEXPR, d_cl);  // (cl)

  AletheRule vrule = static_cast<AletheRule>(std::stoul(args[0].toString()));
  new_args.push_back(nm->mkConst<Rational>(static_cast<unsigned>(vrule)));
  new_args.push_back(vp1);
  // In the special case that false is an assumption, we print false instead of
  // (cl false)
  if (vrule == AletheRule::ASSUME)
  {
    new_args.push_back(res);  // (false)
  }
  else
  {
    new_args.push_back(nm->mkNode(kind::SEXPR, d_cl, res));  // (cl false)
  }
  Trace("alethe-proof") << "... add Alethe step " << vp1 << " / "
                        << nm->mkNode(kind::SEXPR, d_cl, res) << " " << vrule
                        << " " << children << " / {}" << std::endl;
  success &= cdp->addStep(
      vp1, PfRule::ALETHE_RULE, children, new_args, true, CDPOverwrite::ALWAYS);

  new_args.clear();
  new_args.push_back(
      nm->mkConst<Rational>(static_cast<unsigned>(AletheRule::FALSE)));
  new_args.push_back(vp2);
  new_args.push_back(nm->mkNode(kind::SEXPR, d_cl, vp2));  // (cl (not false))
  Trace("alethe-proof") << "... add Alethe step " << vp2 << " / "
                        << nm->mkNode(kind::SEXPR, d_cl, vp2) << " "
                        << AletheRule::FALSE << " {} / {}" << std::endl;
  success &= cdp->addStep(
      vp2, PfRule::ALETHE_RULE, {}, new_args, true, CDPOverwrite::ALWAYS);

  new_args.clear();
  new_args.push_back(
      nm->mkConst<Rational>(static_cast<unsigned>(AletheRule::RESOLUTION)));
  new_args.push_back(res);
  new_args.push_back(res2);
  Trace("alethe-proof") << "... add Alethe step " << res << " / " << res2 << " "
                        << AletheRule::RESOLUTION << " {" << vp2 << ", " << vp1
                        << " / {}" << std::endl;
  success &= cdp->addStep(res,
                          PfRule::ALETHE_RULE,
                          {vp2, vp1},
                          new_args,
                          true,
                          CDPOverwrite::ALWAYS);
  return success;
}

AletheProofPostprocess::AletheProofPostprocess(ProofNodeManager* pnm,
                                               AletheNodeConverter& anc)
    : d_pnm(pnm), d_cb(d_pnm, anc), d_fcb(d_pnm, anc)
{
}

AletheProofPostprocess::~AletheProofPostprocess() {}

void AletheProofPostprocess::process(std::shared_ptr<ProofNode> pf)
{
  // Translate proof node
  ProofNodeUpdater updater(d_pnm, d_cb, false, false);
  updater.process(pf->getChildren()[0]);

  // In the Alethe proof format the final step has to be (cl). However, after
  // the translation it might be (cl false). In that case additional steps are
  // required.
  // The function has the additional purpose of sanitizing the attributes of the
  // first SCOPE
  ProofNodeUpdater finalize(d_pnm, d_fcb, false, false);
  finalize.process(pf);
}

}  // namespace proof

}  // namespace cvc5<|MERGE_RESOLUTION|>--- conflicted
+++ resolved
@@ -821,65 +821,6 @@
           && addAletheStepFromOr(AletheRule::RESOLUTION, res, {vp1, vp2}, {}, *cdp);
     }
     // ======== Equality resolution
-<<<<<<< HEAD
-    // Children: (P1:F1, P2:(= F1 F2))
-    // Arguments: none
-    // ---------------------
-    // Conclusion: (F2)
-    //
-    // proof rule: equiv_pos2
-    // proof node: (VP1:(cl (not (= F1 F2)) (not F1) (F2)))
-    // proof term: (cl (not (= F1 F2)) (not F1) (F2))
-    // premises: ()
-    // args: ()
-    //
-    // There is a special case occurring here, if F1 = (or G1 ... Gn) because
-    // then P1 will be printed as (cl G1 ... Gn) but needs to be printed as (cl
-    // (or G1 ... Gn)). The only exception to this are ASSUME steps that are
-    // always printed as (cl (or G1 ... Gn)) and EQ_RESOLVE steps itself.
-    //
-    // Repeat the following two step for i=1 to n:
-    //
-    // for i=1 to n:
-    //
-    // proof rule: or_neg
-    // proof node: (VP2i:(cl (or G1 ... Gn) (not Gi)))
-    // proof term: (cl (or G1 ... Gn) (not Gi))
-    // premises: ()
-    // args: ()
-    //
-    // proof rule: resolution
-    // proof node: (VP3:(cl (or G1 ... Gn)^n))
-    // proof term: (cl (or G1 ... Gn)^n)
-    // premises: P1 VP21 ... VPn
-    // args: ()
-    //
-    // proof rule: duplicated_literals
-    // proof node: (VP4:(cl (or (G1 ... Gn)))
-    // proof term: (cl (or G1 ... Gn))
-    // premises: VP3
-    // args: ()
-    //
-    // Set child1 = VP3
-    //
-    // Otherwise child1 = VP1
-    //
-    // Then,
-    //
-    // proof rule: resolution
-    // proof node: F2
-    // proof term: (cl F2)
-    // premises: VP1 P2 P1
-    // args: ()
-    //
-    // Or if F2 = false:
-    //
-    // proof rule: resolution
-    // proof node: F2
-    // proof term: (cl)
-    // premises: VP1 P2 P1
-    // args: ()
-=======
     // See proof_rule.h for documentation on the EQ_RESOLVE rule. This
     // comment uses variable names as introduced there.
     //
@@ -922,7 +863,6 @@
     // VP1: (cl (not (= F1 F2)) (not F1) F2)
     //
     // * the corresponding proof node is F2
->>>>>>> a05f07c2
     case PfRule::EQ_RESOLVE:
     {
       bool success = true;
@@ -930,40 +870,22 @@
           nm->mkNode(kind::SEXPR,
                      {d_cl, children[1].notNode(), children[0].notNode(), res});
       Node child1 = children[0];
-<<<<<<< HEAD
-      Node child2 = children[1];
-
-      // Transform (cl F1 ... Fn) into (cl (or F1 ... Fn))
-      if (children[0].notNode() != vp1[1] && children[0].getKind() == kind::OR)
-=======
 
       // Transform (cl F1 ... Fn) into (cl (or F1 ... Fn))
       if (children[0].notNode() != children[1].notNode()
           && children[0].getKind() == kind::OR)
->>>>>>> a05f07c2
       {
         PfRule pr = cdp->getProofFor(child1)->getRule();
         if (pr != PfRule::ASSUME && pr != PfRule::EQ_RESOLVE)
         {
-<<<<<<< HEAD
-          std::vector<Node> clauses;
-          clauses.push_back(d_cl);  // cl
-=======
           std::vector<Node> clauses{d_cl};
->>>>>>> a05f07c2
           clauses.insert(clauses.end(),
                          children[0].begin(),
                          children[0].end());  //(cl G1 ... Gn)
 
-<<<<<<< HEAD
-          std::vector<Node> vp2Nodes = {children[0]};
-          std::vector<Node> resNodes = {d_cl};
-          for (int i = 0; i < children[0].end() - children[0].begin(); i++)
-=======
           std::vector<Node> vp2Nodes{children[0]};
           std::vector<Node> resNodes{d_cl};
           for (size_t i = 0, size = children[0].getNumChildren(); i < size; i++)
->>>>>>> a05f07c2
           {
             Node vp2i = nm->mkNode(
                 kind::SEXPR,
@@ -988,52 +910,16 @@
 
       success &= addAletheStep(AletheRule::EQUIV_POS2, vp1, vp1, {}, {}, *cdp);
 
-<<<<<<< HEAD
-      if (res.toString() == "false")
-      {
-        return success &= addAletheStep(AletheRule::RESOLUTION,
-                                        res,
-                                        nm->mkNode(kind::SEXPR, d_cl),
-                                        {vp1, child2, child1},
-                                        {},
-                                        *cdp);
-      }
-
-      return success &= addAletheStep(AletheRule::RESOLUTION,
-                                      res,
-                                      nm->mkNode(kind::SEXPR, d_cl, res),
-                                      {vp1, child2, child1},
-=======
       return success &= addAletheStep(AletheRule::RESOLUTION,
                                       res,
                                       res == nm->mkConst(false)
                                           ? nm->mkNode(kind::SEXPR, d_cl)
                                           : nm->mkNode(kind::SEXPR, d_cl, res),
                                       {vp1, children[1], child1},
->>>>>>> a05f07c2
                                       {},
                                       *cdp);
     }
     // ======== Modus ponens
-<<<<<<< HEAD
-    // Children: (P1:F1, P2:(=> F1 F2))
-    // Arguments: none
-    // ---------------------
-    // Conclusion: (F2)
-    //
-    //
-    // proof rule: implies
-    // proof term: (VP1:(cl (not F1) F2))
-    // proof term: (cl (not F1) F2)
-    // premises: P2
-    // args: ()
-    //
-    // proof rule: resolution
-    // proof node: F2
-    // proof term: (cl F2)
-    // premises: VP1 P1
-    // args: ()
-=======
     // See proof_rule.h for documentation on the MODUS_PONENS rule. This comment
     // uses variable names as introduced there.
     //
@@ -1044,7 +930,6 @@
     //                   (cl F2)*
     //
     // * the corresponding proof node is F2
->>>>>>> a05f07c2
     case PfRule::MODUS_PONENS:
     {
       Node vp1 = nm->mkNode(kind::SEXPR, d_cl, children[0].notNode(), res);
@@ -1059,24 +944,6 @@
                               *cdp);
     }
     // ======== Double negation elimination
-<<<<<<< HEAD
-    // Children: (P:(not (not F)))
-    // Arguments: none
-    // ---------------------
-    // Conclusion: (F)
-    //
-    // proof rule: not_not
-    // proof node: (VP1:(cl (not (not (not F))) F))
-    // proof term: (cl (not (not (not F))) F)
-    // premises: ()
-    // args: ()
-    //
-    // proof rule: resolution
-    // proof node: F
-    // proof term: (cl F)
-    // premises: VP1 P
-    // args: ()
-=======
     // See proof_rule.h for documentation on the NOT_NOT_ELIM rule. This comment
     // uses variable names as introduced there.
     //
@@ -1086,7 +953,6 @@
     //                            (cl F)*
     //
     // * the corresponding proof node is F
->>>>>>> a05f07c2
     case PfRule::NOT_NOT_ELIM:
     {
       Node vp1 = nm->mkNode(kind::SEXPR, d_cl, children[0].notNode(), res);
@@ -1100,18 +966,6 @@
                               *cdp);
     }
     // ======== Contradiction
-<<<<<<< HEAD
-    // Children: (P1:F P2:(not F))
-    // Arguments: ()
-    // ---------------------
-    // Conclusion: false
-    //
-    // proof rule: resolution
-    // proof node: false
-    // proof term: (cl)
-    // premises: P1 P2
-    // args: ()
-=======
     // See proof_rule.h for documentation on the CONTRA rule. This
     // comment uses variable names as introduced there.
     //
@@ -1120,7 +974,6 @@
     //   (cl)*
     //
     // * the corresponding proof node is false
->>>>>>> a05f07c2
     case PfRule::CONTRA:
     {
       return addAletheStep(AletheRule::RESOLUTION,
@@ -1131,20 +984,7 @@
                            *cdp);
     }
     // ======== And elimination
-<<<<<<< HEAD
-    // Children: (P:(and F1 ... Fn))
-    // Arguments: (i)
-    // ---------------------
-    // Conclusion: (Fi)
-    //
-    // proof rule: and
-    // proof node: (VP:Fi)
-    // proof term: (cl Fi)
-    // premises: P
-    // args: ()
-=======
     // This rule is translated according to the singleton pattern.
->>>>>>> a05f07c2
     case PfRule::AND_ELIM:
     {
       return addAletheStep(AletheRule::AND,
@@ -1155,30 +995,6 @@
                            *cdp);
     }
     // ======== And introduction
-<<<<<<< HEAD
-    // Children: (P1:F1 ... Pn:Fn))
-    // Arguments: ()
-    // ---------------------
-    // Conclusion: (and F1 ... Fn)
-    //
-    // proof rule: and_neg
-    // proof node: (VP1:(cl (and F1 ... Fn) (not F1) ... (not Fn)))
-    // proof term: (cl (and F1 ... Fn) (not F1) ... (not Fn))
-    // premises: ()
-    // args: ()
-    //
-    // proof rule: resolution
-    // proof node: (and F1 ... Fn)
-    // proof term: (cl (and F1 ... Fn))
-    // premises: VP1 P1 ... Pn
-    // args: ()
-    case PfRule::AND_INTRO:
-    {
-      std::vector<Node> neg_Nodes;
-      neg_Nodes.push_back(d_cl);
-      neg_Nodes.push_back(res);
-      for (size_t i = 0; i < children.size(); i++)
-=======
     // See proof_rule.h for documentation on the AND_INTRO rule. This
     // comment uses variable names as introduced there.
     //
@@ -1195,18 +1011,12 @@
     {
       std::vector<Node> neg_Nodes = {d_cl,res};
       for (size_t i = 0, size = children.size(); i < size; i++)
->>>>>>> a05f07c2
       {
         neg_Nodes.push_back(children[i].notNode());
       }
       Node vp1 = nm->mkNode(kind::SEXPR, neg_Nodes);
 
-<<<<<<< HEAD
-      std::vector<Node> new_children;
-      new_children.push_back(vp1);
-=======
       std::vector<Node> new_children = {vp1};
->>>>>>> a05f07c2
       new_children.insert(new_children.end(), children.begin(), children.end());
 
       return addAletheStep(AletheRule::AND_NEG, vp1, vp1, {}, {}, *cdp)
@@ -1218,20 +1028,7 @@
                               *cdp);
     }
     // ======== Not Or elimination
-<<<<<<< HEAD
-    // Children: (P:(not (or F1 ... Fn)))
-    // Arguments: (i)
-    // ---------------------
-    // Conclusion: (not Fi)
-    //
-    // proof rule: not_or
-    // proof node: (not Fi)
-    // proof term: (cl (not Fi))
-    // premises: P
-    // args: ()
-=======
     // This rule is translated according to the singleton pattern.
->>>>>>> a05f07c2
     case PfRule::NOT_OR_ELIM:
     {
       return addAletheStep(AletheRule::NOT_OR,
@@ -1242,39 +1039,13 @@
                            *cdp);
     }
     // ======== Implication elimination
-<<<<<<< HEAD
-    // Children: (P:(=> F1 F2))
-    // Arguments: ()
-    // ---------------------
-    // Conclusion: (or (not F1) F2)
-    //
-    // proof rule: implies
-    // proof node: (or (not F1) F2)
-    // proof term: (cl (not F1) F2)
-    // premises: P
-    // args: ()
-=======
     // This rule is translated according to the clause pattern.
->>>>>>> a05f07c2
     case PfRule::IMPLIES_ELIM:
     {
       return addAletheStepFromOr(AletheRule::IMPLIES, res, children, {}, *cdp);
     }
     // ======== Not Implication elimination version 1
-<<<<<<< HEAD
-    // Children: (P:(not (=> F1 F2)))
-    // Arguments: ()
-    // ---------------------
-    // Conclusion: (F1)
-    //
-    // proof rule: not_implies1
-    // proof node: (VP:F1)
-    // proof term: (cl F1)
-    // premises: P
-    // args: ()
-=======
     // This rule is translated according to the singleton pattern.
->>>>>>> a05f07c2
     case PfRule::NOT_IMPLIES_ELIM1:
     {
       return addAletheStep(AletheRule::NOT_IMPLIES1,
@@ -1285,20 +1056,7 @@
                            *cdp);
     }
     // ======== Not Implication elimination version 2
-<<<<<<< HEAD
-    // Children: (P:(not (=> F1 F2)))
-    // Arguments: ()
-    // ---------------------
-    // Conclusion: (not F2)
-    //
-    // proof rule: not_implies2
-    // proof node: (not F2)
-    // proof term: (cl (not F2))
-    // premises: P
-    // args: ()
-=======
     // This rule is translated according to the singleton pattern.
->>>>>>> a05f07c2
     case PfRule::NOT_IMPLIES_ELIM2:
     {
       return addAletheStep(AletheRule::NOT_IMPLIES2,
@@ -1308,357 +1066,89 @@
                            {},
                            *cdp);
     }
-<<<<<<< HEAD
-    // ======== Equivalence elimination version 1
-    // Children: (P:(= F1 F2))
-    // Arguments: ()
-    // ---------------------
-    // Conclusion: (or (not F1) F2)
-    //
-    // proof rule: equiv1
-    // proof node: (or (not F1) F2)
-    // proof term: (cl (not F1) F2)
-    // premises: P
-    // args: ()
-=======
     // ======== Various elimination rules
     // The following rules are all translated according to the clause pattern.
->>>>>>> a05f07c2
     case PfRule::EQUIV_ELIM1:
     {
       return addAletheStepFromOr(AletheRule::EQUIV1, res, children, {}, *cdp);
     }
-<<<<<<< HEAD
-    // ======== Equivalence elimination version 2
-    // Children: (P:(= F1 F2))
-    // Arguments: ()
-    // ---------------------
-    // Conclusion: (or F1 (not F2))
-    //
-    // proof rule: equiv2
-    // proof node: (or F1 (not F2))
-    // proof term: (cl F1 (not F2))
-    // premises: P
-    // args: ()
-=======
->>>>>>> a05f07c2
     case PfRule::EQUIV_ELIM2:
     {
       return addAletheStepFromOr(AletheRule::EQUIV2, res, children, {}, *cdp);
     }
-<<<<<<< HEAD
-    // ======== Not Equivalence elimination version 1
-    // Children: (P:(not (= F1 F2)))
-    // Arguments: ()
-    // ---------------------
-    // Conclusion: (or F1 F2)
-    //
-    // proof rule: not_equiv1
-    // proof node: (or F1 F2)
-    // proof term: (cl F1 F2)
-    // premises: P
-    // args: ()
-=======
->>>>>>> a05f07c2
     case PfRule::NOT_EQUIV_ELIM1:
     {
       return addAletheStepFromOr(
           AletheRule::NOT_EQUIV1, res, children, {}, *cdp);
     }
-<<<<<<< HEAD
-    // ======== Not Equivalence elimination version 2
-    // Children: (P:(not (= F1 F2)))
-    // Arguments: ()
-    // ---------------------
-    // Conclusion: (or (not F1) (not F2))
-    //
-    // proof rule: not_equiv2
-    // proof node: (or (not F1) (not F2))
-    // proof term: (cl (not F1) (not F2))
-    // premises: P
-    // args: ()
-=======
->>>>>>> a05f07c2
     case PfRule::NOT_EQUIV_ELIM2:
     {
       return addAletheStepFromOr(
           AletheRule::NOT_EQUIV2, res, children, {}, *cdp);
     }
-<<<<<<< HEAD
-    // ======== XOR elimination version 1
-    // Children: (P:(xor F1 F2)))
-    // Arguments: ()
-    // ---------------------
-    // Conclusion: (or F1 F2)
-    //
-    // proof rule: XOR1
-    // proof node: (or F1 F2)
-    // proof term: (cl F1 F2)
-    // premises: P
-    // args: ()
-=======
->>>>>>> a05f07c2
     case PfRule::XOR_ELIM1:
     {
       return addAletheStepFromOr(AletheRule::XOR1, res, children, {}, *cdp);
     }
-<<<<<<< HEAD
-    // ======== XOR elimination version 2
-    // Children: (P:(not (xor F1 F2))))
-    // Arguments: ()
-    // ---------------------
-    // Conclusion: (or F1 (not F2))
-    //
-    // proof rule: XOR2
-    // proof node: (or F1 (not F2))
-    // proof term: (cl F1 (not F2))
-    // premises: P
-    // args: ()
-=======
->>>>>>> a05f07c2
     case PfRule::XOR_ELIM2:
     {
       return addAletheStepFromOr(AletheRule::XOR2, res, children, {}, *cdp);
     }
-<<<<<<< HEAD
-    // ======== Not XOR elimination version 1
-    // Children: (P:(not (xor F1 F2)))
-    // Arguments: ()
-    // ---------------------
-    // Conclusion: (or F1 (not F2))
-    //
-    // proof rule: NOT_XOR1
-    // proof node: (or F1 (not F2))
-    // proof term: (cl F1 (not F2))
-    // premises: P
-    // args: ()
-=======
->>>>>>> a05f07c2
     case PfRule::NOT_XOR_ELIM1:
     {
       return addAletheStepFromOr(AletheRule::NOT_XOR1, res, children, {}, *cdp);
     }
-<<<<<<< HEAD
-    // ======== Not XOR elimination version 2
-    // Children: (P:(not (xor F1 F2)))
-    // Arguments: ()
-    // ---------------------
-    // Conclusion: (or (not F1) F2)
-    //
-    // proof rule: NOT_XOR1
-    // proof node: (or (not F1) F2)
-    // proof term: (cl (not F1) F2)
-    // premises: P
-    // args: ()
-=======
->>>>>>> a05f07c2
     case PfRule::NOT_XOR_ELIM2:
     {
       return addAletheStepFromOr(AletheRule::NOT_XOR2, res, children, {}, *cdp);
     }
-<<<<<<< HEAD
-    // ======== ITE elimination version 1
-    // Children: (P:(ite C F1 F2))
-    // Arguments: ()
-    // ---------------------
-    // Conclusion: (or (not C) F1)
-    //
-    // proof rule: ite2
-    // proof node: (or (not C) F1)
-    // proof term: (cl (not C) F1)
-    // premises: P
-    // args: ()
-=======
->>>>>>> a05f07c2
     case PfRule::ITE_ELIM1:
     {
       return addAletheStepFromOr(AletheRule::ITE2, res, children, {}, *cdp);
     }
-<<<<<<< HEAD
-    // ======== ITE elimination version 2
-    // Children: (P:(ite C F1 F2))
-    // Arguments: ()
-    // ---------------------
-    // Conclusion: (or C F2)
-    //
-    // proof rule: ite1
-    // proof node: (or C F2)
-    // proof term: (cl C F2)
-    // premises: P
-    // args: ()
-=======
->>>>>>> a05f07c2
     case PfRule::ITE_ELIM2:
     {
       return addAletheStepFromOr(AletheRule::ITE1, res, children, {}, *cdp);
     }
-<<<<<<< HEAD
-    // ======== Not ITE elimination version 1
-    // Children: (P:(not (ite C F1 F2)))
-    // Arguments: ()
-    // ---------------------
-    // Conclusion: (or (not C) (not F1))
-    //
-    // proof rule: not_ite2
-    // proof node: (or (not C) (not F1))
-    // proof term: (cl (not C) (not F1))
-    // premises: P
-    // args: ()
-=======
->>>>>>> a05f07c2
     case PfRule::NOT_ITE_ELIM1:
     {
       return addAletheStepFromOr(AletheRule::NOT_ITE2, res, children, {}, *cdp);
     }
-<<<<<<< HEAD
-    // ======== Not ITE elimination version 1
-    // Children: (P:(not (ite C F1 F2)))
-    // Arguments: ()
-    // ---------------------
-    // Conclusion: (or C (not F2))
-    //
-    // proof rule: not_ite1
-    // proof node: (or C (not F2))
-    // proof term: (cl C (not F2))
-    // premises: P
-    // args: ()
-=======
->>>>>>> a05f07c2
     case PfRule::NOT_ITE_ELIM2:
     {
       return addAletheStepFromOr(AletheRule::NOT_ITE1, res, children, {}, *cdp);
     }
-<<<<<<< HEAD
-
-    //================================================= De Morgan rules
-    // ======== Not And
-    // Children: (P:(not (and F1 ... Fn))
-    // Arguments: ()
-    // ---------------------
-    // Conclusion: (or (not F1) ... (not Fn))
-    //
-    // proof rule: not_and
-    // proof node: (or (not F1) ... (not Fn))
-    // proof term: (cl (not F1) ... (not Fn))
-    // premises: P
-    // args: ()
-=======
     //================================================= De Morgan rules
     // ======== Not And
     // This rule is translated according to the clause pattern.
->>>>>>> a05f07c2
     case PfRule::NOT_AND:
     {
       return addAletheStepFromOr(AletheRule::NOT_AND, res, children, {}, *cdp);
     }
 
     //================================================= CNF rules
-<<<<<<< HEAD
-    // ======== CNF And Pos
-    // Children: ()
-    // Arguments: ((and F1 ... Fn), i)
-    // ---------------------
-    // Conclusion: (or (not (and F1 ... Fn)) Fi)
-    //
-    // proof rule: and_pos
-    // proof node: (or (not (and F1 ... Fn)) Fi)
-    // proof term: (cl (not (and F1 ... Fn)) Fi)
-    // premises: ()
-    // args: ()
-=======
     // The following rules are all translated according to the clause pattern.
->>>>>>> a05f07c2
     case PfRule::CNF_AND_POS:
     {
       return addAletheStepFromOr(AletheRule::AND_POS, res, children, {}, *cdp);
     }
-<<<<<<< HEAD
-    // ======== CNF And Neg
-    // Children: ()
-    // Arguments: ((and F1 ... Fn))
-    // ---------------------
-    // Conclusion: (or (and F1 ... Fn) (not F1) ... (not Fn))
-    //
-    // proof rule: and_neg
-    // proof node: (or (and F1 ... Fn) (not F1) ... (not Fn))
-    // proof term: (cl (and F1 ... Fn) (not F1) ... (not Fn))
-    // premises: ()
-    // args: ()
-=======
->>>>>>> a05f07c2
     case PfRule::CNF_AND_NEG:
     {
       return addAletheStepFromOr(AletheRule::AND_NEG, res, children, {}, *cdp);
     }
-<<<<<<< HEAD
-    // ======== CNF Or Pos
-    // Children: ()
-    // Arguments: ((or F1 ... Fn))
-    // ---------------------
-    // Conclusion: (or (not (or F1 ... Fn)) F1 ... Fn)
-    //
-    // proof rule: or_pos
-    // proof node: (or (not (or F1 ... Fn)) F1 ... Fn)
-    // proof term: (cl (not (or F1 ... Fn)) F1 ... Fn)
-    // premises: ()
-    // args: ()
-=======
->>>>>>> a05f07c2
     case PfRule::CNF_OR_POS:
     {
       return addAletheStepFromOr(AletheRule::OR_POS, res, children, {}, *cdp);
     }
-<<<<<<< HEAD
-    // ======== CNF Or Neg
-    // Children: ()
-    // Arguments: ((or F1 ... Fn), i)
-    // ---------------------
-    // Conclusion: (or (or F1 ... Fn) (not Fi))
-    //
-    // proof rule: or_neg
-    // proof node: (or (or F1 ... Fn) (not Fi))
-    // proof term: (cl (or F1 ... Fn) (not Fi))
-    // premises: ()
-    // args: ()
-=======
->>>>>>> a05f07c2
     case PfRule::CNF_OR_NEG:
     {
       return addAletheStepFromOr(AletheRule::OR_NEG, res, children, {}, *cdp);
     }
-<<<<<<< HEAD
-    // ======== CNF Implies Pos
-    // Children: ()
-    // Arguments: ((implies F1 F2))
-    // ---------------------
-    // Conclusion: (or (not (implies F1 F2)) (not F1) F2)
-    //
-    // proof rule: implies_pos
-    // proof node: (or (not (implies F1 F2)) (not F1) F2)
-    // proof term: (cl (not (implies F1 F2)) (not F1) F2)
-    // premises: ()
-    // args: ()
-=======
->>>>>>> a05f07c2
     case PfRule::CNF_IMPLIES_POS:
     {
       return addAletheStepFromOr(
           AletheRule::IMPLIES_POS, res, children, {}, *cdp);
     }
-<<<<<<< HEAD
-    // ======== CNF Implies Neg version 1
-    // Children: ()
-    // Arguments: ((implies F1 F2))
-    // ---------------------
-    // Conclusion: (or (implies F1 F2) F1)
-    //
-    // proof rule: implies_neg1
-    // proof node: (or (implies F1 F2) F1)
-    // proof term: (cl (implies F1 F2) F1)
-    // premises: ()
-    // args: ()
-    case PfRule::CNF_IMPLIES_NEG1:
-=======
     case PfRule::CNF_IMPLIES_NEG1:
     {
       return addAletheStepFromOr(
@@ -1709,182 +1199,6 @@
     {
       return addAletheStepFromOr(AletheRule::ITE_POS2, res, children, {}, *cdp);
     }
-    case PfRule::CNF_ITE_POS2:
-    {
-      return addAletheStepFromOr(AletheRule::ITE_POS1, res, children, {}, *cdp);
-    }
-    default:
->>>>>>> a05f07c2
-    {
-      return addAletheStepFromOr(
-          AletheRule::IMPLIES_NEG1, res, children, {}, *cdp);
-    }
-    // ======== CNF Implies Neg version 2
-    // Children: ()
-    // Arguments: ((implies F1 F2))
-    // ---------------------
-    // Conclusion: (or (implies F1 F2) (not F2))
-    //
-    // proof rule: implies_neg2
-    // proof node: (or (implies F1 F2) (not F2))
-    // proof term: (cl (implies F1 F2) (not F2))
-    // premises: ()
-    // args: ()
-    case PfRule::CNF_IMPLIES_NEG2:
-    {
-      return addAletheStepFromOr(
-          AletheRule::IMPLIES_NEG2, res, children, {}, *cdp);
-    }
-    // ======== CNF Equiv Pos version 1
-    // Children: ()
-    // Arguments: ((= F1 F2))
-    // ---------------------
-    // Conclusion: (or (not (= F1 F2)) (not F1) F2)
-    //
-    // proof rule: equiv_pos2
-    // proof node: (or (not (= F1 F2)) (not F1) F2)
-    // proof term: (cl (not (= F1 F2)) (not F1) F2)
-    // premises: ()
-    // args: ()
-    case PfRule::CNF_EQUIV_POS1:
-    {
-      return addAletheStepFromOr(
-          AletheRule::EQUIV_POS2, res, children, {}, *cdp);
-    }
-    // ======== CNF Equiv Pos version 2
-    // Children: ()
-    // Arguments: ((= F1 F2))
-    // ---------------------
-    // Conclusion: (or (not (= F1 F2)) F1 (not F2))
-    //
-    // proof rule: equiv_pos1
-    // proof node: (or (not (= F1 F2)) F1 (not F2))
-    // proof term: (cl (not (= F1 F2)) F1 (not F2))
-    // premises: ()
-    // args: ()
-    case PfRule::CNF_EQUIV_POS2:
-    {
-      return addAletheStepFromOr(
-          AletheRule::EQUIV_POS1, res, children, {}, *cdp);
-    }
-    // ======== CNF Equiv Neg version 1
-    // Children: ()
-    // Arguments: ((= F1 F2))
-    // ---------------------
-    // Conclusion: (or (= F1 F2) F1 F2)
-    //
-    // proof rule: equiv_neg2
-    // proof node: (or (= F1 F2) F1 F2)
-    // proof term: (cl (= F1 F2) F1 F2)
-    // premises: ()
-    // args: ()
-    case PfRule::CNF_EQUIV_NEG1:
-    {
-      return addAletheStepFromOr(
-          AletheRule::EQUIV_NEG2, res, children, {}, *cdp);
-    }
-    // ======== CNF Equiv Neg version 2
-    // Children: ()
-    // Arguments: ((= F1 F2))
-    // ---------------------
-    // Conclusion: (or (= F1 F2) (not F1) (not F2))
-    //
-    // proof rule: equiv_neg1
-    // proof node: (or (= F1 F2) (not F1) (not F2))
-    // proof term: (cl (= F1 F2) (not F1) (not F2))
-    // premises: ()
-    // args: ()
-    case PfRule::CNF_EQUIV_NEG2:
-    {
-      return addAletheStepFromOr(
-          AletheRule::EQUIV_NEG1, res, children, {}, *cdp);
-    }
-    // ======== CNF Xor Pos version 1
-    // Children: ()
-    // Arguments: ((xor F1 F2))
-    // ---------------------
-    // Conclusion: (or (not (xor F1 F2)) F1 F2)
-    //
-    // proof rule: xor_pos1
-    // proof node: (or (not (xor F1 F2)) F1 F2)
-    // proof term: (cl (not (xor F1 F2)) F1 F2)
-    // premises: ()
-    // args: ()
-    case PfRule::CNF_XOR_POS1:
-    {
-      return addAletheStepFromOr(AletheRule::XOR_POS1, res, children, {}, *cdp);
-    }
-    // ======== CNF Xor Pos version 2
-    // Children: ()
-    // Arguments: ((xor F1 F2))
-    // ---------------------
-    // Conclusion: (or (not (xor F1 F2)) (not F1) (not F2))
-    //
-    // proof rule: xor_pos2
-    // proof node: (or (not (xor F1 F2)) (not F1) (not F2))
-    // proof term: (cl (not (xor F1 F2)) (not F1) (not F2))
-    // premises: ()
-    // args: ()
-    case PfRule::CNF_XOR_POS2:
-    {
-      return addAletheStepFromOr(AletheRule::XOR_POS2, res, children, {}, *cdp);
-    }
-    // ======== CNF Xor Neg version 1
-    // Children: ()
-    // Arguments: ((xor F1 F2))
-    // ---------------------
-    // Conclusion: (or (xor F1 F2) (not F1) F2)
-    //
-    // proof rule: xor_neg2
-    // proof node: (or (xor F1 F2) (not F1) F2)
-    // proof term: (cl (xor F1 F2) (not F1) F2)
-    // premises: ()
-    // args: ()
-    case PfRule::CNF_XOR_NEG1:
-    {
-      return addAletheStepFromOr(AletheRule::XOR_NEG2, res, children, {}, *cdp);
-    }
-    // ======== CNF Xor Neg version 2
-    // Children: ()
-    // Arguments: ((xor F1 F2))
-    // ---------------------
-    // Conclusion: (or (xor F1 F2) F1 (not F2))
-    //
-    // proof rule: xor_neg1
-    // proof node: (or (xor F1 F2) F1 (not F2))
-    // proof term: (cl (xor F1 F2) F1 (not F2))
-    // premises: ()
-    // args: ()
-    case PfRule::CNF_XOR_NEG2:
-    {
-      return addAletheStepFromOr(AletheRule::XOR_NEG1, res, children, {}, *cdp);
-    }
-    // ======== CNF ITE Pos version 1
-    // Children: ()
-    // Arguments: ((ite C F1 F2))
-    // ---------------------
-    // Conclusion: (or (not (ite C F1 F2)) (not C) F1)
-    //
-    // proof rule: ite_pos2
-    // proof node: (or (not (ite C F1 F2)) (not C) F1)
-    // proof term: (cl (not (ite C F1 F2)) (not C) F1)
-    // premises: ()
-    // args: ()
-    case PfRule::CNF_ITE_POS1:
-    {
-      return addAletheStepFromOr(AletheRule::ITE_POS2, res, children, {}, *cdp);
-    }
-    // ======== CNF ITE Pos version 2
-    // Children: ()
-    // Arguments: ((ite C F1 F2))
-    // ---------------------
-    // Conclusion: (or (not (ite C F1 F2)) C F2)
-    //
-    // proof rule: ite_pos1
-    // proof node: (or (not (ite C F1 F2)) C F2)
-    // proof term: (cl (not (ite C F1 F2)) C F2)
-    // premises: ()
-    // args: ()
     case PfRule::CNF_ITE_POS2:
     {
       return addAletheStepFromOr(AletheRule::ITE_POS1, res, children, {}, *cdp);
