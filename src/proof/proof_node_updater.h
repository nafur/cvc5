/******************************************************************************
 * Top contributors (to current version):
 *   Andrew Reynolds, Haniel Barbosa, Gereon Kremer
 *
 * This file is part of the cvc5 project.
 *
 * Copyright (c) 2009-2021 by the authors listed in the file AUTHORS
 * in the top-level source directory and their institutional affiliations.
 * All rights reserved.  See the file COPYING in the top-level source
 * directory for licensing information.
 * ****************************************************************************
 *
 * A utility for updating proof nodes.
 */

#include "cvc5_private.h"

#ifndef CVC5__PROOF__PROOF_NODE_UPDATER_H
#define CVC5__PROOF__PROOF_NODE_UPDATER_H

#include <map>
#include <memory>

#include "expr/node.h"
#include "proof/proof_node.h"

namespace cvc5 {

class CDProof;
class ProofNode;
class ProofNodeManager;

/**
 * A virtual callback class for updating ProofNode. An example use case of this
 * class is to eliminate a proof rule by expansion.
 */
class ProofNodeUpdaterCallback
{
 public:
  ProofNodeUpdaterCallback();
  virtual ~ProofNodeUpdaterCallback();
  /** Should proof pn be updated?
   *
   * @param pn the proof node that maybe should be updated
   * @param fa the assumptions in scope
   * @param continueUpdate whether we should continue recursively updating pn
   * @return whether we should run the update method on pn
   */
  virtual bool shouldUpdate(std::shared_ptr<ProofNode> pn,
                            const std::vector<Node>& fa,
                            bool& continueUpdate) = 0;
  /**
   * Update the proof rule application, store steps in cdp. Return true if
   * the proof changed. It can be assumed that cdp contains proofs of each
   * fact in children.
   *
   * If continueUpdate is set to false in this method, then the resulting
   * proof (the proof of res in cdp) is *not* called back to update by the
   * proof node updater, nor are its children recursed. Otherwise, by default,
   * the proof node updater will continue updating the resulting proof and will
   * recursively update its children. This is analogous to marking REWRITE_DONE
   * in a rewrite response.
   */
  virtual bool update(Node res,
                      PfRule id,
                      const std::vector<Node>& children,
                      const std::vector<Node>& args,
                      CDProof* cdp,
                      bool& continueUpdate);
};

/**
 * A generic class for updating ProofNode. It is parameterized by a callback
 * class. Its process method runs this callback on all subproofs of a provided
 * ProofNode application that meet some criteria
 * (ProofNodeUpdaterCallback::shouldUpdate)
 * and overwrites them based on the update procedure of the callback
 * (ProofNodeUpdaterCallback::update), which uses local CDProof objects that
 * should be filled in the callback for each ProofNode to update. This update
 * process is applied in a *pre-order* traversal.
 */
class ProofNodeUpdater
{
 public:
  /**
   * @param pnm The proof node manager we are using
   * @param cb The callback to apply to each node
   * @param mergeSubproofs Whether to automatically merge subproofs within
   * the same SCOPE that prove the same fact.
   * @param autoSym Whether intermediate CDProof objects passed to updater
   * callbacks automatically introduce SYMM steps.
   */
  ProofNodeUpdater(ProofNodeManager* pnm,
                   ProofNodeUpdaterCallback& cb,
                   bool mergeSubproofs = false,
                   bool autoSym = true);
  /**
   * Post-process, which performs the main post-processing technique described
   * above.
   */
  void process(std::shared_ptr<ProofNode> pf);

  /**
   * Set free assumptions to freeAssumps. This indicates that we expect
   * the proof we are processing to have free assumptions that are in
   * freeAssumps. This enables checking when this is violated, which is
   * expensive in general. It is not recommended that this method is called
   * by default.
   */
  void setDebugFreeAssumptions(const std::vector<Node>& freeAssumps);

 private:
  /** The proof node manager */
  ProofNodeManager* d_pnm;
  /** The callback */
  ProofNodeUpdaterCallback& d_cb;
  /**
   * Post-process, which performs the main post-processing technique described
   * above.
   *
   * @param pf The proof to process
   * @param fa The assumptions of the scope that fa is a subproof of with
   * respect to the original proof. For example, if (SCOPE P :args (A B)), we
   * may call this method on P with fa = { A, B }.
   */
  void processInternal(std::shared_ptr<ProofNode> pf, std::vector<Node>& fa);
  /**
   * Update proof node cur based on the callback. This modifies curr using
   * ProofNodeManager::updateNode based on the proof node constructed to
   * replace it by the callback. Return true if cur was updated. If
   * continueUpdate is updated to false, then cur is not updated further
   * and its children are not traversed.
   */
  bool runUpdate(std::shared_ptr<ProofNode> cur,
                 const std::vector<Node>& fa,
                 bool& continueUpdate);
  /**
   * Finalize the node cur. This is called at the moment that it is established
   * that cur will appear in the final proof. We do any final debug checking
<<<<<<< HEAD
   * and add it to the results cache resCache and resCacheNcWaiting
   * if we are merging subproofs, where these map result formulas to proof
   * nodes with/without assumptions.
=======
   * and add it to resCache/resCacheNcWaiting if we are merging subproofs, where
   * these map result formulas to proof nodes with/without assumptions.
>>>>>>> 0c9662c7
   */
  void runFinalize(std::shared_ptr<ProofNode> cur,
                   const std::vector<Node>& fa,
                   std::map<Node, std::shared_ptr<ProofNode>>& resCache,
                   std::map<Node, std::vector<std::shared_ptr<ProofNode>>>&
                       resCacheNcWaiting,
                   std::unordered_map<const ProofNode*, bool>& cfaMap);
  /** Are we debugging free assumptions? */
  bool d_debugFreeAssumps;
  /** The initial free assumptions */
  std::vector<Node> d_freeAssumps;
  /** Whether we are merging subproofs */
  bool d_mergeSubproofs;
  /**
   * Whether intermediate CDProof objects passed to updater callbacks
   * automatically introduce SYMM steps.
   */
  bool d_autoSym;
};

}  // namespace cvc5

#endif<|MERGE_RESOLUTION|>--- conflicted
+++ resolved
@@ -137,14 +137,8 @@
   /**
    * Finalize the node cur. This is called at the moment that it is established
    * that cur will appear in the final proof. We do any final debug checking
-<<<<<<< HEAD
-   * and add it to the results cache resCache and resCacheNcWaiting
-   * if we are merging subproofs, where these map result formulas to proof
-   * nodes with/without assumptions.
-=======
    * and add it to resCache/resCacheNcWaiting if we are merging subproofs, where
    * these map result formulas to proof nodes with/without assumptions.
->>>>>>> 0c9662c7
    */
   void runFinalize(std::shared_ptr<ProofNode> cur,
                    const std::vector<Node>& fa,
