--- conflicted
+++ resolved
@@ -110,15 +110,6 @@
   /** The notify class for d_equalityEngine */
   EENotifyClass d_EENotify;
 
-<<<<<<< HEAD
-  /** Equality engine */
-  theory::eq::EqualityEngine d_equalityEngine;
-
-  /** Proof equality engine */
-  std::unique_ptr<theory::eq::ProofEqEngine> d_pfee;
-
-=======
->>>>>>> 7127be18
   /**
    * Method called by equalityEngine when a becomes (dis-)equal to b and a and b are shared with
    * the theory. Returns false if there is a direct conflict (via rewrite for example).
@@ -189,11 +180,7 @@
   /**
    * Returns an explanation of the propagation that came from the database.
    */
-<<<<<<< HEAD
-  theory::TrustNode explain(TNode literal);
-=======
   theory::TrustNode explain(TNode literal) const;
->>>>>>> 7127be18
 
   /**
    * Add an equality to propagate.
@@ -265,11 +252,7 @@
   /**
    * get equality engine
    */
-<<<<<<< HEAD
-  theory::eq::EqualityEngine* getEqualityEngine() { return &d_equalityEngine; }
-=======
   theory::eq::EqualityEngine* getEqualityEngine();
->>>>>>> 7127be18
 
  protected:
   /**
@@ -279,6 +262,10 @@
 
   /** Equality engine */
   theory::eq::EqualityEngine* d_equalityEngine;
+  /** Proof equality engine */
+  std::unique_ptr<theory::eq::ProofEqEngine> d_pfee;
+  /** The proof node manager */
+  ProofNodeManager * d_pnm;
 };
 
 }