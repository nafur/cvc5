--- conflicted
+++ resolved
@@ -151,8 +151,6 @@
   void checkForConflict();
 
  public:
-<<<<<<< HEAD
-=======
   /**
    * @param theoryEngine The parent theory engine
    * @param context The SAT context
@@ -160,7 +158,6 @@
    * @param pnm The proof node manager to use, which is non-null if proofs
    * are enabled.
    */
->>>>>>> 51b9c07a
   SharedTermsDatabase(TheoryEngine* theoryEngine,
                       context::Context* context,
                       context::UserContext* userContext,
