/*********************                                                        */
/*! \file theory_engine.h
 ** \verbatim
 ** Top contributors (to current version):
 **   Dejan Jovanovic, Andrew Reynolds, Morgan Deters
 ** This file is part of the CVC4 project.
 ** Copyright (c) 2009-2020 by the authors listed in the file AUTHORS
 ** in the top-level source directory) and their institutional affiliations.
 ** All rights reserved.  See the file COPYING in the top-level source
 ** directory for licensing information.\endverbatim
 **
 ** \brief The theory engine
 **
 ** The theory engine.
 **/

#include "cvc4_private.h"

#ifndef CVC4__THEORY_ENGINE_H
#define CVC4__THEORY_ENGINE_H

#include <deque>
#include <memory>
#include <set>
#include <unordered_map>
#include <utility>
#include <vector>

#include "base/check.h"
#include "context/cdhashset.h"
#include "expr/node.h"
#include "expr/proof_checker.h"
#include "options/options.h"
#include "options/smt_options.h"
#include "options/theory_options.h"
#include "prop/prop_engine.h"
#include "smt/command.h"
#include "theory/atom_requests.h"
#include "theory/engine_output_channel.h"
#include "theory/interrupted.h"
#include "theory/rewriter.h"
#include "theory/sort_inference.h"
#include "theory/substitutions.h"
#include "theory/term_registration_visitor.h"
#include "theory/theory.h"
#include "theory/theory_preprocessor.h"
#include "theory/trust_node.h"
#include "theory/uf/equality_engine.h"
#include "theory/valuation.h"
#include "util/hash.h"
#include "util/resource_manager.h"
#include "util/statistics_registry.h"
#include "util/unsafe_interrupt_exception.h"

namespace CVC4 {

class ResourceManager;
<<<<<<< HEAD
class LemmaProofRecipe;
class LazyCDProof;
class TheoryEngineProofGenerator;
=======
>>>>>>> 8ad308b2

/**
 * A pair of a theory and a node. This is used to mark the flow of
 * propagations between theories.
 */
struct NodeTheoryPair {
  Node d_node;
  theory::TheoryId d_theory;
  size_t d_timestamp;
  NodeTheoryPair(TNode n, theory::TheoryId t, size_t ts = 0)
      : d_node(n), d_theory(t), d_timestamp(ts)
  {
  }
  NodeTheoryPair() : d_theory(theory::THEORY_LAST), d_timestamp() {}
  // Comparison doesn't take into account the timestamp
  bool operator == (const NodeTheoryPair& pair) const {
    return d_node == pair.d_node && d_theory == pair.d_theory;
  }
};/* struct NodeTheoryPair */

struct NodeTheoryPairHashFunction {
  NodeHashFunction hashFunction;
  // Hash doesn't take into account the timestamp
  size_t operator()(const NodeTheoryPair& pair) const {
    uint64_t hash = fnv1a::fnv1a_64(NodeHashFunction()(pair.d_node));
    return static_cast<size_t>(fnv1a::fnv1a_64(pair.d_theory, hash));
  }
};/* struct NodeTheoryPairHashFunction */


/* Forward declarations */
namespace theory {
class TheoryModel;
class CombinationEngine;
class DecisionManager;
class RelevanceManager;

namespace eq {
class EqualityEngine;
}  // namespace eq

namespace quantifiers {
class TermDb;
}

class EntailmentCheckParameters;
class EntailmentCheckSideEffects;
}/* CVC4::theory namespace */

class RemoveTermFormulas;

/**
 * This is essentially an abstraction for a collection of theories.  A
 * TheoryEngine provides services to a PropEngine, making various
 * T-solvers look like a single unit to the propositional part of
 * CVC4.
 */
class TheoryEngine {

  /** Shared terms database can use the internals notify the theories */
  friend class SharedTermsDatabase;
  friend class theory::CombinationEngine;
  friend class theory::quantifiers::TermDb;
  friend class theory::EngineOutputChannel;

  /** Associated PropEngine engine */
  prop::PropEngine* d_propEngine;

  /** Our context */
  context::Context* d_context;

  /** Our user context */
  context::UserContext* d_userContext;

  /**
   * A table of from theory IDs to theory pointers. Never use this table
   * directly, use theoryOf() instead.
   */
  theory::Theory* d_theoryTable[theory::THEORY_LAST];

  /**
   * A collection of theories that are "active" for the current run.
   * This set is provided by the user (as a logic string, say, in SMT-LIBv2
   * format input), or else by default it's all-inclusive.  This is important
   * because we can optimize for single-theory runs (no sharing), can reduce
   * the cost of walking the DAG on registration, etc.
   */
  const LogicInfo& d_logicInfo;

  //--------------------------------- new proofs
  /** Proof node manager used by this theory engine, if proofs are enabled */
  ProofNodeManager* d_pnm;
  /** The lazy proof object
   *
   * This stores instructions for how to construct proofs for all theory lemmas.
   */
  std::shared_ptr<LazyCDProof> d_lazyProof;
  /** The proof generator */
  std::shared_ptr<TheoryEngineProofGenerator> d_tepg;
  //--------------------------------- end new proofs

  /**
   * The database of shared terms.
   */
  SharedTermsDatabase d_sharedTerms;

  /** The combination manager we are using */
  std::unique_ptr<theory::CombinationEngine> d_tc;
  /**
   * The quantifiers engine
   */
  theory::QuantifiersEngine* d_quantEngine;
  /**
   * The decision manager
   */
  std::unique_ptr<theory::DecisionManager> d_decManager;
  /** The relevance manager */
  std::unique_ptr<theory::RelevanceManager> d_relManager;

  /** Default visitor for pre-registration */
  PreRegisterVisitor d_preRegistrationVisitor;

  /** Visitor for collecting shared terms */
  SharedTermsVisitor d_sharedTermsVisitor;

  /** are we in eager model building mode? (see setEagerModelBuilding). */
  bool d_eager_model_building;

  /**
   * Used for "missed-t-propagations" dumping mode only.  A set of all
   * theory-propagable literals.
   */
  context::CDList<TNode> d_possiblePropagations;

  /**
   * Used for "missed-t-propagations" dumping mode only.  A
   * context-dependent set of those theory-propagable literals that
   * have been propagated.
   */
  context::CDHashSet<Node, NodeHashFunction> d_hasPropagated;

  /** Output channels for individual theories. */
  theory::EngineOutputChannel* d_theoryOut[theory::THEORY_LAST];

  /**
   * Are we in conflict.
   */
  context::CDO<bool> d_inConflict;

  /**
   * Are we in "SAT mode"? In this state, the user can query for the model.
   * This corresponds to the state in Figure 4.1, page 52 of the SMT-LIB
   * standard, version 2.6.
   */
  bool d_inSatMode;

  /**
   * Called by the theories to notify of a conflict.
   */
  void conflict(theory::TrustNode conflict, theory::TheoryId theoryId);

  /**
   * Debugging flag to ensure that shutdown() is called before the
   * destructor.
   */
  bool d_hasShutDown;

  /**
   * True if a theory has notified us of incompleteness (at this
   * context level or below).
   */
  context::CDO<bool> d_incomplete;

  /**
   * Called by the theories to notify that the current branch is incomplete.
   */
  void setIncomplete(theory::TheoryId theory) {
    d_incomplete = true;
  }

  /**
   * Mapping of propagations from recievers to senders.
   */
  typedef context::CDHashMap<NodeTheoryPair, NodeTheoryPair, NodeTheoryPairHashFunction> PropagationMap;
  PropagationMap d_propagationMap;

  /**
   * Timestamp of propagations
   */
  context::CDO<size_t> d_propagationMapTimestamp;

  /**
   * Literals that are propagated by the theory. Note that these are TNodes.
   * The theory can only propagate nodes that have an assigned literal in the
   * SAT solver and are hence referenced in the SAT solver.
   */
  context::CDList<TNode> d_propagatedLiterals;

  /**
   * The index of the next literal to be propagated by a theory.
   */
  context::CDO<unsigned> d_propagatedLiteralsIndex;

  /**
   * Called by the output channel to propagate literals and facts
   * @return false if immediate conflict
   */
  bool propagate(TNode literal, theory::TheoryId theory);

  /**
   * Internal method to call the propagation routines and collect the
   * propagated literals.
   */
  void propagate(theory::Theory::Effort effort);

  /**
   * A variable to mark if we added any lemmas.
   */
  bool d_lemmasAdded;

  /**
   * A variable to mark if the OutputChannel was "used" by any theory
   * since the start of the last check.  If it has been, we require
   * a FULL_EFFORT check before exiting and reporting SAT.
   *
   * See the documentation for the needCheck() function, below.
   */
  bool d_outputChannelUsed;

  /** Atom requests from lemmas */
  AtomRequests d_atomRequests;

  /**
   * Adds a new lemma, returning its status.
   * @param node the lemma
   * @param p the properties of the lemma.
   */
<<<<<<< HEAD
  theory::LemmaStatus lemma(theory::TrustNode node,
                            ProofRule rule,
=======
  theory::LemmaStatus lemma(TNode node,
                            bool negated,
>>>>>>> 8ad308b2
                            theory::LemmaProperty p,
                            theory::TheoryId atomsTo = theory::THEORY_LAST,
                            theory::TheoryId from = theory::THEORY_LAST);

  /** Enusre that the given atoms are send to the given theory */
  void ensureLemmaAtoms(const std::vector<TNode>& atoms, theory::TheoryId theory);

  /** sort inference module */
  SortInference d_sortInfer;

  /** The theory preprocessor */
  theory::TheoryPreprocessor d_tpp;

  /** Time spent in theory combination */
  TimerStat d_combineTheoriesTime;

  Node d_true;
  Node d_false;

  /** Whether we were just interrupted (or not) */
  bool d_interrupted;
  ResourceManager* d_resourceManager;

 public:
  /** Constructs a theory engine */
  TheoryEngine(context::Context* context,
               context::UserContext* userContext,
               ResourceManager* rm,
               RemoveTermFormulas& iteRemover,
               const LogicInfo& logic,
               ProofNodeManager* pnm);

  /** Destroys a theory engine */
  ~TheoryEngine();

  void interrupt();

  /** "Spend" a resource during a search or preprocessing.*/
  void spendResource(ResourceManager::Resource r);

  /**
   * Adds a theory. Only one theory per TheoryId can be present, so if
   * there is another theory it will be deleted.
   */
  template <class TheoryClass>
  inline void addTheory(theory::TheoryId theoryId)
  {
    Assert(d_theoryTable[theoryId] == NULL && d_theoryOut[theoryId] == NULL);
    d_theoryOut[theoryId] = new theory::EngineOutputChannel(this, theoryId);
    d_theoryTable[theoryId] = new TheoryClass(d_context,
                                              d_userContext,
                                              *d_theoryOut[theoryId],
                                              theory::Valuation(this),
                                              d_logicInfo,
                                              d_pnm);
    theory::Rewriter::registerTheoryRewriter(
        theoryId, d_theoryTable[theoryId]->getTheoryRewriter());
  }

  void setPropEngine(prop::PropEngine* propEngine)
  {
    d_propEngine = propEngine;
  }

  /**
   * Called when all initialization of options/logic is done, after theory
   * objects have been created.
   *
   * This initializes the quantifiers engine, the "official" equality engines
   * of each theory as required, and the model and model builder utilities.
   */
  void finishInit();

  /**
   * Get a pointer to the underlying propositional engine.
   */
  inline prop::PropEngine* getPropEngine() const {
    return d_propEngine;
  }

  /** Get the proof checker */
  ProofChecker* getProofChecker() const;

  /** Get the proof node manager */
  ProofNodeManager* getProofNodeManager() const;

  /**
   * Get a pointer to the underlying sat context.
   */
  inline context::Context* getSatContext() const {
    return d_context;
  }

  /**
   * Get a pointer to the underlying user context.
   */
  inline context::Context* getUserContext() const {
    return d_userContext;
  }

  /**
   * Get a pointer to the underlying quantifiers engine.
   */
  theory::QuantifiersEngine* getQuantifiersEngine() const {
    return d_quantEngine;
  }
  /**
   * Get a pointer to the underlying decision manager.
   */
  theory::DecisionManager* getDecisionManager() const
  {
    return d_decManager.get();
  }

 private:
  /**
   * Queue of nodes for pre-registration.
   */
  std::queue<TNode> d_preregisterQueue;

  /**
   * Boolean flag denoting we are in pre-registration.
   */
  bool d_inPreregister;

  /**
   * Did the theories get any new facts since the last time we called
   * check()
   */
  context::CDO<bool> d_factsAsserted;

  /**
   * Assert the formula to the given theory.
   * @param assertion the assertion to send (not necesserily normalized)
   * @param original the assertion as it was sent in from the propagating theory
   * @param toTheoryId the theory to assert to
   * @param fromTheoryId the theory that sent it
   */
  void assertToTheory(TNode assertion, TNode originalAssertion, theory::TheoryId toTheoryId, theory::TheoryId fromTheoryId);

  /**
   * Marks a theory propagation from a theory to a theory where a
   * theory could be the THEORY_SAT_SOLVER for literals coming from
   * or being propagated to the SAT solver. If the receiving theory
   * already recieved the literal, the method returns false, otherwise
   * it returns true.
   *
   * @param assertion the normalized assertion being sent
   * @param originalAssertion the actual assertion that was sent
   * @param toTheoryId the theory that is on the receiving end
   * @param fromTheoryId the theory that sent the assertion
   * @return true if a new assertion, false if theory already got it
   */
  bool markPropagation(TNode assertion, TNode originalAssertions, theory::TheoryId toTheoryId, theory::TheoryId fromTheoryId);

  /**
   * Computes the explanation by traversing the propagation graph and
   * asking relevant theories to explain the propagations. Initially
   * the explanation vector should contain only the element (node, theory)
   * where the node is the one to be explained, and the theory is the
   * theory that sent the literal.
   */
<<<<<<< HEAD
  theory::TrustNode getExplanation(
      std::vector<NodeTheoryPair>& explanationVector,
      LemmaProofRecipe* lemmaProofRecipe);
=======
  void getExplanation(std::vector<NodeTheoryPair>& explanationVector);
>>>>>>> 8ad308b2

 public:
  /**
   * Signal the start of a new round of assertion preprocessing
   */
  void preprocessStart();

  /**
   * Runs theory specific preprocessing on the non-Boolean parts of
   * the formula.  This is only called on input assertions, after ITEs
   * have been removed.
   */
  Node preprocess(TNode node);

  /** Notify (preprocessed) assertions. */
  void notifyPreprocessedAssertions(const std::vector<Node>& assertions);

  /** Return whether or not we are incomplete (in the current context). */
  inline bool isIncomplete() const { return d_incomplete; }

  /**
   * Returns true if we need another round of checking.  If this
   * returns true, check(FULL_EFFORT) _must_ be called by the
   * propositional layer before reporting SAT.
   *
   * This is especially necessary for incomplete theories that lazily
   * output some lemmas on FULL_EFFORT check (e.g. quantifier reasoning
   * outputing quantifier instantiations).  In such a case, a lemma can
   * be asserted that is simplified away (perhaps it's already true).
   * However, we must maintain the invariant that, if a theory uses the
   * OutputChannel, it implicitly requests that another check(FULL_EFFORT)
   * be performed before exit, even if no new facts are on its fact queue,
   * as it might decide to further instantiate some lemmas, precluding
   * a SAT response.
   */
  inline bool needCheck() const {
    return d_outputChannelUsed || d_lemmasAdded;
  }
  /**
   * Is the literal lit (possibly) critical for satisfying the input formula in
   * the current context? This call is applicable only during collectModelInfo
   * or during LAST_CALL effort.
   */
  bool isRelevant(Node lit) const;
  /**
   * This is called at shutdown time by the SmtEngine, just before
   * destruction.  It is important because there are destruction
   * ordering issues between PropEngine and Theory.
   */
  void shutdown();

  /**
   * Solve the given literal with a theory that owns it.
   */
  theory::Theory::PPAssertStatus solve(TNode literal,
                                    theory::SubstitutionMap& substitutionOut);

  /**
   * Preregister a Theory atom with the responsible theory (or
   * theories).
   */
  void preRegister(TNode preprocessed);

  /**
   * Assert the formula to the appropriate theory.
   * @param node the assertion
   */
  void assertFact(TNode node);

  /**
   * Check all (currently-active) theories for conflicts.
   * @param effort the effort level to use
   */
  void check(theory::Theory::Effort effort);

  /**
   * Calls ppStaticLearn() on all theories, accumulating their
   * combined contributions in the "learned" builder.
   */
  void ppStaticLearn(TNode in, NodeBuilder<>& learned);

  /**
   * Calls presolve() on all theories and returns true
   * if one of the theories discovers a conflict.
   */
  bool presolve();

   /**
   * Calls postsolve() on all theories.
   */
  void postsolve();

  /**
   * Calls notifyRestart() on all active theories.
   */
  void notifyRestart();

  void getPropagatedLiterals(std::vector<TNode>& literals) {
    for (; d_propagatedLiteralsIndex < d_propagatedLiterals.size(); d_propagatedLiteralsIndex = d_propagatedLiteralsIndex + 1) {
      Debug("getPropagatedLiterals") << "TheoryEngine::getPropagatedLiterals: propagating: " << d_propagatedLiterals[d_propagatedLiteralsIndex] << std::endl;
      literals.push_back(d_propagatedLiterals[d_propagatedLiteralsIndex]);
    }
  }

  /**
   * Returns the next decision request, or null if none exist. The next
   * decision request is a literal that this theory engine prefers the SAT
   * solver to make as its next decision. Decision requests are managed by
   * the decision manager d_decManager.
   */
  Node getNextDecisionRequest();

  bool properConflict(TNode conflict) const;

  /**
   * Returns an explanation of the node propagated to the SAT solver.
   */
  theory::TrustNode getExplanation(TNode node);

  /**
<<<<<<< HEAD
   * Returns an explanation of the node propagated to the SAT solver and the theory
   * that propagated it.
   */
  theory::TrustNode getExplanationAndRecipe(TNode node,
                                            LemmaProofRecipe* proofRecipe);

  /**
=======
>>>>>>> 8ad308b2
   * Get the pointer to the model object used by this theory engine.
   */
  theory::TheoryModel* getModel();
  /**
   * Get the current model for the current set of assertions. This method
   * should only be called immediately after a satisfiable or unknown
   * response to a check-sat call, and only if produceModels is true.
   *
   * If the model is not already built, this will cause this theory engine
   * to build the model.
   *
   * If the model is not available (for instance, if the last call to check-sat
   * was interrupted), then this returns the null pointer.
   */
  theory::TheoryModel* getBuiltModel();
  /**
   * This forces the model maintained by the combination engine to be built
   * if it has not been done so already. This should be called only during a
   * last call effort check after theory combination is run.
   *
   * @return true if the model was successfully built (possibly prior to this
   * call).
   */
  bool buildModel();
  /** set eager model building
   *
   * If this method is called, then this TheoryEngine will henceforth build
   * its model immediately after every satisfiability check that results
   * in a satisfiable or unknown result. The motivation for this mode is to
   * accomodate API users that get the model object from the TheoryEngine,
   * where we want to ensure that this model is always valid.
   * TODO (#2648): revisit this.
   */
  void setEagerModelBuilding() { d_eager_model_building = true; }

  /** get synth solutions
   *
   * This method returns true if there is a synthesis solution available. This
   * is the case if the last call to check satisfiability originated in a
   * check-synth call, and the synthesis solver successfully found a solution
   * for all active synthesis conjectures.
   *
   * This method adds entries to sol_map that map functions-to-synthesize with
   * their solutions, for all active conjectures. This should be called
   * immediately after the solver answers unsat for sygus input.
   *
   * For details on what is added to sol_map, see
   * SynthConjecture::getSynthSolutions.
   */
  bool getSynthSolutions(std::map<Node, std::map<Node, Node> >& sol_map);

  /**
   * Get the theory associated to a given Node.
   *
   * @returns the theory, or NULL if the TNode is
   * of built-in type.
   */
  inline theory::Theory* theoryOf(TNode node) const {
    return d_theoryTable[theory::Theory::theoryOf(node)];
  }

  /**
   * Get the theory associated to a the given theory id.
   *
   * @returns the theory
   */
  inline theory::Theory* theoryOf(theory::TheoryId theoryId) const {
    Assert(theoryId < theory::THEORY_LAST);
    return d_theoryTable[theoryId];
  }

  inline bool isTheoryEnabled(theory::TheoryId theoryId) const {
    return d_logicInfo.isTheoryEnabled(theoryId);
  }
  /** get the logic info used by this theory engine */
  const LogicInfo& getLogicInfo() const;
  /**
   * Returns the equality status of the two terms, from the theory
   * that owns the domain type.  The types of a and b must be the same.
   */
  theory::EqualityStatus getEqualityStatus(TNode a, TNode b);

  /**
   * Returns the value that a theory that owns the type of var currently
   * has (or null if none);
   */
  Node getModelValue(TNode var);

  /**
   * Takes a literal and returns an equivalent literal that is guaranteed to be a SAT literal
   */
  Node ensureLiteral(TNode n);

  /**
   * Print all instantiations made by the quantifiers module.
   */
  void printInstantiations( std::ostream& out );

  /**
   * Print solution for synthesis conjectures found by ce_guided_instantiation module
   */
  void printSynthSolution( std::ostream& out );

  /**
   * Get list of quantified formulas that were instantiated
   */
  void getInstantiatedQuantifiedFormulas( std::vector< Node >& qs );

  /**
   * Get instantiation methods
   *   first inputs forall x.q[x] and returns ( q[a], ..., q[z] )
   *   second inputs forall x.q[x] and returns ( a, ..., z )
   *   third and fourth return mappings e.g. forall x.q1[x] -> ( q1[a]...q1[z] )
   * , ... , forall x.qn[x] -> ( qn[a]...qn[z] )
   */
  void getInstantiations( Node q, std::vector< Node >& insts );
  void getInstantiationTermVectors( Node q, std::vector< std::vector< Node > >& tvecs );
  void getInstantiations( std::map< Node, std::vector< Node > >& insts );
  void getInstantiationTermVectors( std::map< Node, std::vector< std::vector< Node > > >& insts );

  /**
   * Get instantiated conjunction, returns q[t1] ^ ... ^ q[tn] where t1...tn are current set of instantiations for q.
   *   Can be used for quantifier elimination when satisfiable and q[t1] ^ ... ^ q[tn] |= q
   */
  Node getInstantiatedConjunction( Node q );

  /**
   * Forwards an entailment check according to the given theoryOfMode.
   * See theory.h for documentation on entailmentCheck().
   */
  std::pair<bool, Node> entailmentCheck(options::TheoryOfMode mode, TNode lit);

 private:

  /** Dump the assertions to the dump */
  void dumpAssertions(const char* tag);

  /**
   * Add theory lemma step for lemma to proof pf, where tid is the identifier
   * of the theory responsible for that lemma. The argument c is a tag for
   * debugging.
   */
  void addTheoryLemmaToProof(CDProof* pf,
                             Node lemma,
                             theory::TheoryId tid,
                             const char* c);

  /** For preprocessing pass lifting bit-vectors of size 1 to booleans */
public:

  SortInference* getSortInference() { return &d_sortInfer; }

  /** Prints the assertions to the debug stream */
  void printAssertions(const char* tag);

private:

  std::map< std::string, std::vector< theory::Theory* > > d_attr_handle;

 public:
  /** Set user attribute.
   *
   * This function is called when an attribute is set by a user.  In SMT-LIBv2
   * this is done via the syntax (! n :attr)
   */
  void setUserAttribute(const std::string& attr,
                        Node n,
                        const std::vector<Node>& node_values,
                        const std::string& str_value);

  /** Handle user attribute.
   *
   * Associates theory t with the attribute attr.  Theory t will be
   * notified whenever an attribute of name attr is set.
   */
  void handleUserAttribute(const char* attr, theory::Theory* t);

  /**
   * Check that the theory assertions are satisfied in the model.
   * This function is called from the smt engine's checkModel routine.
   */
  void checkTheoryAssertionsWithModel(bool hardFailure);

 private:
  IntStat d_arithSubstitutionsAdded;
};/* class TheoryEngine */

}/* CVC4 namespace */

#endif /* CVC4__THEORY_ENGINE_H */<|MERGE_RESOLUTION|>--- conflicted
+++ resolved
@@ -55,12 +55,7 @@
 namespace CVC4 {
 
 class ResourceManager;
-<<<<<<< HEAD
-class LemmaProofRecipe;
-class LazyCDProof;
 class TheoryEngineProofGenerator;
-=======
->>>>>>> 8ad308b2
 
 /**
  * A pair of a theory and a node. This is used to mark the flow of
@@ -298,13 +293,7 @@
    * @param node the lemma
    * @param p the properties of the lemma.
    */
-<<<<<<< HEAD
   theory::LemmaStatus lemma(theory::TrustNode node,
-                            ProofRule rule,
-=======
-  theory::LemmaStatus lemma(TNode node,
-                            bool negated,
->>>>>>> 8ad308b2
                             theory::LemmaProperty p,
                             theory::TheoryId atomsTo = theory::THEORY_LAST,
                             theory::TheoryId from = theory::THEORY_LAST);
@@ -467,13 +456,8 @@
    * where the node is the one to be explained, and the theory is the
    * theory that sent the literal.
    */
-<<<<<<< HEAD
   theory::TrustNode getExplanation(
-      std::vector<NodeTheoryPair>& explanationVector,
-      LemmaProofRecipe* lemmaProofRecipe);
-=======
-  void getExplanation(std::vector<NodeTheoryPair>& explanationVector);
->>>>>>> 8ad308b2
+      std::vector<NodeTheoryPair>& explanationVector);
 
  public:
   /**
@@ -594,16 +578,6 @@
   theory::TrustNode getExplanation(TNode node);
 
   /**
-<<<<<<< HEAD
-   * Returns an explanation of the node propagated to the SAT solver and the theory
-   * that propagated it.
-   */
-  theory::TrustNode getExplanationAndRecipe(TNode node,
-                                            LemmaProofRecipe* proofRecipe);
-
-  /**
-=======
->>>>>>> 8ad308b2
    * Get the pointer to the model object used by this theory engine.
    */
   theory::TheoryModel* getModel();
