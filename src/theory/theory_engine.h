/*********************                                                        */
/*! \file theory_engine.h
 ** \verbatim
 ** Top contributors (to current version):
 **   Morgan Deters, Dejan Jovanovic, Andrew Reynolds
 ** This file is part of the CVC4 project.
 ** Copyright (c) 2009-2016 by the authors listed in the file AUTHORS
 ** in the top-level source directory) and their institutional affiliations.
 ** All rights reserved.  See the file COPYING in the top-level source
 ** directory for licensing information.\endverbatim
 **
 ** \brief The theory engine
 **
 ** The theory engine.
 **/

#include "cvc4_private.h"

#ifndef __CVC4__THEORY_ENGINE_H
#define __CVC4__THEORY_ENGINE_H

#include <deque>
#include <set>
#include <vector>
#include <utility>

#include "base/cvc4_assert.h"
#include "context/cdhashset.h"
#include "expr/node.h"
#include "options/options.h"
#include "options/smt_options.h"
#include "prop/prop_engine.h"
#include "smt/command.h"
#include "smt_util/lemma_channels.h"
#include "theory/atom_requests.h"
#include "theory/bv/bv_to_bool.h"
#include "theory/interrupted.h"
#include "theory/quantifiers/quant_conflict_find.h"
#include "theory/rewriter.h"
#include "theory/shared_terms_database.h"
#include "theory/sort_inference.h"
#include "theory/substitutions.h"
#include "theory/term_registration_visitor.h"
#include "theory/theory.h"
#include "theory/uf/equality_engine.h"
#include "theory/valuation.h"
#include "util/statistics_registry.h"
#include "util/unsafe_interrupt_exception.h"

namespace CVC4 {

class ResourceManager;
class LemmaProofRecipe;

/**
 * A pair of a theory and a node. This is used to mark the flow of
 * propagations between theories.
 */
struct NodeTheoryPair {
  Node node;
  theory::TheoryId theory;
  size_t timestamp;
  NodeTheoryPair(TNode node, theory::TheoryId theory, size_t timestamp = 0)
  : node(node), theory(theory), timestamp(timestamp) {}
  NodeTheoryPair()
  : theory(theory::THEORY_LAST) {}
  // Comparison doesn't take into account the timestamp
  bool operator == (const NodeTheoryPair& pair) const {
    return node == pair.node && theory == pair.theory;
  }
};/* struct NodeTheoryPair */

struct NodeTheoryPairHashFunction {
  NodeHashFunction hashFunction;
  // Hash doesn't take into account the timestamp
  size_t operator()(const NodeTheoryPair& pair) const {
    return hashFunction(pair.node)*0x9e3779b9 + pair.theory;
  }
};/* struct NodeTheoryPairHashFunction */


/* Forward declarations */
namespace theory {
  class TheoryModel;
  class TheoryEngineModelBuilder;
  class ITEUtilities;

  namespace eq {
    class EqualityEngine;
  }/* CVC4::theory::eq namespace */

  namespace quantifiers {
    class TermDb;
  }

  class EntailmentCheckParameters;
  class EntailmentCheckSideEffects;
}/* CVC4::theory namespace */

class DecisionEngine;
class RemoveITE;
class UnconstrainedSimplifier;

/**
 * This is essentially an abstraction for a collection of theories.  A
 * TheoryEngine provides services to a PropEngine, making various
 * T-solvers look like a single unit to the propositional part of
 * CVC4.
 */
class TheoryEngine {

  /** Shared terms database can use the internals notify the theories */
  friend class SharedTermsDatabase;
  friend class theory::quantifiers::TermDb;

  /** Associated PropEngine engine */
  prop::PropEngine* d_propEngine;

  /** Access to decision engine */
  DecisionEngine* d_decisionEngine;

  /** Our context */
  context::Context* d_context;

  /** Our user context */
  context::UserContext* d_userContext;

  /**
   * A table of from theory IDs to theory pointers. Never use this table
   * directly, use theoryOf() instead.
   */
  theory::Theory* d_theoryTable[theory::THEORY_LAST];

  /**
   * A collection of theories that are "active" for the current run.
   * This set is provided by the user (as a logic string, say, in SMT-LIBv2
   * format input), or else by default it's all-inclusive.  This is important
   * because we can optimize for single-theory runs (no sharing), can reduce
   * the cost of walking the DAG on registration, etc.
   */
  const LogicInfo& d_logicInfo;

  /**
   * The database of shared terms.
   */
  SharedTermsDatabase d_sharedTerms;

  /**
   * Master equality engine, to share with theories.
   */
  theory::eq::EqualityEngine* d_masterEqualityEngine;

  /** notify class for master equality engine */
  class NotifyClass : public theory::eq::EqualityEngineNotify {
    TheoryEngine& d_te;
  public:
    NotifyClass(TheoryEngine& te): d_te(te) {}
    bool eqNotifyTriggerEquality(TNode equality, bool value) { return true; }
    bool eqNotifyTriggerPredicate(TNode predicate, bool value) { return true; }
    bool eqNotifyTriggerTermEquality(theory::TheoryId tag, TNode t1, TNode t2, bool value) { return true; }
    void eqNotifyConstantTermMerge(TNode t1, TNode t2) {}
    void eqNotifyNewClass(TNode t) { d_te.eqNotifyNewClass(t); }
    void eqNotifyPreMerge(TNode t1, TNode t2) { d_te.eqNotifyPreMerge(t1, t2); }
    void eqNotifyPostMerge(TNode t1, TNode t2) { d_te.eqNotifyPostMerge(t1, t2); }
    void eqNotifyDisequal(TNode t1, TNode t2, TNode reason) { d_te.eqNotifyDisequal(t1, t2, reason); }
  };/* class TheoryEngine::NotifyClass */
  NotifyClass d_masterEENotify;

  /**
   * notification methods
   */
  void eqNotifyNewClass(TNode t);
  void eqNotifyPreMerge(TNode t1, TNode t2);
  void eqNotifyPostMerge(TNode t1, TNode t2);
  void eqNotifyDisequal(TNode t1, TNode t2, TNode reason);

  /**
   * The quantifiers engine
   */
  theory::QuantifiersEngine* d_quantEngine;

  /**
   * Default model object
   */
  theory::TheoryModel* d_curr_model;
  /**
   * Model builder object
   */
  theory::TheoryEngineModelBuilder* d_curr_model_builder;

  typedef std::hash_map<Node, Node, NodeHashFunction> NodeMap;
  typedef std::hash_map<TNode, Node, TNodeHashFunction> TNodeMap;

  /**
  * Cache for theory-preprocessing of assertions
   */
  NodeMap d_ppCache;

  /**
   * Used for "missed-t-propagations" dumping mode only.  A set of all
   * theory-propagable literals.
   */
  context::CDList<TNode> d_possiblePropagations;

  /**
   * Used for "missed-t-propagations" dumping mode only.  A
   * context-dependent set of those theory-propagable literals that
   * have been propagated.
   */
  context::CDHashSet<Node, NodeHashFunction> d_hasPropagated;


  /**
   * Statistics for a particular theory.
   */
  class Statistics {

    static std::string mkName(std::string prefix,
                              theory::TheoryId theory,
                              std::string suffix) {
      std::stringstream ss;
      ss << prefix << theory << suffix;
      return ss.str();
    }

  public:

    IntStat conflicts, propagations, lemmas, requirePhase, flipDecision, restartDemands;

    Statistics(theory::TheoryId theory);
    ~Statistics();
  };/* class TheoryEngine::Statistics */


  /**
   * An output channel for Theory that passes messages
   * back to a TheoryEngine.
   */
  class EngineOutputChannel : public theory::OutputChannel {

    friend class TheoryEngine;

    /**
     * The theory engine we're communicating with.
     */
    TheoryEngine* d_engine;

    /**
     * The statistics of the theory interractions.
     */
    Statistics d_statistics;

    /**
     * The theory owning this chanell.
     */
    theory::TheoryId d_theory;

  public:

    EngineOutputChannel(TheoryEngine* engine, theory::TheoryId theory) :
      d_engine(engine),
      d_statistics(theory),
      d_theory(theory)
    {
    }

    void safePoint(uint64_t ammount) throw(theory::Interrupted, UnsafeInterruptException, AssertionException) {
      spendResource(ammount);
      if (d_engine->d_interrupted) {
        throw theory::Interrupted();
      }
    }

    void conflict(TNode conflictNode, Proof* pf = NULL) throw(AssertionException, UnsafeInterruptException);

    bool propagate(TNode literal) throw(AssertionException, UnsafeInterruptException);

    theory::LemmaStatus lemma(TNode lemma,
                              ProofRule rule,
                              bool removable = false,
                              bool preprocess = false,
                              bool sendAtoms = false)
<<<<<<< HEAD
      throw(TypeCheckingExceptionPrivate, AssertionException, UnsafeInterruptException) {
      Trace("theory::lemma") << "EngineOutputChannel<" << d_theory << ">::lemma(" << lemma << ")" << std::endl;
      ++ d_statistics.lemmas;
      d_engine->d_outputChannelUsed = true;
      return d_engine->lemma(lemma, rule, false, removable, preprocess, sendAtoms ? d_theory : theory::THEORY_LAST, d_theory);
    }

    /*theory::LemmaStatus preservedLemma(TNode lemma, bool removable = false, bool preprocess = false) throw(TypeCheckingExceptionPrivate, AssertionException, UnsafeInterruptException, LogicException) {
      Trace("theory::lemma") << "EngineOutputChannel<" << d_theory << ">::preservedLemma(" << lemma << ")" << std::endl;
      ++ d_statistics.lemmas;
      d_engine->d_outputChannelUsed = true;
      return d_engine->lemma(lemma, false, removable, preprocess, d_theory);
    }*/

    theory::LemmaStatus splitLemma(TNode lemma, bool removable = false) throw(TypeCheckingExceptionPrivate, AssertionException, UnsafeInterruptException) {
      Trace("theory::lemma") << "EngineOutputChannel<" << d_theory << ">::splitLemma(" << lemma << ")" << std::endl;
      ++ d_statistics.lemmas;
      d_engine->d_outputChannelUsed = true;
      return d_engine->lemma(lemma, RULE_SPLIT, false, removable, false, d_theory, d_theory);
    }
=======
      throw(TypeCheckingExceptionPrivate, AssertionException, UnsafeInterruptException);

    theory::LemmaStatus splitLemma(TNode lemma, bool removable = false) throw(TypeCheckingExceptionPrivate, AssertionException, UnsafeInterruptException);
>>>>>>> a58abbe7

    void demandRestart() throw(TypeCheckingExceptionPrivate, AssertionException, UnsafeInterruptException) {
      NodeManager* curr = NodeManager::currentNM();
      Node restartVar =  curr->mkSkolem("restartVar",
                                        curr->booleanType(),
                                        "A boolean variable asserted to be true to force a restart");
      Trace("theory::restart") << "EngineOutputChannel<" << d_theory << ">::restart(" << restartVar << ")" << std::endl;
      ++ d_statistics.restartDemands;
      lemma(restartVar, RULE_INVALID, true);
    }

    void requirePhase(TNode n, bool phase)
      throw(theory::Interrupted, AssertionException, UnsafeInterruptException) {
      Debug("theory") << "EngineOutputChannel::requirePhase("
                      << n << ", " << phase << ")" << std::endl;
      ++ d_statistics.requirePhase;
      d_engine->d_propEngine->requirePhase(n, phase);
    }

    bool flipDecision()
      throw(theory::Interrupted, AssertionException, UnsafeInterruptException) {
      Debug("theory") << "EngineOutputChannel::flipDecision()" << std::endl;
      ++ d_statistics.flipDecision;
      return d_engine->d_propEngine->flipDecision();
    }

    void setIncomplete() throw(AssertionException, UnsafeInterruptException) {
      Trace("theory") << "TheoryEngine::setIncomplete()" << std::endl;
      d_engine->setIncomplete(d_theory);
    }

    void spendResource(unsigned ammount) throw(UnsafeInterruptException) {
      d_engine->spendResource(ammount);
    }

    void handleUserAttribute( const char* attr, theory::Theory* t ){
      d_engine->handleUserAttribute( attr, t );
    }
  };/* class TheoryEngine::EngineOutputChannel */

  /**
   * Output channels for individual theories.
   */
  EngineOutputChannel* d_theoryOut[theory::THEORY_LAST];

  /**
   * Are we in conflict.
   */
  context::CDO<bool> d_inConflict;

  /**
   * Called by the theories to notify of a conflict.
   */
  void conflict(TNode conflict, theory::TheoryId theoryId);

  /**
   * Debugging flag to ensure that shutdown() is called before the
   * destructor.
   */
  bool d_hasShutDown;

  /**
   * True if a theory has notified us of incompleteness (at this
   * context level or below).
   */
  context::CDO<bool> d_incomplete;

  /**
   * Called by the theories to notify that the current branch is incomplete.
   */
  void setIncomplete(theory::TheoryId theory) {
    d_incomplete = true;
  }


  /**
   * Mapping of propagations from recievers to senders.
   */
  typedef context::CDHashMap<NodeTheoryPair, NodeTheoryPair, NodeTheoryPairHashFunction> PropagationMap;
  PropagationMap d_propagationMap;

  /**
   * Timestamp of propagations
   */
  context::CDO<size_t> d_propagationMapTimestamp;

  /**
   * Literals that are propagated by the theory. Note that these are TNodes.
   * The theory can only propagate nodes that have an assigned literal in the
   * SAT solver and are hence referenced in the SAT solver.
   */
  context::CDList<TNode> d_propagatedLiterals;

  /**
   * The index of the next literal to be propagated by a theory.
   */
  context::CDO<unsigned> d_propagatedLiteralsIndex;

  /**
   * Called by the output channel to propagate literals and facts
   * @return false if immediate conflict
   */
  bool propagate(TNode literal, theory::TheoryId theory);

  /**
   * Internal method to call the propagation routines and collect the
   * propagated literals.
   */
  void propagate(theory::Theory::Effort effort);

  /**
   * Called by the output channel to request decisions "as soon as
   * possible."
   */
  void propagateAsDecision(TNode literal, theory::TheoryId theory);

  /**
   * A variable to mark if we added any lemmas.
   */
  bool d_lemmasAdded;

  /**
   * A variable to mark if the OutputChannel was "used" by any theory
   * since the start of the last check.  If it has been, we require
   * a FULL_EFFORT check before exiting and reporting SAT.
   *
   * See the documentation for the needCheck() function, below.
   */
  bool d_outputChannelUsed;

  /** Atom requests from lemmas */
  AtomRequests d_atomRequests;

  /**
   * Adds a new lemma, returning its status.
   * @param node the lemma
   * @param negated should the lemma be asserted negated
   * @param removable can the lemma be remove (restrictions apply)
   * @param needAtoms if not THEORY_LAST, then
   */
  theory::LemmaStatus lemma(TNode node,
                            ProofRule rule,
                            bool negated,
                            bool removable,
                            bool preprocess,
                            theory::TheoryId atomsTo,
<<<<<<< HEAD
                            theory::TheoryId ownerTheory);
=======
                            LemmaProofRecipe* proofRecipe);
>>>>>>> a58abbe7

  /** Enusre that the given atoms are send to the given theory */
  void ensureLemmaAtoms(const std::vector<TNode>& atoms, theory::TheoryId theory);

  RemoveITE& d_iteRemover;

  /** sort inference module */
  SortInference d_sortInfer;

  /** Time spent in theory combination */
  TimerStat d_combineTheoriesTime;

  Node d_true;
  Node d_false;

  /** Whether we were just interrupted (or not) */
  bool d_interrupted;
  ResourceManager* d_resourceManager;

  /** Container for lemma input and output channels. */
  LemmaChannels* d_channels;

public:

  /** Constructs a theory engine */
  TheoryEngine(context::Context* context, context::UserContext* userContext,
               RemoveITE& iteRemover, const LogicInfo& logic,
               LemmaChannels* channels);

  /** Destroys a theory engine */
  ~TheoryEngine();

  void interrupt() throw(ModalException);
  /**
   * "Spend" a resource during a search or preprocessing.
   */
  void spendResource(unsigned ammount);

  /**
   * Adds a theory. Only one theory per TheoryId can be present, so if
   * there is another theory it will be deleted.
   */
  template <class TheoryClass>
  inline void addTheory(theory::TheoryId theoryId) {
    Assert(d_theoryTable[theoryId] == NULL && d_theoryOut[theoryId] == NULL);
    d_theoryOut[theoryId] = new EngineOutputChannel(this, theoryId);
    d_theoryTable[theoryId] =
        new TheoryClass(d_context, d_userContext, *d_theoryOut[theoryId],
                        theory::Valuation(this), d_logicInfo);
  }

  inline void setPropEngine(prop::PropEngine* propEngine) {
    Assert(d_propEngine == NULL);
    d_propEngine = propEngine;
  }

  inline void setDecisionEngine(DecisionEngine* decisionEngine) {
    Assert(d_decisionEngine == NULL);
    d_decisionEngine = decisionEngine;
  }

  /** Called when all initialization of options/logic is done */
  void finishInit();

  /**
   * Get a pointer to the underlying propositional engine.
   */
  inline prop::PropEngine* getPropEngine() const {
    return d_propEngine;
  }

  /**
   * Get a pointer to the underlying sat context.
   */
  inline context::Context* getSatContext() const {
    return d_context;
  }

  /**
   * Get a pointer to the underlying user context.
   */
  inline context::Context* getUserContext() const {
    return d_userContext;
  }

  /**
   * Get a pointer to the underlying quantifiers engine.
   */
  theory::QuantifiersEngine* getQuantifiersEngine() const {
    return d_quantEngine;
  }

private:

  /**
   * Helper for preprocess
   */
  Node ppTheoryRewrite(TNode term);

  /**
   * Queue of nodes for pre-registration.
   */
  std::queue<TNode> d_preregisterQueue;

  /**
   * Boolean flag denoting we are in pre-registration.
   */
  bool d_inPreregister;

  /**
   * Did the theories get any new facts since the last time we called
   * check()
   */
  context::CDO<bool> d_factsAsserted;

  /**
   * Map from equality atoms to theories that would like to be notified about them.
   */


  /**
   * Assert the formula to the given theory.
   * @param assertion the assertion to send (not necesserily normalized)
   * @param original the assertion as it was sent in from the propagating theory
   * @param toTheoryId the theory to assert to
   * @param fromTheoryId the theory that sent it
   */
  void assertToTheory(TNode assertion, TNode originalAssertion, theory::TheoryId toTheoryId, theory::TheoryId fromTheoryId);

  /**
   * Marks a theory propagation from a theory to a theory where a
   * theory could be the THEORY_SAT_SOLVER for literals coming from
   * or being propagated to the SAT solver. If the receiving theory
   * already recieved the literal, the method returns false, otherwise
   * it returns true.
   *
   * @param assertion the normalized assertion being sent
   * @param originalAssertion the actual assertion that was sent
   * @param toTheoryId the theory that is on the receiving end
   * @param fromTheoryId the theory that sent the assertino
   * @return true if a new assertion, false if theory already got it
   */
  bool markPropagation(TNode assertion, TNode originalAssertions, theory::TheoryId toTheoryId, theory::TheoryId fromTheoryId);

  /**
   * Computes the explanation by travarsing the propagation graph and
   * asking relevant theories to explain the propagations. Initially
   * the explanation vector should contain only the element (node, theory)
   * where the node is the one to be explained, and the theory is the
   * theory that sent the literal. The lemmaProofRecipe will contain a list
   * of the explanation steps required to produce the original node.
   */
  void getExplanation(std::vector<NodeTheoryPair>& explanationVector, LemmaProofRecipe* lemmaProofRecipe);

public:

  /**
   * Signal the start of a new round of assertion preprocessing
   */
  void preprocessStart();

  /**
   * Runs theory specific preprocessing on the non-Boolean parts of
   * the formula.  This is only called on input assertions, after ITEs
   * have been removed.
   */
  Node preprocess(TNode node);

  /**
   * Return whether or not we are incomplete (in the current context).
   */
  inline bool isIncomplete() const {
    return d_incomplete;
  }

  /**
   * Returns true if we need another round of checking.  If this
   * returns true, check(FULL_EFFORT) _must_ be called by the
   * propositional layer before reporting SAT.
   *
   * This is especially necessary for incomplete theories that lazily
   * output some lemmas on FULL_EFFORT check (e.g. quantifier reasoning
   * outputing quantifier instantiations).  In such a case, a lemma can
   * be asserted that is simplified away (perhaps it's already true).
   * However, we must maintain the invariant that, if a theory uses the
   * OutputChannel, it implicitly requests that another check(FULL_EFFORT)
   * be performed before exit, even if no new facts are on its fact queue,
   * as it might decide to further instantiate some lemmas, precluding
   * a SAT response.
   */
  inline bool needCheck() const {
    return d_outputChannelUsed || d_lemmasAdded;
  }

  /**
   * This is called at shutdown time by the SmtEngine, just before
   * destruction.  It is important because there are destruction
   * ordering issues between PropEngine and Theory.
   */
  void shutdown();

  /**
   * Solve the given literal with a theory that owns it.
   */
  theory::Theory::PPAssertStatus solve(TNode literal,
                                    theory::SubstitutionMap& substitutionOut);

  /**
   * Preregister a Theory atom with the responsible theory (or
   * theories).
   */
  void preRegister(TNode preprocessed);

  /**
   * Assert the formula to the appropriate theory.
   * @param node the assertion
   */
  void assertFact(TNode node);

  /**
   * Check all (currently-active) theories for conflicts.
   * @param effort the effort level to use
   */
  void check(theory::Theory::Effort effort);

  /**
   * Run the combination framework.
   */
  void combineTheories();

  /**
   * Calls ppStaticLearn() on all theories, accumulating their
   * combined contributions in the "learned" builder.
   */
  void ppStaticLearn(TNode in, NodeBuilder<>& learned);

  /**
   * Calls presolve() on all theories and returns true
   * if one of the theories discovers a conflict.
   */
  bool presolve();

   /**
   * Calls postsolve() on all theories.
   */
  void postsolve();

  /**
   * Calls notifyRestart() on all active theories.
   */
  void notifyRestart();

  void getPropagatedLiterals(std::vector<TNode>& literals) {
    for (; d_propagatedLiteralsIndex < d_propagatedLiterals.size(); d_propagatedLiteralsIndex = d_propagatedLiteralsIndex + 1) {
      Debug("getPropagatedLiterals") << "TheoryEngine::getPropagatedLiterals: propagating: " << d_propagatedLiterals[d_propagatedLiteralsIndex] << std::endl;
      literals.push_back(d_propagatedLiterals[d_propagatedLiteralsIndex]);
    }
  }

  Node getNextDecisionRequest();

  bool properConflict(TNode conflict) const;
  bool properPropagation(TNode lit) const;
  bool properExplanation(TNode node, TNode expl) const;

  /**
   * Returns an explanation of the node propagated to the SAT solver.
   */
  Node getExplanation(TNode node);

  /**
   * Returns an explanation of the node propagated to the SAT solver and the theory
   * that propagated it.
   */
<<<<<<< HEAD
  NodeTheoryPair getExplanationAndExplainer(TNode node);
=======
  Node getExplanationAndRecipe(TNode node, LemmaProofRecipe* proofRecipe);
>>>>>>> a58abbe7

  /**
   * collect model info
   */
  void collectModelInfo( theory::TheoryModel* m, bool fullModel );

  /**
   * Get the current model
   */
  theory::TheoryModel* getModel();

  /**
   * Get the model builder
   */
  theory::TheoryEngineModelBuilder* getModelBuilder() { return d_curr_model_builder; }

  /**
   * Get the theory associated to a given Node.
   *
   * @returns the theory, or NULL if the TNode is
   * of built-in type.
   */
  inline theory::Theory* theoryOf(TNode node) const {
    return d_theoryTable[theory::Theory::theoryOf(node)];
  }

  /**
   * Get the theory associated to a the given theory id.
   *
   * @returns the theory
   */
  inline theory::Theory* theoryOf(theory::TheoryId theoryId) const {
    return d_theoryTable[theoryId];
  }

  inline bool isTheoryEnabled(theory::TheoryId theoryId) const {
    return d_logicInfo.isTheoryEnabled(theoryId);
  }

  /**
   * Returns the equality status of the two terms, from the theory
   * that owns the domain type.  The types of a and b must be the same.
   */
  theory::EqualityStatus getEqualityStatus(TNode a, TNode b);

  /**
   * Returns the value that a theory that owns the type of var currently
   * has (or null if none);
   */
  Node getModelValue(TNode var);

  /**
   * Takes a literal and returns an equivalent literal that is guaranteed to be a SAT literal
   */
  Node ensureLiteral(TNode n);

  /**
   * Print all instantiations made by the quantifiers module.
   */
  void printInstantiations( std::ostream& out );

  /**
   * Print solution for synthesis conjectures found by ce_guided_instantiation module
   */
  void printSynthSolution( std::ostream& out );

  /**
   * Get instantiations
   */
  void getInstantiations( std::map< Node, std::vector< Node > >& insts );

  /**
   * Forwards an entailment check according to the given theoryOfMode.
   * See theory.h for documentation on entailmentCheck().
   */
  std::pair<bool, Node> entailmentCheck(theory::TheoryOfMode mode, TNode lit, const theory::EntailmentCheckParameters* params = NULL, theory::EntailmentCheckSideEffects* out = NULL);

private:

  /** Default visitor for pre-registration */
  PreRegisterVisitor d_preRegistrationVisitor;

  /** Visitor for collecting shared terms */
  SharedTermsVisitor d_sharedTermsVisitor;

  /** Dump the assertions to the dump */
  void dumpAssertions(const char* tag);

  /**
   * A collection of ite preprocessing passes.
   */
  theory::ITEUtilities* d_iteUtilities;


  /** For preprocessing pass simplifying unconstrained expressions */
  UnconstrainedSimplifier* d_unconstrainedSimp;

  /** For preprocessing pass lifting bit-vectors of size 1 to booleans */
  theory::bv::BvToBoolPreprocessor d_bvToBoolPreprocessor;
public:
  void staticInitializeBVOptions(const std::vector<Node>& assertions);
  void ppBvToBool(const std::vector<Node>& assertions, std::vector<Node>& new_assertions);
  bool ppBvAbstraction(const std::vector<Node>& assertions, std::vector<Node>& new_assertions);
  void mkAckermanizationAsssertions(std::vector<Node>& assertions);

  Node ppSimpITE(TNode assertion);
  /** Returns false if an assertion simplified to false. */
  bool donePPSimpITE(std::vector<Node>& assertions);

  void ppUnconstrainedSimp(std::vector<Node>& assertions);

  SharedTermsDatabase* getSharedTermsDatabase() { return &d_sharedTerms; }

  theory::eq::EqualityEngine* getMasterEqualityEngine() { return d_masterEqualityEngine; }

  RemoveITE* getIteRemover() { return &d_iteRemover; }

  SortInference* getSortInference() { return &d_sortInfer; }

  /** Prints the assertions to the debug stream */
  void printAssertions(const char* tag);

  /** Theory alternative is in use. */
  bool useTheoryAlternative(const std::string& name);

  /** Enables using a theory alternative by name. */
  void enableTheoryAlternative(const std::string& name);

private:
  std::set< std::string > d_theoryAlternatives;

  std::map< std::string, std::vector< theory::Theory* > > d_attr_handle;
public:

  /**
   * Set user attribute.
   * This function is called when an attribute is set by a user.  In SMT-LIBv2 this is done
   * via the syntax (! n :attr)
   */
  void setUserAttribute(const std::string& attr, Node n, std::vector<Node>& node_values, std::string str_value);

  /**
   * Handle user attribute.
   * Associates theory t with the attribute attr.  Theory t will be
   * notified whenever an attribute of name attr is set.
   */
  void handleUserAttribute(const char* attr, theory::Theory* t);

  /**
   * Check that the theory assertions are satisfied in the model.
   * This function is called from the smt engine's checkModel routine.
   */
  void checkTheoryAssertionsWithModel();

private:
  IntStat d_arithSubstitutionsAdded;

};/* class TheoryEngine */

}/* CVC4 namespace */

#endif /* __CVC4__THEORY_ENGINE_H */<|MERGE_RESOLUTION|>--- conflicted
+++ resolved
@@ -280,32 +280,9 @@
                               bool removable = false,
                               bool preprocess = false,
                               bool sendAtoms = false)
-<<<<<<< HEAD
-      throw(TypeCheckingExceptionPrivate, AssertionException, UnsafeInterruptException) {
-      Trace("theory::lemma") << "EngineOutputChannel<" << d_theory << ">::lemma(" << lemma << ")" << std::endl;
-      ++ d_statistics.lemmas;
-      d_engine->d_outputChannelUsed = true;
-      return d_engine->lemma(lemma, rule, false, removable, preprocess, sendAtoms ? d_theory : theory::THEORY_LAST, d_theory);
-    }
-
-    /*theory::LemmaStatus preservedLemma(TNode lemma, bool removable = false, bool preprocess = false) throw(TypeCheckingExceptionPrivate, AssertionException, UnsafeInterruptException, LogicException) {
-      Trace("theory::lemma") << "EngineOutputChannel<" << d_theory << ">::preservedLemma(" << lemma << ")" << std::endl;
-      ++ d_statistics.lemmas;
-      d_engine->d_outputChannelUsed = true;
-      return d_engine->lemma(lemma, false, removable, preprocess, d_theory);
-    }*/
-
-    theory::LemmaStatus splitLemma(TNode lemma, bool removable = false) throw(TypeCheckingExceptionPrivate, AssertionException, UnsafeInterruptException) {
-      Trace("theory::lemma") << "EngineOutputChannel<" << d_theory << ">::splitLemma(" << lemma << ")" << std::endl;
-      ++ d_statistics.lemmas;
-      d_engine->d_outputChannelUsed = true;
-      return d_engine->lemma(lemma, RULE_SPLIT, false, removable, false, d_theory, d_theory);
-    }
-=======
       throw(TypeCheckingExceptionPrivate, AssertionException, UnsafeInterruptException);
 
     theory::LemmaStatus splitLemma(TNode lemma, bool removable = false) throw(TypeCheckingExceptionPrivate, AssertionException, UnsafeInterruptException);
->>>>>>> a58abbe7
 
     void demandRestart() throw(TypeCheckingExceptionPrivate, AssertionException, UnsafeInterruptException) {
       NodeManager* curr = NodeManager::currentNM();
@@ -452,11 +429,7 @@
                             bool removable,
                             bool preprocess,
                             theory::TheoryId atomsTo,
-<<<<<<< HEAD
-                            theory::TheoryId ownerTheory);
-=======
                             LemmaProofRecipe* proofRecipe);
->>>>>>> a58abbe7
 
   /** Enusre that the given atoms are send to the given theory */
   void ensureLemmaAtoms(const std::vector<TNode>& atoms, theory::TheoryId theory);
@@ -731,11 +704,7 @@
    * Returns an explanation of the node propagated to the SAT solver and the theory
    * that propagated it.
    */
-<<<<<<< HEAD
-  NodeTheoryPair getExplanationAndExplainer(TNode node);
-=======
   Node getExplanationAndRecipe(TNode node, LemmaProofRecipe* proofRecipe);
->>>>>>> a58abbe7
 
   /**
    * collect model info
