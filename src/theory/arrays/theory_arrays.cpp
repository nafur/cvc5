--- conflicted
+++ resolved
@@ -186,28 +186,10 @@
   {
     d_equalityEngine->addFunctionKind(kind::ARR_TABLE_FUN);
   }
-<<<<<<< HEAD
-
-  d_proofReconstruction.reset(new ArrayProofReconstruction(d_equalityEngine));
-  d_reasonRow = d_equalityEngine->getFreshMergeReasonType();
-  d_reasonRow1 = d_equalityEngine->getFreshMergeReasonType();
-  d_reasonExt = d_equalityEngine->getFreshMergeReasonType();
-
-  d_proofReconstruction->setRowMergeTag(d_reasonRow);
-  d_proofReconstruction->setRow1MergeTag(d_reasonRow1);
-  d_proofReconstruction->setExtMergeTag(d_reasonExt);
-
-  d_equalityEngine->addPathReconstructionTrigger(d_reasonRow,
-                                                 d_proofReconstruction.get());
-  d_equalityEngine->addPathReconstructionTrigger(d_reasonRow1,
-                                                 d_proofReconstruction.get());
-  d_equalityEngine->addPathReconstructionTrigger(d_reasonExt,
-                                                 d_proofReconstruction.get());
 
   d_pfEqualityEngine.reset(new eq::ProofEqEngine(
       getSatContext(), getUserContext(), *d_equalityEngine, d_pnm));
-=======
->>>>>>> 8ad308b2
+
 }
 
 /////////////////////////////////////////////////////////////////////////////
@@ -773,13 +755,8 @@
     }
 
     // Apply RIntro1 Rule
-<<<<<<< HEAD
     assertInference(
         ni.eqNode(v), true, d_true, PfRule::ARRAYS_READ_OVER_WRITE_1);
-=======
-    d_equalityEngine->assertEquality(
-        ni.eqNode(v), true, d_true, theory::eq::MERGED_THROUGH_ROW1);
->>>>>>> 8ad308b2
 
     d_infoMap.addStore(node, node);
     d_infoMap.addInStore(a, node);
@@ -850,13 +827,6 @@
 
 void TheoryArrays::explain(TNode literal, Node& explanation)
 {
-<<<<<<< HEAD
-  return d_pfEqualityEngine->explain(literal);
-}
-
-Node TheoryArrays::explain(TNode literal, eq::EqProof* proof) {
-=======
->>>>>>> 8ad308b2
   ++d_numExplain;
   Debug("arrays") << spaces(getSatContext()->getLevel())
                   << "TheoryArrays::explain(" << literal << ")" << std::endl;
@@ -878,9 +848,7 @@
 
 TrustNode TheoryArrays::explain(TNode literal)
 {
-  Node explanation;
-  explain(literal, explanation);
-  return TrustNode::mkTrustPropExp(literal, explanation, nullptr);
+  return d_pfEqualityEngine->explain(literal);
 }
 
 /////////////////////////////////////////////////////////////////////////////
@@ -1358,13 +1326,7 @@
               Debug("pf::array") << "Asserting to the equality engine:" << std::endl
                                  << "\teq = " << eq << std::endl
                                  << "\treason = " << fact << std::endl;
-<<<<<<< HEAD
               assertInference(eq, false, fact, PfRule::ARRAYS_EXT);
-=======
-
-              d_equalityEngine->assertEquality(
-                  eq, false, fact, theory::eq::MERGED_THROUGH_EXT);
->>>>>>> 8ad308b2
               ++d_numProp;
             }
 
@@ -1890,12 +1852,7 @@
       if (!bjExists) {
         preRegisterTermInternal(bj);
       }
-<<<<<<< HEAD
       assertInference(aj_eq_bj, true, reason, PfRule::ARRAYS_READ_OVER_WRITE);
-=======
-      d_equalityEngine->assertEquality(
-          aj_eq_bj, true, reason, theory::eq::MERGED_THROUGH_ROW);
->>>>>>> 8ad308b2
       ++d_numProp;
       return;
     }
@@ -1906,12 +1863,7 @@
           (aj.isConst() && bj.isConst()) ? d_true : aj.eqNode(bj).notNode();
       Node i_eq_j = i.eqNode(j);
       d_permRef.push_back(reason);
-<<<<<<< HEAD
       assertInference(i_eq_j, true, reason, PfRule::ARRAYS_READ_OVER_WRITE);
-=======
-      d_equalityEngine->assertEquality(
-          i_eq_j, true, reason, theory::eq::MERGED_THROUGH_ROW);
->>>>>>> 8ad308b2
       ++d_numProp;
       return;
     }
@@ -2157,9 +2109,7 @@
 
 void TheoryArrays::conflict(TNode a, TNode b) {
   Debug("pf::array") << "TheoryArrays::Conflict called" << std::endl;
-<<<<<<< HEAD
   TrustNode tconf;
-  std::shared_ptr<eq::EqProof> proof = nullptr;
   if (options::proofNew())
   {
     tconf = d_pfEqualityEngine->assertConflict(a.eqNode(b));
@@ -2167,15 +2117,9 @@
   }
   else
   {
-    if (d_proofsEnabled)
-    {
-      proof = std::make_shared<eq::EqProof>();
-    }
-
-    d_conflictNode = explain(a.eqNode(b), proof.get());
+    explain(a.eqNode(b), d_conflictNode);
     tconf = TrustNode::mkTrustConflict(d_conflictNode, nullptr);
   }
-
   if (!d_inCheckModel) {
     if (options::proofNew())
     {
@@ -2183,26 +2127,9 @@
     }
     else
     {
-      std::unique_ptr<ProofArray> proof_array;
-      if (d_proofsEnabled)
-      {
-        proof->debug_print("pf::array");
-        proof_array.reset(new ProofArray(proof,
-                                         /*row=*/d_reasonRow,
-                                         /*row1=*/d_reasonRow1,
-                                         /*ext=*/d_reasonExt));
-      }
-      d_out->conflict(tconf.getNode(), std::move(proof_array));
-    }
-=======
-
-  explain(a.eqNode(b), d_conflictNode);
-
-  if (!d_inCheckModel) {
-    d_out->conflict(d_conflictNode);
->>>>>>> 8ad308b2
-  }
-
+      d_out->conflict(tconf.getNode());
+    }
+  }
   d_conflict = true;
 }
 
@@ -2306,15 +2233,7 @@
     }
     return d_pfEqualityEngine->assertFact(fact, r, reason, args);
   }
-  unsigned pid = eq::MERGED_THROUGH_EQUALITY;
-  switch (r)
-  {
-    case PfRule::ARRAYS_READ_OVER_WRITE: pid = d_reasonRow; break;
-    case PfRule::ARRAYS_READ_OVER_WRITE_1: pid = d_reasonRow1; break;
-    case PfRule::ARRAYS_EXT: pid = d_reasonExt; break;
-    default: break;
-  }
-  return d_equalityEngine->assertEquality(eq, polarity, reason, pid);
+  return d_equalityEngine->assertEquality(eq, polarity, reason);
 }
 
 void TheoryArrays::computeRelevantTerms(std::set<Node>& termSet)
