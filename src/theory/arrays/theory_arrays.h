/*********************                                                        */
/*! \file theory_arrays.h
 ** \verbatim
 ** Top contributors (to current version):
 **   Morgan Deters, Clark Barrett, Andrew Reynolds
 ** This file is part of the CVC4 project.
 ** Copyright (c) 2009-2020 by the authors listed in the file AUTHORS
 ** in the top-level source directory) and their institutional affiliations.
 ** All rights reserved.  See the file COPYING in the top-level source
 ** directory for licensing information.\endverbatim
 **
 ** \brief Theory of arrays
 **
 ** Theory of arrays.
 **/

#include "cvc4_private.h"

#ifndef CVC4__THEORY__ARRAYS__THEORY_ARRAYS_H
#define CVC4__THEORY__ARRAYS__THEORY_ARRAYS_H

#include <tuple>
#include <unordered_map>

#include "context/cdhashmap.h"
#include "context/cdhashset.h"
#include "context/cdqueue.h"
#include "theory/arrays/array_info.h"
#include "theory/arrays/proof_checker.h"
#include "theory/arrays/theory_arrays_rewriter.h"
#include "theory/theory.h"
#include "theory/uf/equality_engine.h"
#include "theory/uf/proof_equality_engine.h"
#include "util/statistics_registry.h"

namespace CVC4 {
namespace theory {
namespace arrays {

/**
 * Decision procedure for arrays.
 *
 * Overview of decision procedure:
 *
 * Preliminary notation:
 *   Stores(a)  = {t | a ~ t and t = store( _ _ _ )}
 *   InStores(a) = {t | t = store (b _ _) and a ~ b }
 *   Indices(a) = {i | there exists a term b[i] such that a ~ b or store(b i v)}
 *   ~ represents the equivalence relation based on the asserted equalities in the
 *   current context.
 *
 * The rules implemented are the following:
 *             store(b i v)
 *     Row1 -------------------
 *          store(b i v)[i] = v
 *
 *           store(b i v)  a'[j]
 *     Row ---------------------- [ a' ~ store(b i v) or a' ~ b ]
 *           i = j OR a[j] = b[j]
 *
 *          a  b same kind arrays
 *     Ext ------------------------ [ a!= b in current context, k new var]
 *           a = b OR a[k] != b[k]p
 *
 *
 *  The Row1 one rule is implemented implicitly as follows:
 *     - for each store(b i v) term add the following equality to the congruence
 *       closure store(b i v)[i] = v
 *     - if one of the literals in a conflict is of the form store(b i v)[i] = v
 *       remove it from the conflict
 *
 *  Because new store terms are not created, we need to check if we need to
 *  instantiate a new Row axiom in the following cases:
 *     1. the congruence relation changes (i.e. two terms get merged)
 *         - when a new equality between array terms a = b is asserted we check if
 *           we can instantiate a Row lemma for all pairs of indices i where a is
 *           being read and stores
 *         - this is only done during full effort check
 *     2. a new read term is created either as a consequences of an Ext lemma or a
 *        Row lemma
 *         - this is implemented in the checkRowForIndex method which is called
 *           when preregistering a term of the form a[i].
 *         - as a consequence lemmas are instantiated even before full effort check
 *
 *  The Ext axiom is instantiated when a disequality is asserted during full effort
 *  check. Ext lemmas are stored in a cache to prevent instantiating essentially
 *  the same lemma multiple times.
 */

static inline std::string spaces(int level)
{
  std::string indentStr(level, ' ');
  return indentStr;
}

class TheoryArrays : public Theory {

  /////////////////////////////////////////////////////////////////////////////
  // MISC
  /////////////////////////////////////////////////////////////////////////////

 private:

  /** True node for predicates = true */
  Node d_true;

  /** True node for predicates = false */
  Node d_false;

  // Statistics

  /** number of Row lemmas */
  IntStat d_numRow;
  /** number of Ext lemmas */
  IntStat d_numExt;
  /** number of propagations */
  IntStat d_numProp;
  /** number of explanations */
  IntStat d_numExplain;
  /** calls to non-linear */
  IntStat d_numNonLinear;
  /** splits on array variables */
  IntStat d_numSharedArrayVarSplits;
  /** splits in getModelVal */
  IntStat d_numGetModelValSplits;
  /** conflicts in getModelVal */
  IntStat d_numGetModelValConflicts;
  /** splits in setModelVal */
  IntStat d_numSetModelValSplits;
  /** conflicts in setModelVal */
  IntStat d_numSetModelValConflicts;

 public:
  TheoryArrays(context::Context* c,
               context::UserContext* u,
               OutputChannel& out,
               Valuation valuation,
               const LogicInfo& logicInfo,
               ProofNodeManager* pnm = nullptr,
               std::string name = "");
  ~TheoryArrays();

  //--------------------------------- initialization
  /** get the official theory rewriter of this theory */
  TheoryRewriter* getTheoryRewriter() override;
  /**
   * Returns true if we need an equality engine. If so, we initialize the
   * information regarding how it should be setup. For details, see the
   * documentation in Theory::needsEqualityEngine.
   */
  bool needsEqualityEngine(EeSetupInfo& esi) override;
  /** finish initialization */
  void finishInit() override;
  //--------------------------------- end initialization

  std::string identify() const override { return std::string("TheoryArrays"); }

  TrustNode expandDefinition(Node node) override;

  /////////////////////////////////////////////////////////////////////////////
  // PREPROCESSING
  /////////////////////////////////////////////////////////////////////////////

 private:

  // PPNotifyClass: dummy template class for d_ppEqualityEngine - notifications not used
  class PPNotifyClass {
  public:
    bool notify(TNode propagation) { return true; }
    void notify(TNode t1, TNode t2) { }
  };

  /** The notify class for d_ppEqualityEngine */
  PPNotifyClass d_ppNotify;

  /** Equaltity engine */
  eq::EqualityEngine d_ppEqualityEngine;

  // List of facts learned by preprocessor - needed for permanent ref for benefit of d_ppEqualityEngine
  context::CDList<Node> d_ppFacts;

  Node preprocessTerm(TNode term);
  Node recursivePreprocessTerm(TNode term);
  bool ppDisequal(TNode a, TNode b);
  Node solveWrite(TNode term, bool solve1, bool solve2, bool ppCheck);

  /** The theory rewriter for this theory. */
  TheoryArraysRewriter d_rewriter;
  /** A (default) theory state object */
  TheoryState d_state;

 public:
  PPAssertStatus ppAssert(TNode in, SubstitutionMap& outSubstitutions) override;
  TrustNode ppRewrite(TNode atom) override;

  /////////////////////////////////////////////////////////////////////////////
  // T-PROPAGATION / REGISTRATION
  /////////////////////////////////////////////////////////////////////////////

 private:
  /** Literals to propagate */
  context::CDList<Node> d_literalsToPropagate;

  /** Index of the next literal to propagate */
  context::CDO<unsigned> d_literalsToPropagateIndex;

  /** Should be called to propagate the literal.  */
  bool propagateLit(TNode literal);

  /** Explain why this literal is true by building an explanation */
  void explain(TNode literal, Node& exp);

  /** For debugging only- checks invariants about when things are preregistered*/
  context::CDHashSet<Node, NodeHashFunction > d_isPreRegistered;

  /** Helper for preRegisterTerm, also used internally */
  void preRegisterTermInternal(TNode n);

 public:
  void preRegisterTerm(TNode n) override;
  TrustNode explain(TNode n) override;

  /////////////////////////////////////////////////////////////////////////////
  // SHARING
  /////////////////////////////////////////////////////////////////////////////

 private:
  class MayEqualNotifyClass {
  public:
    bool notify(TNode propagation) { return true; }
    void notify(TNode t1, TNode t2) { }
  };

  /** The notify class for d_mayEqualEqualityEngine */
  MayEqualNotifyClass d_mayEqualNotify;

  /** Equaltity engine for determining if two arrays might be equal */
  eq::EqualityEngine d_mayEqualEqualityEngine;

  // Helper for computeCareGraph
  void checkPair(TNode r1, TNode r2);

 public:
  void notifySharedTerm(TNode t) override;
  void computeCareGraph() override;
  bool isShared(TNode t)
  {
    return (d_sharedArrays.find(t) != d_sharedArrays.end());
  }

  /////////////////////////////////////////////////////////////////////////////
  // MODEL GENERATION
  /////////////////////////////////////////////////////////////////////////////

 public:
  /** Collect model values in m based on the relevant terms given by termSet */
  bool collectModelValues(TheoryModel* m,
                          const std::set<Node>& termSet) override;

  /////////////////////////////////////////////////////////////////////////////
  // NOTIFICATIONS
  /////////////////////////////////////////////////////////////////////////////


  void presolve() override;
  void shutdown() override {}

  /////////////////////////////////////////////////////////////////////////////
  // MAIN SOLVER
  /////////////////////////////////////////////////////////////////////////////

  //--------------------------------- standard check
  /** Post-check, called after the fact queue of the theory is processed. */
  void postCheck(Effort level) override;
  /** Pre-notify fact, return true if processed. */
  bool preNotifyFact(TNode atom,
                     bool pol,
                     TNode fact,
                     bool isPrereg,
                     bool isInternal) override;
  /** Notify fact */
  void notifyFact(TNode atom, bool pol, TNode fact, bool isInternal) override;
  //--------------------------------- end standard check

 private:
  TNode weakEquivGetRep(TNode node);
  TNode weakEquivGetRepIndex(TNode node, TNode index);
  void visitAllLeaves(TNode reason, std::vector<TNode>& conjunctions);
  void weakEquivBuildCond(TNode node, TNode index, std::vector<TNode>& conjunctions);
  void weakEquivMakeRep(TNode node);
  void weakEquivMakeRepIndex(TNode node);
  void weakEquivAddSecondary(TNode index, TNode arrayFrom, TNode arrayTo, TNode reason);
  void checkWeakEquiv(bool arraysMerged);

  // NotifyClass: template helper class for d_equalityEngine - handles call-back from congruence closure module
  class NotifyClass : public eq::EqualityEngineNotify {
    TheoryArrays& d_arrays;
  public:
    NotifyClass(TheoryArrays& arrays): d_arrays(arrays) {}

    bool eqNotifyTriggerPredicate(TNode predicate, bool value) override
    {
      Debug("arrays::propagate")
          << spaces(d_arrays.getSatContext()->getLevel())
          << "NotifyClass::eqNotifyTriggerPredicate(" << predicate << ", "
          << (value ? "true" : "false") << ")" << std::endl;
      // Just forward to arrays
      if (value) {
        return d_arrays.propagateLit(predicate);
      }
      return d_arrays.propagateLit(predicate.notNode());
    }

    bool eqNotifyTriggerTermEquality(TheoryId tag,
                                     TNode t1,
                                     TNode t2,
                                     bool value) override
    {
      Debug("arrays::propagate") << spaces(d_arrays.getSatContext()->getLevel()) << "NotifyClass::eqNotifyTriggerTermEquality(" << t1 << ", " << t2 << ", " << (value ? "true" : "false") << ")" << std::endl;
      if (value) {
        // Propagate equality between shared terms
        return d_arrays.propagateLit(t1.eqNode(t2));
      }
      return d_arrays.propagateLit(t1.eqNode(t2).notNode());
    }

    void eqNotifyConstantTermMerge(TNode t1, TNode t2) override
    {
      Debug("arrays::propagate") << spaces(d_arrays.getSatContext()->getLevel()) << "NotifyClass::eqNotifyConstantTermMerge(" << t1 << ", " << t2 << ")" << std::endl;
      d_arrays.conflict(t1, t2);
    }

    void eqNotifyNewClass(TNode t) override {}
    void eqNotifyMerge(TNode t1, TNode t2) override
    {
      if (t1.getType().isArray()) {
        d_arrays.mergeArrays(t1, t2);
      }
    }
    void eqNotifyDisequal(TNode t1, TNode t2, TNode reason) override {}
  };

  /** The notify class for d_equalityEngine */
  NotifyClass d_notify;

<<<<<<< HEAD
  /** The proof checker */
  ArraysProofRuleChecker d_pchecker;

  /** Proof-producing equaltity engine */
  std::unique_ptr<eq::ProofEqEngine> d_pfEqualityEngine;

  /** Are we in conflict? */
  context::CDO<bool> d_conflict;

=======
>>>>>>> 254c0391
  /** Conflict when merging constants */
  void conflict(TNode a, TNode b);

  /** The conflict node */
  Node d_conflictNode;

  /**
   * Context dependent map from a congruence class canonical representative of
   * type array to an Info pointer that keeps track of information useful to axiom
   * instantiation
   */

  Backtracker<TNode> d_backtracker;
  ArrayInfo d_infoMap;

  context::CDQueue<Node> d_mergeQueue;

  bool d_mergeInProgress;

  using RowLemmaType = std::tuple<TNode, TNode, TNode, TNode>;

  context::CDQueue<RowLemmaType> d_RowQueue;
  context::CDHashSet<RowLemmaType, RowLemmaTypeHashFunction > d_RowAlreadyAdded;

  typedef context::CDHashSet<Node, NodeHashFunction> CDNodeSet;

  CDNodeSet d_sharedArrays;
  CDNodeSet d_sharedOther;
  context::CDO<bool> d_sharedTerms;

  // Map from constant values to read terms that read from that values equal to that constant value in the current model
  // When a new read term is created, we check the index to see if we know the model value.  If so, we add it to d_constReads (and d_constReadsList)
  // If not, we push it onto d_reads and figure out where it goes at computeCareGraph time.
  // d_constReadsList is used as a backup in case we can't compute the model at computeCareGraph time.
  typedef std::unordered_map<Node, CTNodeList*, NodeHashFunction> CNodeNListMap;
  CNodeNListMap d_constReads;
  context::CDList<TNode> d_reads;
  context::CDList<TNode> d_constReadsList;
  context::Context* d_constReadsContext;
  /** Helper class to keep d_constReadsContext in sync with satContext */
  class ContextPopper : public context::ContextNotifyObj {
    context::Context* d_satContext;
    context::Context* d_contextToPop;
  protected:
   void contextNotifyPop() override
   {
     if (d_contextToPop->getLevel() > d_satContext->getLevel())
     {
       d_contextToPop->pop();
     }
    }
  public:
    ContextPopper(context::Context* context, context::Context* contextToPop)
      :context::ContextNotifyObj(context), d_satContext(context),
       d_contextToPop(contextToPop)
    {}

  };/* class ContextPopper */
  ContextPopper d_contextPopper;

  std::unordered_map<Node, Node, NodeHashFunction> d_skolemCache;
  context::CDO<unsigned> d_skolemIndex;
  std::vector<Node> d_skolemAssertions;

  // The decision requests we have for the core
  context::CDQueue<Node> d_decisionRequests;

  // List of nodes that need permanent references in this context
  context::CDList<Node> d_permRef;
  context::CDList<Node> d_modelConstraints;
  context::CDHashSet<Node, NodeHashFunction > d_lemmasSaved;
  std::vector<Node> d_lemmas;

  // Default values for each mayEqual equivalence class
  typedef context::CDHashMap<Node,Node,NodeHashFunction> DefValMap;
  DefValMap d_defValues;

  typedef std::unordered_map<std::pair<TNode, TNode>, CTNodeList*, TNodePairHashFunction> ReadBucketMap;
  ReadBucketMap d_readBucketTable;
  context::Context* d_readTableContext;
  context::CDList<Node> d_arrayMerges;
  std::vector<CTNodeList*> d_readBucketAllocations;

  Node getSkolem(TNode ref, const std::string& name, const TypeNode& type, const std::string& comment, bool makeEqual = true);
  Node mkAnd(std::vector<TNode>& conjunctions, bool invert = false, unsigned startIndex = 0);
  void setNonLinear(TNode a);
  Node removeRepLoops(TNode a, TNode rep);
  Node expandStores(TNode s, std::vector<TNode>& assumptions, bool checkLoop = false, TNode a = TNode(), TNode b = TNode());
  void mergeArrays(TNode a, TNode b);
  void checkStore(TNode a);
  void checkRowForIndex(TNode i, TNode a);
  void checkRowLemmas(TNode a, TNode b);
  void propagate(RowLemmaType lem);
  void queueRowLemma(RowLemmaType lem);
  bool dischargeLemmas();

  std::vector<Node> d_decisions;
  bool d_inCheckModel;
  int d_topLevel;

  /**
   * The decision strategy for the theory of arrays, which calls the
   * getNextDecisionEngineRequest function below.
   */
  class TheoryArraysDecisionStrategy : public DecisionStrategy
  {
   public:
    TheoryArraysDecisionStrategy(TheoryArrays* ta);
    /** initialize */
    void initialize() override;
    /** get next decision request */
    Node getNextDecisionRequest() override;
    /** identify */
    std::string identify() const override;

   private:
    /** pointer to the theory of arrays */
    TheoryArrays* d_ta;
  };
  /** an instance of the above decision strategy */
  std::unique_ptr<TheoryArraysDecisionStrategy> d_dstrat;
  /** Have we registered the above strategy? (context-independent) */
  bool d_dstratInit;
  /** get the next decision request
   *
   * If the "arrays-eager-index" option is enabled, then whenever a
   * read-over-write lemma is generated, a decision request is also generated
   * for the comparison between the indexes that appears in the lemma.
   */
  Node getNextDecisionRequest();
<<<<<<< HEAD
  /** Assert inference internal */
  bool assertInference(TNode eq, bool polarity, TNode reason, PfRule r);

=======
>>>>>>> 254c0391
  /**
   * Compute relevant terms. This includes select nodes for the
   * RIntro1 and RIntro2 rules.
   */
  void computeRelevantTerms(std::set<Node>& termSet) override;
};/* class TheoryArrays */

}/* CVC4::theory::arrays namespace */
}/* CVC4::theory namespace */
}/* CVC4 namespace */

#endif /* CVC4__THEORY__ARRAYS__THEORY_ARRAYS_H */<|MERGE_RESOLUTION|>--- conflicted
+++ resolved
@@ -343,18 +343,12 @@
   /** The notify class for d_equalityEngine */
   NotifyClass d_notify;
 
-<<<<<<< HEAD
   /** The proof checker */
   ArraysProofRuleChecker d_pchecker;
 
   /** Proof-producing equaltity engine */
   std::unique_ptr<eq::ProofEqEngine> d_pfEqualityEngine;
 
-  /** Are we in conflict? */
-  context::CDO<bool> d_conflict;
-
-=======
->>>>>>> 254c0391
   /** Conflict when merging constants */
   void conflict(TNode a, TNode b);
 
@@ -485,12 +479,9 @@
    * for the comparison between the indexes that appears in the lemma.
    */
   Node getNextDecisionRequest();
-<<<<<<< HEAD
   /** Assert inference internal */
   bool assertInference(TNode eq, bool polarity, TNode reason, PfRule r);
 
-=======
->>>>>>> 254c0391
   /**
    * Compute relevant terms. This includes select nodes for the
    * RIntro1 and RIntro2 rules.
