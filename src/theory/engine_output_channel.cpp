--- conflicted
+++ resolved
@@ -85,140 +85,6 @@
   return result;
 }
 
-<<<<<<< HEAD
-void EngineOutputChannel::registerLemmaRecipe(Node lemma,
-                                              Node originalLemma,
-                                              bool preprocess,
-                                              theory::TheoryId theoryId)
-{
-  //std::cout << "EOC::registerLemmaRecipe " << lemma << std::endl;
-  // During CNF conversion, conjunctions will be broken down into
-  // multiple lemmas. In order for the recipes to match, we have to do
-  // the same here.
-  NodeManager* nm = NodeManager::currentNM();
-
-  if (preprocess) lemma = d_engine->preprocess(lemma);
-
-  bool negated = (lemma.getKind() == NOT);
-  Node nnLemma = negated ? lemma[0] : lemma;
-
-  switch (nnLemma.getKind())
-  {
-    case AND:
-      if (!negated)
-      {
-        for (unsigned i = 0; i < nnLemma.getNumChildren(); ++i)
-          registerLemmaRecipe(nnLemma[i], originalLemma, false, theoryId);
-      }
-      else
-      {
-        NodeBuilder<> builder(OR);
-        for (unsigned i = 0; i < nnLemma.getNumChildren(); ++i)
-          builder << nnLemma[i].negate();
-
-        Node disjunction =
-            (builder.getNumChildren() == 1) ? builder[0] : builder;
-        registerLemmaRecipe(disjunction, originalLemma, false, theoryId);
-      }
-      break;
-
-    case EQUAL:
-      if (nnLemma[0].getType().isBoolean())
-      {
-        if (!negated)
-        {
-          registerLemmaRecipe(nm->mkNode(OR, nnLemma[0], nnLemma[1].negate()),
-                              originalLemma,
-                              false,
-                              theoryId);
-          registerLemmaRecipe(nm->mkNode(OR, nnLemma[0].negate(), nnLemma[1]),
-                              originalLemma,
-                              false,
-                              theoryId);
-        }
-        else
-        {
-          registerLemmaRecipe(nm->mkNode(OR, nnLemma[0], nnLemma[1]),
-                              originalLemma,
-                              false,
-                              theoryId);
-          registerLemmaRecipe(
-              nm->mkNode(OR, nnLemma[0].negate(), nnLemma[1].negate()),
-              originalLemma,
-              false,
-              theoryId);
-        }
-      }
-      break;
-
-    case ITE:
-      if (!negated)
-      {
-        registerLemmaRecipe(nm->mkNode(OR, nnLemma[0].negate(), nnLemma[1]),
-                            originalLemma,
-                            false,
-                            theoryId);
-        registerLemmaRecipe(nm->mkNode(OR, nnLemma[0], nnLemma[2]),
-                            originalLemma,
-                            false,
-                            theoryId);
-      }
-      else
-      {
-        registerLemmaRecipe(
-            nm->mkNode(OR, nnLemma[0].negate(), nnLemma[1].negate()),
-            originalLemma,
-            false,
-            theoryId);
-        registerLemmaRecipe(nm->mkNode(OR, nnLemma[0], nnLemma[2].negate()),
-                            originalLemma,
-                            false,
-                            theoryId);
-      }
-      break;
-
-    default: break;
-  }
-
-  // Theory lemmas have one step that proves the empty clause
-  LemmaProofRecipe proofRecipe;
-  Node emptyNode;
-  LemmaProofRecipe::ProofStep proofStep(theoryId, emptyNode);
-
-  // Remember the original lemma, so we can report this later when asked to
-  proofRecipe.setOriginalLemma(originalLemma);
-
-  // Record the assertions and rewrites
-  Node rewritten;
-  if (lemma.getKind() == OR)
-  {
-    for (unsigned i = 0; i < lemma.getNumChildren(); ++i)
-    {
-      rewritten = theory::Rewriter::rewrite(lemma[i]);
-      if (rewritten != lemma[i])
-      {
-        proofRecipe.addRewriteRule(lemma[i].negate(), rewritten.negate());
-      }
-      proofStep.addAssertion(lemma[i]);
-      proofRecipe.addBaseAssertion(rewritten);
-    }
-  }
-  else
-  {
-    rewritten = theory::Rewriter::rewrite(lemma);
-    if (rewritten != lemma)
-    {
-      proofRecipe.addRewriteRule(lemma.negate(), rewritten.negate());
-    }
-    proofStep.addAssertion(lemma);
-    proofRecipe.addBaseAssertion(rewritten);
-  }
-  proofRecipe.addStep(proofStep);
-  ProofManager::getCnfProof()->setProofRecipe(&proofRecipe);
-}
-
-=======
->>>>>>> 8ad308b2
 theory::LemmaStatus EngineOutputChannel::splitLemma(TNode lemma, bool removable)
 {
   //std::cout << "EOC::splitLemma " << lemma << std::endl;
