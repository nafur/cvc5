/*********************                                                        */
/*! \file engine_output_channel.cpp
 ** \verbatim
 ** Top contributors (to current version):
 **   Andrew Reynolds, Guy Katz, Tim King
 ** This file is part of the CVC4 project.
 ** Copyright (c) 2009-2020 by the authors listed in the file AUTHORS
 ** in the top-level source directory) and their institutional affiliations.
 ** All rights reserved.  See the file COPYING in the top-level source
 ** directory for licensing information.\endverbatim
 **
 ** \brief The theory engine output channel.
 **/

#include "theory/engine_output_channel.h"

#include "proof/cnf_proof.h"
#include "proof/lemma_proof.h"
#include "proof/proof_manager.h"
#include "proof/theory_proof.h"
#include "prop/prop_engine.h"
#include "smt/smt_statistics_registry.h"
#include "theory/theory_engine.h"

using namespace CVC4::kind;

namespace CVC4 {
namespace theory {

EngineOutputChannel::Statistics::Statistics(theory::TheoryId theory)
    : conflicts(getStatsPrefix(theory) + "::conflicts", 0),
      propagations(getStatsPrefix(theory) + "::propagations", 0),
      lemmas(getStatsPrefix(theory) + "::lemmas", 0),
      requirePhase(getStatsPrefix(theory) + "::requirePhase", 0),
      restartDemands(getStatsPrefix(theory) + "::restartDemands", 0),
      trustedConflicts(getStatsPrefix(theory) + "::trustedConflicts", 0),
      trustedLemmas(getStatsPrefix(theory) + "::trustedLemmas", 0)
{
  smtStatisticsRegistry()->registerStat(&conflicts);
  smtStatisticsRegistry()->registerStat(&propagations);
  smtStatisticsRegistry()->registerStat(&lemmas);
  smtStatisticsRegistry()->registerStat(&requirePhase);
  smtStatisticsRegistry()->registerStat(&restartDemands);
  smtStatisticsRegistry()->registerStat(&trustedConflicts);
  smtStatisticsRegistry()->registerStat(&trustedLemmas);
}

EngineOutputChannel::Statistics::~Statistics()
{
  smtStatisticsRegistry()->unregisterStat(&conflicts);
  smtStatisticsRegistry()->unregisterStat(&propagations);
  smtStatisticsRegistry()->unregisterStat(&lemmas);
  smtStatisticsRegistry()->unregisterStat(&requirePhase);
  smtStatisticsRegistry()->unregisterStat(&restartDemands);
  smtStatisticsRegistry()->unregisterStat(&trustedConflicts);
  smtStatisticsRegistry()->unregisterStat(&trustedLemmas);
}

EngineOutputChannel::EngineOutputChannel(TheoryEngine* engine,
                                         theory::TheoryId theory)
    : d_engine(engine), d_statistics(theory), d_theory(theory)
{
}

void EngineOutputChannel::safePoint(ResourceManager::Resource r)
{
  spendResource(r);
  if (d_engine->d_interrupted)
  {
    throw theory::Interrupted();
  }
}

theory::LemmaStatus EngineOutputChannel::lemma(TNode lemma,
                                               ProofRule rule,
                                               LemmaProperty p)
{
<<<<<<< HEAD
  std::cout << "EOC::lemma " << lemma << std::endl;
=======
  //std::cout << "EOC::lemma " << lemma << std::endl;
>>>>>>> eb3e14ca
  Debug("theory::lemma") << "EngineOutputChannel<" << d_theory << ">::lemma("
                         << lemma << ")"
                         << ", properties = " << p << std::endl;
  ++d_statistics.lemmas;
  d_engine->d_outputChannelUsed = true;

  PROOF({
    bool preprocess = isLemmaPropertyPreprocess(p);
    registerLemmaRecipe(lemma, lemma, preprocess, d_theory);
  });

  TrustNode tlem = TrustNode::mkTrustLemma(lemma);
  theory::LemmaStatus result = d_engine->lemma(
      tlem.getNode(),
      rule,
      false,
      p,
      isLemmaPropertySendAtoms(p) ? d_theory : theory::THEORY_LAST);
  return result;
}

void EngineOutputChannel::registerLemmaRecipe(Node lemma,
                                              Node originalLemma,
                                              bool preprocess,
                                              theory::TheoryId theoryId)
{
<<<<<<< HEAD
  std::cout << "EOC::registerLemmaRecipe " << lemma << std::endl;
=======
  //std::cout << "EOC::registerLemmaRecipe " << lemma << std::endl;
>>>>>>> eb3e14ca
  // During CNF conversion, conjunctions will be broken down into
  // multiple lemmas. In order for the recipes to match, we have to do
  // the same here.
  NodeManager* nm = NodeManager::currentNM();

  if (preprocess) lemma = d_engine->preprocess(lemma);

  bool negated = (lemma.getKind() == NOT);
  Node nnLemma = negated ? lemma[0] : lemma;

  switch (nnLemma.getKind())
  {
    case AND:
      if (!negated)
      {
        for (unsigned i = 0; i < nnLemma.getNumChildren(); ++i)
          registerLemmaRecipe(nnLemma[i], originalLemma, false, theoryId);
      }
      else
      {
        NodeBuilder<> builder(OR);
        for (unsigned i = 0; i < nnLemma.getNumChildren(); ++i)
          builder << nnLemma[i].negate();

        Node disjunction =
            (builder.getNumChildren() == 1) ? builder[0] : builder;
        registerLemmaRecipe(disjunction, originalLemma, false, theoryId);
      }
      break;

    case EQUAL:
      if (nnLemma[0].getType().isBoolean())
      {
        if (!negated)
        {
          registerLemmaRecipe(nm->mkNode(OR, nnLemma[0], nnLemma[1].negate()),
                              originalLemma,
                              false,
                              theoryId);
          registerLemmaRecipe(nm->mkNode(OR, nnLemma[0].negate(), nnLemma[1]),
                              originalLemma,
                              false,
                              theoryId);
        }
        else
        {
          registerLemmaRecipe(nm->mkNode(OR, nnLemma[0], nnLemma[1]),
                              originalLemma,
                              false,
                              theoryId);
          registerLemmaRecipe(
              nm->mkNode(OR, nnLemma[0].negate(), nnLemma[1].negate()),
              originalLemma,
              false,
              theoryId);
        }
      }
      break;

    case ITE:
      if (!negated)
      {
        registerLemmaRecipe(nm->mkNode(OR, nnLemma[0].negate(), nnLemma[1]),
                            originalLemma,
                            false,
                            theoryId);
        registerLemmaRecipe(nm->mkNode(OR, nnLemma[0], nnLemma[2]),
                            originalLemma,
                            false,
                            theoryId);
      }
      else
      {
        registerLemmaRecipe(
            nm->mkNode(OR, nnLemma[0].negate(), nnLemma[1].negate()),
            originalLemma,
            false,
            theoryId);
        registerLemmaRecipe(nm->mkNode(OR, nnLemma[0], nnLemma[2].negate()),
                            originalLemma,
                            false,
                            theoryId);
      }
      break;

    default: break;
  }

  // Theory lemmas have one step that proves the empty clause
  LemmaProofRecipe proofRecipe;
  Node emptyNode;
  LemmaProofRecipe::ProofStep proofStep(theoryId, emptyNode);

  // Remember the original lemma, so we can report this later when asked to
  proofRecipe.setOriginalLemma(originalLemma);

  // Record the assertions and rewrites
  Node rewritten;
  if (lemma.getKind() == OR)
  {
    for (unsigned i = 0; i < lemma.getNumChildren(); ++i)
    {
      rewritten = theory::Rewriter::rewrite(lemma[i]);
      if (rewritten != lemma[i])
      {
        proofRecipe.addRewriteRule(lemma[i].negate(), rewritten.negate());
      }
      proofStep.addAssertion(lemma[i]);
      proofRecipe.addBaseAssertion(rewritten);
    }
  }
  else
  {
    rewritten = theory::Rewriter::rewrite(lemma);
    if (rewritten != lemma)
    {
      proofRecipe.addRewriteRule(lemma.negate(), rewritten.negate());
    }
    proofStep.addAssertion(lemma);
    proofRecipe.addBaseAssertion(rewritten);
  }
  proofRecipe.addStep(proofStep);
  ProofManager::getCnfProof()->setProofRecipe(&proofRecipe);
}

theory::LemmaStatus EngineOutputChannel::splitLemma(TNode lemma, bool removable)
{
<<<<<<< HEAD
  std::cout << "EOC::splitLemma " << lemma << std::endl;
=======
  //std::cout << "EOC::splitLemma " << lemma << std::endl;
>>>>>>> eb3e14ca
  Debug("theory::lemma") << "EngineOutputChannel<" << d_theory << ">::lemma("
                         << lemma << ")" << std::endl;
  ++d_statistics.lemmas;
  d_engine->d_outputChannelUsed = true;

  Debug("pf::explain") << "EngineOutputChannel::splitLemma( " << lemma << " )"
                       << std::endl;
  TrustNode tlem = TrustNode::mkTrustLemma(lemma);
  LemmaProperty p = removable ? LemmaProperty::REMOVABLE : LemmaProperty::NONE;
  theory::LemmaStatus result =
      d_engine->lemma(tlem.getNode(), RULE_SPLIT, false, p, d_theory);
  return result;
}

bool EngineOutputChannel::propagate(TNode literal)
{
  Debug("theory::propagate") << "EngineOutputChannel<" << d_theory
                             << ">::propagate(" << literal << ")" << std::endl;
  ++d_statistics.propagations;
  d_engine->d_outputChannelUsed = true;
  return d_engine->propagate(literal, d_theory);
}

void EngineOutputChannel::conflict(TNode conflictNode,
                                   std::unique_ptr<Proof> proof)
{
<<<<<<< HEAD
  std::cout << "EOC::conflict " << conflictNode << std::endl;
=======
  //std::cout << "EOC::conflict " << conflictNode << std::endl;
>>>>>>> eb3e14ca
  Trace("theory::conflict")
      << "EngineOutputChannel<" << d_theory << ">::conflict(" << conflictNode
      << ")" << std::endl;
  Assert(!proof);  // Theory shouldn't be producing proofs yet
  ++d_statistics.conflicts;
  d_engine->d_outputChannelUsed = true;
  TrustNode tConf = TrustNode::mkTrustConflict(conflictNode);
  d_engine->conflict(tConf.getNode(), d_theory);
}

void EngineOutputChannel::demandRestart()
{
  NodeManager* curr = NodeManager::currentNM();
  Node restartVar = curr->mkSkolem(
      "restartVar",
      curr->booleanType(),
      "A boolean variable asserted to be true to force a restart");
  Trace("theory::restart") << "EngineOutputChannel<" << d_theory
                           << ">::restart(" << restartVar << ")" << std::endl;
  ++d_statistics.restartDemands;
  lemma(restartVar, RULE_INVALID, LemmaProperty::REMOVABLE);
}

void EngineOutputChannel::requirePhase(TNode n, bool phase)
{
  Debug("theory") << "EngineOutputChannel::requirePhase(" << n << ", " << phase
                  << ")" << std::endl;
  ++d_statistics.requirePhase;
  d_engine->getPropEngine()->requirePhase(n, phase);
}

void EngineOutputChannel::setIncomplete()
{
  Trace("theory") << "setIncomplete()" << std::endl;
  d_engine->setIncomplete(d_theory);
}

void EngineOutputChannel::spendResource(ResourceManager::Resource r)
{
  d_engine->spendResource(r);
}

void EngineOutputChannel::handleUserAttribute(const char* attr,
                                              theory::Theory* t)
{
  d_engine->handleUserAttribute(attr, t);
}

void EngineOutputChannel::trustedConflict(TrustNode pconf)
{
<<<<<<< HEAD
  std::cout << "EOC::trustedConflict " << pconf << std::endl;
=======
  //std::cout << "EOC::trustedConflict " << pconf << std::endl;
>>>>>>> eb3e14ca
  Assert(pconf.getKind() == TrustNodeKind::CONFLICT);
  Trace("theory::conflict")
      << "EngineOutputChannel<" << d_theory << ">::conflict(" << pconf.getNode()
      << ")" << std::endl;
  if (pconf.getGenerator() != nullptr)
  {
    ++d_statistics.trustedConflicts;
  }
  ++d_statistics.conflicts;
  d_engine->d_outputChannelUsed = true;
  d_engine->conflict(pconf.getNode(), d_theory);
}

LemmaStatus EngineOutputChannel::trustedLemma(TrustNode plem, LemmaProperty p)
{
<<<<<<< HEAD
  std::cout << "EOC::trustedLemma " << plem << std::endl;
=======
  //std::cout << "EOC::trustedLemma " << plem << std::endl;
>>>>>>> eb3e14ca
  Assert(plem.getKind() == TrustNodeKind::LEMMA);
  if (plem.getGenerator() != nullptr)
  {
    ++d_statistics.trustedLemmas;
  }
  ++d_statistics.lemmas;
  d_engine->d_outputChannelUsed = true;
  // now, call the normal interface for lemma
  return d_engine->lemma(
      plem.getNode(),
      RULE_INVALID,
      false,
      p,
      isLemmaPropertySendAtoms(p) ? d_theory : theory::THEORY_LAST);
}

}  // namespace theory
}  // namespace CVC4<|MERGE_RESOLUTION|>--- conflicted
+++ resolved
@@ -75,11 +75,7 @@
                                                ProofRule rule,
                                                LemmaProperty p)
 {
-<<<<<<< HEAD
-  std::cout << "EOC::lemma " << lemma << std::endl;
-=======
   //std::cout << "EOC::lemma " << lemma << std::endl;
->>>>>>> eb3e14ca
   Debug("theory::lemma") << "EngineOutputChannel<" << d_theory << ">::lemma("
                          << lemma << ")"
                          << ", properties = " << p << std::endl;
@@ -106,11 +102,7 @@
                                               bool preprocess,
                                               theory::TheoryId theoryId)
 {
-<<<<<<< HEAD
-  std::cout << "EOC::registerLemmaRecipe " << lemma << std::endl;
-=======
   //std::cout << "EOC::registerLemmaRecipe " << lemma << std::endl;
->>>>>>> eb3e14ca
   // During CNF conversion, conjunctions will be broken down into
   // multiple lemmas. In order for the recipes to match, we have to do
   // the same here.
@@ -238,11 +230,7 @@
 
 theory::LemmaStatus EngineOutputChannel::splitLemma(TNode lemma, bool removable)
 {
-<<<<<<< HEAD
-  std::cout << "EOC::splitLemma " << lemma << std::endl;
-=======
   //std::cout << "EOC::splitLemma " << lemma << std::endl;
->>>>>>> eb3e14ca
   Debug("theory::lemma") << "EngineOutputChannel<" << d_theory << ">::lemma("
                          << lemma << ")" << std::endl;
   ++d_statistics.lemmas;
@@ -269,11 +257,7 @@
 void EngineOutputChannel::conflict(TNode conflictNode,
                                    std::unique_ptr<Proof> proof)
 {
-<<<<<<< HEAD
-  std::cout << "EOC::conflict " << conflictNode << std::endl;
-=======
   //std::cout << "EOC::conflict " << conflictNode << std::endl;
->>>>>>> eb3e14ca
   Trace("theory::conflict")
       << "EngineOutputChannel<" << d_theory << ">::conflict(" << conflictNode
       << ")" << std::endl;
@@ -324,11 +308,7 @@
 
 void EngineOutputChannel::trustedConflict(TrustNode pconf)
 {
-<<<<<<< HEAD
-  std::cout << "EOC::trustedConflict " << pconf << std::endl;
-=======
   //std::cout << "EOC::trustedConflict " << pconf << std::endl;
->>>>>>> eb3e14ca
   Assert(pconf.getKind() == TrustNodeKind::CONFLICT);
   Trace("theory::conflict")
       << "EngineOutputChannel<" << d_theory << ">::conflict(" << pconf.getNode()
@@ -344,11 +324,7 @@
 
 LemmaStatus EngineOutputChannel::trustedLemma(TrustNode plem, LemmaProperty p)
 {
-<<<<<<< HEAD
-  std::cout << "EOC::trustedLemma " << plem << std::endl;
-=======
   //std::cout << "EOC::trustedLemma " << plem << std::endl;
->>>>>>> eb3e14ca
   Assert(plem.getKind() == TrustNodeKind::LEMMA);
   if (plem.getGenerator() != nullptr)
   {
