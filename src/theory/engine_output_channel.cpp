--- conflicted
+++ resolved
@@ -178,12 +178,8 @@
 
 LemmaStatus EngineOutputChannel::trustedLemma(TrustNode plem, LemmaProperty p)
 {
-<<<<<<< HEAD
-  //std::cout << "EOC::trustedLemma " << plem << std::endl;
-=======
   Debug("theory::lemma") << "EngineOutputChannel<" << d_theory
                          << ">::trustedLemma(" << plem << ")" << std::endl;
->>>>>>> cdb338bb
   Assert(plem.getKind() == TrustNodeKind::LEMMA);
   if (plem.getGenerator() != nullptr)
   {
