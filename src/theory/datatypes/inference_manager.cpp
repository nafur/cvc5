/*********************                                                        */
/*! \file inference_manager.cpp
 ** \verbatim
 ** Top contributors (to current version):
 **   Andrew Reynolds, Gereon Kremer
 ** This file is part of the CVC4 project.
 ** Copyright (c) 2009-2020 by the authors listed in the file AUTHORS
 ** in the top-level source directory and their institutional affiliations.
 ** All rights reserved.  See the file COPYING in the top-level source
 ** directory for licensing information.\endverbatim
 **
 ** \brief Datatypes inference manager
 **/

#include "theory/datatypes/inference_manager.h"

#include "expr/dtype.h"
#include "options/datatypes_options.h"
#include "smt/smt_statistics_registry.h"
#include "theory/theory.h"

using namespace CVC4::kind;

namespace CVC4 {
namespace theory {
namespace datatypes {

InferenceManager::InferenceManager(Theory& t,
                                   TheoryState& state,
                                   ProofNodeManager* pnm)
    : InferenceManagerBuffered(t, state, pnm),
      d_inferenceLemmas("theory::datatypes::inferenceLemmas"),
      d_inferenceFacts("theory::datatypes::inferenceFacts"),
      d_inferenceConflicts("theory::datatypes::inferenceConflicts"),
      d_ipc(pnm == nullptr ? nullptr
                           : new InferProofCons(state.getSatContext(), pnm))
{
  d_false = NodeManager::currentNM()->mkConst(false);
  smtStatisticsRegistry()->registerStat(&d_inferenceLemmas);
  smtStatisticsRegistry()->registerStat(&d_inferenceFacts);
  smtStatisticsRegistry()->registerStat(&d_inferenceConflicts);
}

InferenceManager::~InferenceManager()
{
  smtStatisticsRegistry()->unregisterStat(&d_inferenceLemmas);
  smtStatisticsRegistry()->unregisterStat(&d_inferenceFacts);
  smtStatisticsRegistry()->unregisterStat(&d_inferenceConflicts);
}

void InferenceManager::addPendingInference(Node conc,
                                           Node exp,
                                           bool forceLemma,
                                           InferId i)
{
  if (forceLemma)
  {
    d_pendingLem.emplace_back(new DatatypesInference(this, conc, exp, i));
  }
  else
  {
    d_pendingFact.emplace_back(new DatatypesInference(this, conc, exp, i));
  }
}

void InferenceManager::process()
{
  // process pending lemmas, used infrequently, only for definitional lemmas
  doPendingLemmas();
  // now process the pending facts
  doPendingFacts();
}

void InferenceManager::sendDtLemma(Node lem,
                                   InferId id,
                                   LemmaProperty p,
                                   bool doCache)
{
  if (isProofEnabled())
  {
    processDtLemma(lem, Node::null(), id);
    return;
  }
  // otherwise send as a normal lemma
  if (lemma(lem, p, doCache))
  {
    d_inferenceLemmas << id;
  }
}

void InferenceManager::sendDtConflict(const std::vector<Node>& conf, InferId id)
{
  if (isProofEnabled())
  {
    Node exp = NodeManager::currentNM()->mkAnd(conf);
    prepareDtInference(d_false, exp, id);
  }
  conflictExp(conf, d_ipc.get());
  d_inferenceConflicts << id;
}

bool InferenceManager::sendLemmas(const std::vector<Node>& lemmas)
{
  bool ret = false;
  for (const Node& lem : lemmas)
  {
    if (lemma(lem))
    {
      ret = true;
    }
  }
  return ret;
}

bool InferenceManager::isProofEnabled() const { return d_ipc != nullptr; }

bool InferenceManager::processDtLemma(
    Node conc, Node exp, InferId id, LemmaProperty p, bool doCache)
{
  conc = prepareDtInference(conc, exp, id);
  if (conc.getKind() == EQUAL)
  {
    // Also process it as a fact first. Some lemmas concluding equalities
    // should be processed as both internal facts and as lemmas.
    // In particular, notice that lemmas that conclude non-datatype equalities
    // are not guaranteed to send the conclusion back to the datatypes solver.
    // We assert them also as facts both for performance reasons and so that
    // the explanations are consistent with our proofs. If this were not the
    // case, the explanation for the lemma could be stored here and supercede
    // a future fact concluding conc via a different explanation, which would
    // cause free assumptions in our proofs.
    processDtFactInternal(conc, exp);
  }
  // send it as an (explained) lemma
  std::vector<Node> expv;
  if (!exp.isNull() && !exp.isConst())
  {
    expv.push_back(exp);
  }
  if (!lemmaExp(conc, expv, {}, d_ipc.get(), p, doCache))
  {
    Trace("dt-lemma-debug") << "...duplicate lemma" << std::endl;
    return false;
  }
  d_inferenceLemmas << id;
  return true;
}

bool InferenceManager::processDtFact(Node conc, Node exp, InferId id)
{
  conc = prepareDtInference(conc, exp, id);
  // assert the internal fact, which has the same issue as above
  processDtFactInternal(conc, exp);
  d_inferenceFacts << id;
  return true;
}

Node InferenceManager::prepareDtInference(Node conc, Node exp, InferId id)
{
  Trace("dt-lemma-debug") << "prepareDtInference : " << conc << " via " << exp
                          << " by " << id << std::endl;
  if (conc.getKind() == EQUAL && conc[0].getType().isBoolean())
  {
    // must turn (= conc false) into (not conc)
    conc = Rewriter::rewrite(conc);
  }
  if (isProofEnabled())
  {
    // If proofs are enabled, notify the proof constructor.
    // Notice that we have to reconstruct a datatypes inference here. This is
    // because the inference in the pending vector may be destroyed as we are
    // processing this inference, if we triggered to backtrack based on the
    // call below, since it is a unique pointer.
    std::shared_ptr<DatatypesInference> di =
        std::make_shared<DatatypesInference>(this, conc, exp, id);
    d_ipc->notifyFact(di);
  }
  return conc;
}

void InferenceManager::processDtFactInternal(Node conc, Node exp)
{
  bool polarity = conc.getKind() != NOT;
  TNode atom = polarity ? conc : conc[0];
  if (isProofEnabled())
  {
<<<<<<< HEAD
    std::vector<Node> expv;
=======
    // send it as a lemma
    Node lem;
>>>>>>> 6cb2e574
    if (!exp.isNull() && !exp.isConst())
    {
      lem = NodeManager::currentNM()->mkNode(kind::IMPLIES, exp, conc);
    }
<<<<<<< HEAD
    assertInternalFact(atom, polarity, expv, d_ipc.get());
=======
    else
    {
      lem = conc;
    }
    if (!lemma(lem))
    {
      Trace("dt-lemma-debug") << "...duplicate lemma" << std::endl;
      return false;
    }
    d_inferenceLemmas << id;
>>>>>>> 6cb2e574
  }
  else
  {
    // use version without proofs
    assertInternalFact(atom, polarity, exp);
  }
}

}  // namespace datatypes
}  // namespace theory
}  // namespace CVC4<|MERGE_RESOLUTION|>--- conflicted
+++ resolved
@@ -137,7 +137,10 @@
   {
     expv.push_back(exp);
   }
-  if (!lemmaExp(conc, expv, {}, d_ipc.get(), p, doCache))
+  // Don't explain it. We set the no explain vector to expv and call lemmaExp
+  // for consistency, since this will invoke the proof equality engine if
+  // necessary.
+  if (!lemmaExp(conc, expv, expv, d_ipc.get(), p, doCache))
   {
     Trace("dt-lemma-debug") << "...duplicate lemma" << std::endl;
     return false;
@@ -184,30 +187,12 @@
   TNode atom = polarity ? conc : conc[0];
   if (isProofEnabled())
   {
-<<<<<<< HEAD
     std::vector<Node> expv;
-=======
-    // send it as a lemma
-    Node lem;
->>>>>>> 6cb2e574
     if (!exp.isNull() && !exp.isConst())
     {
       lem = NodeManager::currentNM()->mkNode(kind::IMPLIES, exp, conc);
     }
-<<<<<<< HEAD
     assertInternalFact(atom, polarity, expv, d_ipc.get());
-=======
-    else
-    {
-      lem = conc;
-    }
-    if (!lemma(lem))
-    {
-      Trace("dt-lemma-debug") << "...duplicate lemma" << std::endl;
-      return false;
-    }
-    d_inferenceLemmas << id;
->>>>>>> 6cb2e574
   }
   else
   {
