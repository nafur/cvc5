/*********************                                                        */
/*! \file theory_engine.cpp
 ** \verbatim
 ** Top contributors (to current version):
 **   Dejan Jovanovic, Morgan Deters, Andrew Reynolds
 ** This file is part of the CVC4 project.
 ** Copyright (c) 2009-2019 by the authors listed in the file AUTHORS
 ** in the top-level source directory) and their institutional affiliations.
 ** All rights reserved.  See the file COPYING in the top-level source
 ** directory for licensing information.\endverbatim
 **
 ** \brief The theory engine
 **
 ** The theory engine.
 **/

#include "theory/theory_engine.h"

#include <list>
#include <vector>

#include "base/map_util.h"
#include "decision/decision_engine.h"
#include "expr/attribute.h"
#include "expr/lazy_proof.h"
#include "expr/node.h"
#include "expr/node_algorithm.h"
#include "expr/node_builder.h"
#include "expr/node_visitor.h"
#include "options/bv_options.h"
#include "options/options.h"
#include "options/proof_options.h"
#include "options/quantifiers_options.h"
#include "options/theory_options.h"
#include "preprocessing/assertion_pipeline.h"
#include "proof/cnf_proof.h"
#include "proof/lemma_proof.h"
#include "proof/proof_manager.h"
#include "proof/theory_proof.h"
#include "smt/logic_exception.h"
#include "smt/term_formula_removal.h"
#include "theory/arith/arith_ite_utils.h"
#include "theory/bv/theory_bv_utils.h"
#include "theory/care_graph.h"
#include "theory/quantifiers/first_order_model.h"
#include "theory/quantifiers/fmf/model_engine.h"
#include "theory/quantifiers/theory_quantifiers.h"
#include "theory/quantifiers_engine.h"
#include "theory/rewriter.h"
#include "theory/theory.h"
#include "theory/theory_engine_proof_generator.h"
#include "theory/theory_model.h"
#include "theory/theory_traits.h"
#include "theory/uf/equality_engine.h"
#include "util/resource_manager.h"

using namespace std;

using namespace CVC4::preprocessing;
using namespace CVC4::theory;

namespace CVC4 {

/* -------------------------------------------------------------------------- */

namespace theory {

/**
 * IMPORTANT: The order of the theories is important. For example, strings
 *            depends on arith, quantifiers needs to come as the very last.
 *            Do not change this order.
 */

#define CVC4_FOR_EACH_THEORY                                     \
  CVC4_FOR_EACH_THEORY_STATEMENT(CVC4::theory::THEORY_BUILTIN)   \
  CVC4_FOR_EACH_THEORY_STATEMENT(CVC4::theory::THEORY_BOOL)      \
  CVC4_FOR_EACH_THEORY_STATEMENT(CVC4::theory::THEORY_UF)        \
  CVC4_FOR_EACH_THEORY_STATEMENT(CVC4::theory::THEORY_ARITH)     \
  CVC4_FOR_EACH_THEORY_STATEMENT(CVC4::theory::THEORY_BV)        \
  CVC4_FOR_EACH_THEORY_STATEMENT(CVC4::theory::THEORY_FP)        \
  CVC4_FOR_EACH_THEORY_STATEMENT(CVC4::theory::THEORY_ARRAYS)    \
  CVC4_FOR_EACH_THEORY_STATEMENT(CVC4::theory::THEORY_DATATYPES) \
  CVC4_FOR_EACH_THEORY_STATEMENT(CVC4::theory::THEORY_SEP)       \
  CVC4_FOR_EACH_THEORY_STATEMENT(CVC4::theory::THEORY_SETS)      \
  CVC4_FOR_EACH_THEORY_STATEMENT(CVC4::theory::THEORY_STRINGS)   \
  CVC4_FOR_EACH_THEORY_STATEMENT(CVC4::theory::THEORY_QUANTIFIERS)

}  // namespace theory

/* -------------------------------------------------------------------------- */

inline void flattenAnd(Node n, std::vector<TNode>& out){
  Assert(n.getKind() == kind::AND);
  for(Node::iterator i=n.begin(), i_end=n.end(); i != i_end; ++i){
    Node curr = *i;
    if(curr.getKind() == kind::AND){
      flattenAnd(curr, out);
    }else{
      out.push_back(curr);
    }
  }
}

inline Node flattenAnd(Node n){
  std::vector<TNode> out;
  flattenAnd(n, out);
  return NodeManager::currentNM()->mkNode(kind::AND, out);
}

/**
 * Compute the string for a given theory id. In this module, we use
 * THEORY_SAT_SOLVER as an id, which is not a normal id but maps to
 * THEORY_LAST. Thus, we need our own string conversion here.
 *
 * @param id The theory id
 * @return The string corresponding to the theory id
 */
std::string getTheoryString(theory::TheoryId id)
{
  if (id == theory::THEORY_SAT_SOLVER)
  {
    return "THEORY_SAT_SOLVER";
  }
  else
  {
    std::stringstream ss;
    ss << id;
    return ss.str();
  }
}

void TheoryEngine::finishInit()
{
  // if we are using the new proofs module
  if (d_lazyProof != nullptr)
  {
    // ask the theories to populate the proof checking rules in the checker
    for (TheoryId theoryId = theory::THEORY_FIRST;
         theoryId != theory::THEORY_LAST;
         ++theoryId)
    {
      if (d_theoryTable[theoryId])
      {
        d_theoryTable[theoryId]->setProofChecker(d_pchecker.get());
      }
    }
  }
  //initialize the quantifiers engine, master equality engine, model, model builder
  if( d_logicInfo.isQuantified() ) {
    // initialize the quantifiers engine
    d_quantEngine = new QuantifiersEngine(d_context, d_userContext, this);
    Assert(d_masterEqualityEngine == 0);
    d_masterEqualityEngine = new eq::EqualityEngine(d_masterEENotify,getSatContext(), "theory::master", false);

    for(TheoryId theoryId = theory::THEORY_FIRST; theoryId != theory::THEORY_LAST; ++ theoryId) {
      if (d_theoryTable[theoryId]) {
        d_theoryTable[theoryId]->setQuantifiersEngine(d_quantEngine);
        d_theoryTable[theoryId]->setMasterEqualityEngine(d_masterEqualityEngine);
      }
    }

    d_curr_model_builder = d_quantEngine->getModelBuilder();
    d_curr_model = d_quantEngine->getModel();
  } else {
    d_curr_model = new theory::TheoryModel(
        d_userContext, "DefaultModel", options::assignFunctionValues());
    d_aloc_curr_model = true;
  }
  //make the default builder, e.g. in the case that the quantifiers engine does not have a model builder
  if( d_curr_model_builder==NULL ){
    d_curr_model_builder = new theory::TheoryEngineModelBuilder(this);
    d_aloc_curr_model_builder = true;
  }

  for(TheoryId theoryId = theory::THEORY_FIRST; theoryId != theory::THEORY_LAST; ++ theoryId) {
    if (d_theoryTable[theoryId]) {
      // set the decision manager for the theory
      d_theoryTable[theoryId]->setDecisionManager(d_decManager.get());
      // finish initializing the theory
      d_theoryTable[theoryId]->finishInit();
    }
  }
}

void TheoryEngine::eqNotifyNewClass(TNode t){
  if (d_logicInfo.isQuantified()) {
    d_quantEngine->eqNotifyNewClass( t );
  }
}

TheoryEngine::TheoryEngine(context::Context* context,
                           context::UserContext* userContext,
                           RemoveTermFormulas& iteRemover,
                           const LogicInfo& logicInfo)
    : d_propEngine(nullptr),
      d_context(context),
      d_userContext(userContext),
      d_logicInfo(logicInfo),
      d_pchecker(new ProofChecker),
      d_pNodeManager(new ProofNodeManager(d_pchecker.get())),
      d_lazyProof(
          options::proofNew()
              ? new LazyCDProof(d_pNodeManager.get(), nullptr, d_userContext)
              : nullptr),
      d_tepg(
          new TheoryEngineProofGenerator(d_pNodeManager.get(), d_userContext)),
      d_sharedTerms(this,
                    context,
                    userContext,
                    d_pNodeManager.get(),
                    d_lazyProof != nullptr),
      d_masterEqualityEngine(nullptr),
      d_masterEENotify(*this),
      d_quantEngine(nullptr),
      d_decManager(new DecisionManager(userContext)),
      d_curr_model(nullptr),
      d_aloc_curr_model(false),
      d_curr_model_builder(nullptr),
      d_aloc_curr_model_builder(false),
      d_eager_model_building(false),
      d_possiblePropagations(context),
      d_hasPropagated(context),
      d_inConflict(context, false),
      d_inSatMode(false),
      d_hasShutDown(false),
      d_incomplete(context, false),
      d_propagationMap(context),
      d_propagationMapTimestamp(context, 0),
      d_propagatedLiterals(context),
      d_propagatedLiteralsIndex(context, 0),
      d_atomRequests(context),
      d_tform_remover(iteRemover),
      d_tpp(*this, d_tform_remover),
      d_combineTheoriesTime("TheoryEngine::combineTheoriesTime"),
      d_true(),
      d_false(),
      d_interrupted(false),
      d_resourceManager(NodeManager::currentResourceManager()),
      d_inPreregister(false),
      d_factsAsserted(context, false),
      d_preRegistrationVisitor(this, context),
      d_sharedTermsVisitor(d_sharedTerms),
      d_attr_handle(),
      d_arithSubstitutionsAdded("theory::arith::zzz::arith::substitutions", 0)
{
  for(TheoryId theoryId = theory::THEORY_FIRST; theoryId != theory::THEORY_LAST;
      ++ theoryId)
  {
    d_theoryTable[theoryId] = NULL;
    d_theoryOut[theoryId] = NULL;
  }

  smtStatisticsRegistry()->registerStat(&d_combineTheoriesTime);
  d_true = NodeManager::currentNM()->mkConst<bool>(true);
  d_false = NodeManager::currentNM()->mkConst<bool>(false);

#ifdef CVC4_PROOF
  ProofManager::currentPM()->initTheoryProofEngine();
#endif

  smtStatisticsRegistry()->registerStat(&d_arithSubstitutionsAdded);
}

TheoryEngine::~TheoryEngine() {
  Assert(d_hasShutDown);

  for(TheoryId theoryId = theory::THEORY_FIRST; theoryId != theory::THEORY_LAST; ++ theoryId) {
    if(d_theoryTable[theoryId] != NULL) {
      delete d_theoryTable[theoryId];
      delete d_theoryOut[theoryId];
    }
  }

  if( d_aloc_curr_model_builder ){
    delete d_curr_model_builder;
  }
  if( d_aloc_curr_model ){
    delete d_curr_model;
  }

  delete d_quantEngine;

  delete d_masterEqualityEngine;

  smtStatisticsRegistry()->unregisterStat(&d_combineTheoriesTime);
  smtStatisticsRegistry()->unregisterStat(&d_arithSubstitutionsAdded);
}

void TheoryEngine::interrupt() { d_interrupted = true; }
void TheoryEngine::preRegister(TNode preprocessed) {

  Debug("theory") << "TheoryEngine::preRegister( " << preprocessed << ")" << std::endl;
  if(Dump.isOn("missed-t-propagations")) {
    d_possiblePropagations.push_back(preprocessed);
  }
  d_preregisterQueue.push(preprocessed);

  if (!d_inPreregister) {
    // We're in pre-register
    d_inPreregister = true;

    // Process the pre-registration queue
    while (!d_preregisterQueue.empty()) {
      // Get the next atom to pre-register
      preprocessed = d_preregisterQueue.front();
      d_preregisterQueue.pop();

      if (d_logicInfo.isSharingEnabled() && preprocessed.getKind() == kind::EQUAL) {
        // When sharing is enabled, we propagate from the shared terms manager also
        d_sharedTerms.addEqualityToPropagate(preprocessed);
      }

      // the atom should not have free variables
      Debug("theory") << "TheoryEngine::preRegister: " << preprocessed
                      << std::endl;
      Assert(!expr::hasFreeVar(preprocessed));
      // Pre-register the terms in the atom
      Theory::Set theories = NodeVisitor<PreRegisterVisitor>::run(d_preRegistrationVisitor, preprocessed);
      theories = Theory::setRemove(THEORY_BOOL, theories);
      // Remove the top theory, if any more that means multiple theories were involved
      bool multipleTheories = Theory::setRemove(Theory::theoryOf(preprocessed), theories);
      TheoryId i;
      // These checks don't work with finite model finding, because it
      // uses Rational constants to represent cardinality constraints,
      // even though arithmetic isn't actually involved.
      if(!options::finiteModelFind()) {
        while((i = Theory::setPop(theories)) != THEORY_LAST) {
          if(!d_logicInfo.isTheoryEnabled(i)) {
            LogicInfo newLogicInfo = d_logicInfo.getUnlockedCopy();
            newLogicInfo.enableTheory(i);
            newLogicInfo.lock();
            stringstream ss;
            ss << "The logic was specified as " << d_logicInfo.getLogicString()
               << ", which doesn't include " << i
               << ", but found a term in that theory." << endl
               << "You might want to extend your logic to "
               << newLogicInfo.getLogicString() << endl;
            throw LogicException(ss.str());
          }
        }
      }
      if (multipleTheories) {
        // Collect the shared terms if there are multiple theories
        NodeVisitor<SharedTermsVisitor>::run(d_sharedTermsVisitor, preprocessed);
      }
    }

    // Leaving pre-register
    d_inPreregister = false;
  }
}

void TheoryEngine::printAssertions(const char* tag) {
  if (Trace.isOn(tag)) {

    for (TheoryId theoryId = THEORY_FIRST; theoryId < THEORY_LAST; ++theoryId) {
      Theory* theory = d_theoryTable[theoryId];
      if (theory && d_logicInfo.isTheoryEnabled(theoryId)) {
        Trace(tag) << "--------------------------------------------" << endl;
        Trace(tag) << "Assertions of " << theory->getId() << ": " << endl;
        {
          context::CDList<Assertion>::const_iterator it = theory->facts_begin(),
                                                     it_end =
                                                         theory->facts_end();
          for (unsigned i = 0; it != it_end; ++it, ++i)
          {
            if ((*it).d_isPreregistered)
            {
              Trace(tag) << "[" << i << "]: ";
            }
            else
            {
              Trace(tag) << "(" << i << "): ";
            }
            Trace(tag) << (*it).d_assertion << endl;
          }
        }

        if (d_logicInfo.isSharingEnabled()) {
          Trace(tag) << "Shared terms of " << theory->getId() << ": " << endl;
          context::CDList<TNode>::const_iterator it = theory->shared_terms_begin(), it_end = theory->shared_terms_end();
          for (unsigned i = 0; it != it_end; ++ it, ++i) {
              Trace(tag) << "[" << i << "]: " << (*it) << endl;
          }
        }
      }
    }
  }
}

void TheoryEngine::dumpAssertions(const char* tag) {
  if (Dump.isOn(tag)) {
    Dump(tag) << CommentCommand("Starting completeness check");
    for (TheoryId theoryId = THEORY_FIRST; theoryId < THEORY_LAST; ++theoryId) {
      Theory* theory = d_theoryTable[theoryId];
      if (theory && d_logicInfo.isTheoryEnabled(theoryId)) {
        Dump(tag) << CommentCommand("Completeness check");
        Dump(tag) << PushCommand();

        // Dump the shared terms
        if (d_logicInfo.isSharingEnabled()) {
          Dump(tag) << CommentCommand("Shared terms");
          context::CDList<TNode>::const_iterator it = theory->shared_terms_begin(), it_end = theory->shared_terms_end();
          for (unsigned i = 0; it != it_end; ++ it, ++i) {
              stringstream ss;
              ss << (*it);
              Dump(tag) << CommentCommand(ss.str());
          }
        }

        // Dump the assertions
        Dump(tag) << CommentCommand("Assertions");
        context::CDList<Assertion>::const_iterator it = theory->facts_begin(), it_end = theory->facts_end();
        for (; it != it_end; ++ it) {
          // Get the assertion
          Node assertionNode = (*it).d_assertion;
          // Purify all the terms

          if ((*it).d_isPreregistered)
          {
            Dump(tag) << CommentCommand("Preregistered");
          }
          else
          {
            Dump(tag) << CommentCommand("Shared assertion");
          }
          Dump(tag) << AssertCommand(assertionNode.toExpr());
        }
        Dump(tag) << CheckSatCommand();

        Dump(tag) << PopCommand();
      }
    }
  }
}

/**
 * Check all (currently-active) theories for conflicts.
 * @param effort the effort level to use
 */
void TheoryEngine::check(Theory::Effort effort) {
  // spendResource();

  // Reset the interrupt flag
  d_interrupted = false;

#ifdef CVC4_FOR_EACH_THEORY_STATEMENT
#undef CVC4_FOR_EACH_THEORY_STATEMENT
#endif
#define CVC4_FOR_EACH_THEORY_STATEMENT(THEORY) \
    if (theory::TheoryTraits<THEORY>::hasCheck && d_logicInfo.isTheoryEnabled(THEORY)) { \
       theoryOf(THEORY)->check(effort); \
       if (d_inConflict) { \
         Debug("conflict") << THEORY << " in conflict. " << std::endl; \
         break; \
       } \
    }

  // Do the checking
  try {

    // Mark the output channel unused (if this is FULL_EFFORT, and nothing
    // is done by the theories, no additional check will be needed)
    d_outputChannelUsed = false;

    // Mark the lemmas flag (no lemmas added)
    d_lemmasAdded = false;

    Debug("theory") << "TheoryEngine::check(" << effort << "): d_factsAsserted = " << (d_factsAsserted ? "true" : "false") << endl;

    // If in full effort, we have a fake new assertion just to jumpstart the checking
    if (Theory::fullEffort(effort)) {
      d_factsAsserted = true;
    }

    // Check until done
    while (d_factsAsserted && !d_inConflict && !d_lemmasAdded) {

      Debug("theory") << "TheoryEngine::check(" << effort << "): running check" << endl;

      Trace("theory::assertions") << endl;
      if (Trace.isOn("theory::assertions")) {
        printAssertions("theory::assertions");
      }

      if(Theory::fullEffort(effort)) {
        Trace("theory::assertions::fulleffort") << endl;
        if (Trace.isOn("theory::assertions::fulleffort")) {
          printAssertions("theory::assertions::fulleffort");
        }
      }

      // Note that we've discharged all the facts
      d_factsAsserted = false;

      // Do the checking
      CVC4_FOR_EACH_THEORY;

      if(Dump.isOn("missed-t-conflicts")) {
        Dump("missed-t-conflicts")
            << CommentCommand("Completeness check for T-conflicts; expect sat")
            << CheckSatCommand();
      }

      Debug("theory") << "TheoryEngine::check(" << effort << "): running propagation after the initial check" << endl;

      // We are still satisfiable, propagate as much as possible
      propagate(effort);

      // We do combination if all has been processed and we are in fullcheck
      if (Theory::fullEffort(effort) && d_logicInfo.isSharingEnabled() && !d_factsAsserted && !d_lemmasAdded && !d_inConflict) {
        // Do the combination
        Debug("theory") << "TheoryEngine::check(" << effort << "): running combination" << endl;
        combineTheories();
        if(d_logicInfo.isQuantified()){
          d_quantEngine->notifyCombineTheories();
        }
      }
    }

    // Must consult quantifiers theory for last call to ensure sat, or otherwise add a lemma
    if( Theory::fullEffort(effort) && ! d_inConflict && ! needCheck() ) {
      Trace("theory::assertions-model") << endl;
      if (Trace.isOn("theory::assertions-model")) {
        printAssertions("theory::assertions-model");
      }
      //checks for theories requiring the model go at last call
      d_curr_model->reset();
      for (TheoryId theoryId = THEORY_FIRST; theoryId < THEORY_LAST; ++theoryId) {
        if( theoryId!=THEORY_QUANTIFIERS ){
          Theory* theory = d_theoryTable[theoryId];
          if (theory && d_logicInfo.isTheoryEnabled(theoryId)) {
            if( theory->needsCheckLastEffort() ){
              if( !d_curr_model->isBuilt() ){
                if( !d_curr_model_builder->buildModel(d_curr_model) ){
                  break;
                }
              }
              theory->check(Theory::EFFORT_LAST_CALL);
            }
          }
        }
      }
      if (!d_inConflict)
      {
        if(d_logicInfo.isQuantified()) {
          // quantifiers engine must check at last call effort
          d_quantEngine->check(Theory::EFFORT_LAST_CALL);
        }
      }
      if (!d_inConflict && !needCheck())
      {
        // If d_eager_model_building is false, then we only mark that we
        // are in "SAT mode". We build the model later only if the user asks
        // for it via getBuiltModel.
        d_inSatMode = true;
        if (d_eager_model_building && !d_curr_model->isBuilt())
        {
          d_curr_model_builder->buildModel(d_curr_model);
        }
      }
    }

    Debug("theory") << "TheoryEngine::check(" << effort << "): done, we are " << (d_inConflict ? "unsat" : "sat") << (d_lemmasAdded ? " with new lemmas" : " with no new lemmas");
    Debug("theory") << ", need check = " << (needCheck() ? "YES" : "NO") << endl;

    if( Theory::fullEffort(effort) && !d_inConflict && !needCheck()) {
      // case where we are about to answer SAT
      if( d_masterEqualityEngine != NULL ){
        AlwaysAssert(d_masterEqualityEngine->consistent());
      }
      if (d_curr_model->isBuilt())
      {
        // model construction should always succeed unless lemmas were added
        AlwaysAssert(d_curr_model->isBuiltSuccess());
        if (options::produceModels())
        {
          // Do post-processing of model from the theories (used for THEORY_SEP
          // to construct heap model)
          postProcessModel(d_curr_model);
          // also call the model builder's post-process model
          d_curr_model_builder->postProcessModel(d_incomplete.get(),
                                                 d_curr_model);
        }
      }
    }
  } catch(const theory::Interrupted&) {
    Trace("theory") << "TheoryEngine::check() => interrupted" << endl;
  }
  // If fulleffort, check all theories
  if(Dump.isOn("theory::fullcheck") && Theory::fullEffort(effort)) {
    if (!d_inConflict && !needCheck()) {
      dumpAssertions("theory::fullcheck");
    }
  }
}

void TheoryEngine::combineTheories() {

  Trace("combineTheories") << "TheoryEngine::combineTheories()" << endl;

  TimerStat::CodeTimer combineTheoriesTimer(d_combineTheoriesTime);

  // Care graph we'll be building
  CareGraph careGraph;

#ifdef CVC4_FOR_EACH_THEORY_STATEMENT
#undef CVC4_FOR_EACH_THEORY_STATEMENT
#endif
#define CVC4_FOR_EACH_THEORY_STATEMENT(THEORY) \
  if (theory::TheoryTraits<THEORY>::isParametric && d_logicInfo.isTheoryEnabled(THEORY)) { \
    theoryOf(THEORY)->getCareGraph(&careGraph); \
  }

  // Call on each parametric theory to give us its care graph
  CVC4_FOR_EACH_THEORY;

  Trace("combineTheories") << "TheoryEngine::combineTheories(): care graph size = " << careGraph.size() << endl;

  // Now add splitters for the ones we are interested in
  CareGraph::const_iterator care_it = careGraph.begin();
  CareGraph::const_iterator care_it_end = careGraph.end();

  for (; care_it != care_it_end; ++ care_it) {
    const CarePair& carePair = *care_it;

    Debug("combineTheories")
        << "TheoryEngine::combineTheories(): checking " << carePair.d_a << " = "
        << carePair.d_b << " from " << carePair.d_theory << endl;

    Assert(d_sharedTerms.isShared(carePair.d_a) || carePair.d_a.isConst());
    Assert(d_sharedTerms.isShared(carePair.d_b) || carePair.d_b.isConst());

    // The equality in question (order for no repetition)
    Node equality = carePair.d_a.eqNode(carePair.d_b);
    // EqualityStatus es = getEqualityStatus(carePair.d_a, carePair.d_b);
    // Debug("combineTheories") << "TheoryEngine::combineTheories(): " <<
    //   (es == EQUALITY_TRUE_AND_PROPAGATED ? "EQUALITY_TRUE_AND_PROPAGATED" :
    //   es == EQUALITY_FALSE_AND_PROPAGATED ? "EQUALITY_FALSE_AND_PROPAGATED" :
    //   es == EQUALITY_TRUE ? "EQUALITY_TRUE" :
    //   es == EQUALITY_FALSE ? "EQUALITY_FALSE" :
    //   es == EQUALITY_TRUE_IN_MODEL ? "EQUALITY_TRUE_IN_MODEL" :
    //   es == EQUALITY_FALSE_IN_MODEL ? "EQUALITY_FALSE_IN_MODEL" :
    //   es == EQUALITY_UNKNOWN ? "EQUALITY_UNKNOWN" :
    //    "Unexpected case") << endl;

    // We need to split on it
    Debug("combineTheories") << "TheoryEngine::combineTheories(): requesting a split " << endl;

    Node split = equality.orNode(equality.notNode());
    if (d_lazyProof != nullptr)
    {
      std::vector<Node> pfChildren;
      std::vector<Node> pfArgs;
      pfArgs.push_back(equality);
      d_lazyProof->addStep(split, PfRule::SPLIT, pfChildren, pfArgs);
    }

    lemma(split, RULE_INVALID, false, false, false, carePair.d_theory);

    // This code is supposed to force preference to follow what the theory models already have
    // but it doesn't seem to make a big difference - need to explore more -Clark
    // if (true) {
    //   if (es == EQUALITY_TRUE || es == EQUALITY_TRUE_IN_MODEL) {
    Node e = ensureLiteral(equality);
    d_propEngine->requirePhase(e, true);
    //   }
    //   else if (es == EQUALITY_FALSE_IN_MODEL) {
    //     Node e = ensureLiteral(equality);
    //     d_propEngine->requirePhase(e, false);
    //   }
    // }
  }
}

void TheoryEngine::propagate(Theory::Effort effort) {
  // Reset the interrupt flag
  d_interrupted = false;

  // Definition of the statement that is to be run by every theory
#ifdef CVC4_FOR_EACH_THEORY_STATEMENT
#undef CVC4_FOR_EACH_THEORY_STATEMENT
#endif
#define CVC4_FOR_EACH_THEORY_STATEMENT(THEORY) \
  if (theory::TheoryTraits<THEORY>::hasPropagate && d_logicInfo.isTheoryEnabled(THEORY)) { \
    theoryOf(THEORY)->propagate(effort); \
  }

  // Reset the interrupt flag
  d_interrupted = false;

  // Propagate for each theory using the statement above
  CVC4_FOR_EACH_THEORY;

  if(Dump.isOn("missed-t-propagations")) {
    for(unsigned i = 0; i < d_possiblePropagations.size(); ++i) {
      Node atom = d_possiblePropagations[i];
      bool value;
      if(d_propEngine->hasValue(atom, value)) {
        continue;
      }
      // Doesn't have a value, check it (and the negation)
      if(d_hasPropagated.find(atom) == d_hasPropagated.end()) {
        Dump("missed-t-propagations")
          << CommentCommand("Completeness check for T-propagations; expect invalid")
          << EchoCommand(atom.toString())
          << QueryCommand(atom.toExpr())
          << EchoCommand(atom.notNode().toString())
          << QueryCommand(atom.notNode().toExpr());
      }
    }
  }
}

Node TheoryEngine::getNextDecisionRequest()
{
  return d_decManager->getNextDecisionRequest();
}

bool TheoryEngine::properConflict(TNode conflict) const {
  bool value;
  if (conflict.getKind() == kind::AND) {
    for (unsigned i = 0; i < conflict.getNumChildren(); ++ i) {
      if (! getPropEngine()->hasValue(conflict[i], value)) {
        Debug("properConflict") << "Bad conflict is due to unassigned atom: "
                                << conflict[i] << endl;
        return false;
      }
      if (! value) {
        Debug("properConflict") << "Bad conflict is due to false atom: "
                                << conflict[i] << endl;
        return false;
      }
      if (conflict[i] != Rewriter::rewrite(conflict[i])) {
        Debug("properConflict") << "Bad conflict is due to atom not in normal form: "
                                << conflict[i] << " vs " << Rewriter::rewrite(conflict[i]) << endl;
        return false;
      }
    }
  } else {
    if (! getPropEngine()->hasValue(conflict, value)) {
      Debug("properConflict") << "Bad conflict is due to unassigned atom: "
                              << conflict << endl;
      return false;
    }
    if(! value) {
      Debug("properConflict") << "Bad conflict is due to false atom: "
                              << conflict << endl;
      return false;
    }
    if (conflict != Rewriter::rewrite(conflict)) {
      Debug("properConflict") << "Bad conflict is due to atom not in normal form: "
                              << conflict << " vs " << Rewriter::rewrite(conflict) << endl;
      return false;
    }
  }
  return true;
}

bool TheoryEngine::properPropagation(TNode lit) const {
  if(!getPropEngine()->isSatLiteral(lit)) {
    return false;
  }
  bool b;
  return !getPropEngine()->hasValue(lit, b);
}

bool TheoryEngine::properExplanation(TNode node, TNode expl) const {
  // Explanation must be either a conjunction of true literals that have true SAT values already
  // or a singled literal that has a true SAT value already.
  if (expl.getKind() == kind::AND) {
    for (unsigned i = 0; i < expl.getNumChildren(); ++ i) {
      bool value;
      if (!d_propEngine->hasValue(expl[i], value) || !value) {
        return false;
      }
    }
  } else {
    bool value;
    return d_propEngine->hasValue(expl, value) && value;
  }
  return true;
}

bool TheoryEngine::collectModelInfo(theory::TheoryModel* m)
{
  //have shared term engine collectModelInfo
  //  d_sharedTerms.collectModelInfo( m );
  // Consult each active theory to get all relevant information
  // concerning the model.
  for(TheoryId theoryId = theory::THEORY_FIRST; theoryId < theory::THEORY_LAST; ++theoryId) {
    if(d_logicInfo.isTheoryEnabled(theoryId)) {
      Trace("model-builder") << "  CollectModelInfo on theory: " << theoryId << endl;
      if (!d_theoryTable[theoryId]->collectModelInfo(m))
      {
        return false;
      }
    }
  }
  Trace("model-builder") << "  CollectModelInfo boolean variables" << std::endl;
  // Get the Boolean variables
  vector<TNode> boolVars;
  d_propEngine->getBooleanVariables(boolVars);
  vector<TNode>::iterator it, iend = boolVars.end();
  bool hasValue, value;
  for (it = boolVars.begin(); it != iend; ++it) {
    TNode var = *it;
    hasValue = d_propEngine->hasValue(var, value);
    // TODO: Assert that hasValue is true?
    if (!hasValue) {
      Trace("model-builder-assertions")
          << "    has no value : " << var << std::endl;
      value = false;
    }
    Trace("model-builder-assertions") << "(assert" << (value ? " " : " (not ") << var << (value ? ");" : "));") << endl;
    if (!m->assertPredicate(var, value))
    {
      return false;
    }
  }
  return true;
}

void TheoryEngine::postProcessModel( theory::TheoryModel* m ){
  for(TheoryId theoryId = theory::THEORY_FIRST; theoryId < theory::THEORY_LAST; ++theoryId) {
    if(d_logicInfo.isTheoryEnabled(theoryId)) {
      Trace("model-builder-debug") << "  PostProcessModel on theory: " << theoryId << endl;
      d_theoryTable[theoryId]->postProcessModel( m );
    }
  }
}

TheoryModel* TheoryEngine::getModel() {
  return d_curr_model;
}

TheoryModel* TheoryEngine::getBuiltModel()
{
  if (!d_curr_model->isBuilt())
  {
    // If this method was called, we should be in SAT mode, and produceModels
    // should be true.
    AlwaysAssert(options::produceModels());
    if (!d_inSatMode)
    {
      // not available, perhaps due to interuption.
      return nullptr;
    }
    // must build model at this point
    d_curr_model_builder->buildModel(d_curr_model);
  }
  return d_curr_model;
}

bool TheoryEngine::getSynthSolutions(
    std::map<Node, std::map<Node, Node>>& sol_map)
{
  if (d_quantEngine)
  {
    return d_quantEngine->getSynthSolutions(sol_map);
  }
  // we are not in a quantified logic, there is no synthesis solution
  return false;
}

bool TheoryEngine::presolve() {
  // Reset the interrupt flag
  d_interrupted = false;

  // Reset the decision manager. This clears its decision strategies that are
  // no longer valid in this user context.
  d_decManager->presolve();

  try {
    // Definition of the statement that is to be run by every theory
#ifdef CVC4_FOR_EACH_THEORY_STATEMENT
#undef CVC4_FOR_EACH_THEORY_STATEMENT
#endif
#define CVC4_FOR_EACH_THEORY_STATEMENT(THEORY) \
    if (theory::TheoryTraits<THEORY>::hasPresolve) {    \
      theoryOf(THEORY)->presolve(); \
      if(d_inConflict) { \
        return true; \
      } \
    }

    // Presolve for each theory using the statement above
    CVC4_FOR_EACH_THEORY;
  } catch(const theory::Interrupted&) {
    Trace("theory") << "TheoryEngine::presolve() => interrupted" << endl;
  }
  // return whether we have a conflict
  return false;
}/* TheoryEngine::presolve() */

void TheoryEngine::postsolve() {
  // no longer in SAT mode
  d_inSatMode = false;
  // Reset the interrupt flag
  d_interrupted = false;
  bool CVC4_UNUSED wasInConflict = d_inConflict;

  try {
    // Definition of the statement that is to be run by every theory
#ifdef CVC4_FOR_EACH_THEORY_STATEMENT
#undef CVC4_FOR_EACH_THEORY_STATEMENT
#endif
#define CVC4_FOR_EACH_THEORY_STATEMENT(THEORY)    \
  if (theory::TheoryTraits<THEORY>::hasPostsolve) \
  {                                               \
    theoryOf(THEORY)->postsolve();                \
    Assert(!d_inConflict || wasInConflict)        \
        << "conflict raised during postsolve()";  \
  }

    // Postsolve for each theory using the statement above
    CVC4_FOR_EACH_THEORY;
  } catch(const theory::Interrupted&) {
    Trace("theory") << "TheoryEngine::postsolve() => interrupted" << endl;
  }
}/* TheoryEngine::postsolve() */


void TheoryEngine::notifyRestart() {
  // Reset the interrupt flag
  d_interrupted = false;

  // Definition of the statement that is to be run by every theory
#ifdef CVC4_FOR_EACH_THEORY_STATEMENT
#undef CVC4_FOR_EACH_THEORY_STATEMENT
#endif
#define CVC4_FOR_EACH_THEORY_STATEMENT(THEORY) \
  if (theory::TheoryTraits<THEORY>::hasNotifyRestart && d_logicInfo.isTheoryEnabled(THEORY)) { \
    theoryOf(THEORY)->notifyRestart(); \
  }

  // notify each theory using the statement above
  CVC4_FOR_EACH_THEORY;
}

void TheoryEngine::ppStaticLearn(TNode in, NodeBuilder<>& learned) {
  // Reset the interrupt flag
  d_interrupted = false;

  // Definition of the statement that is to be run by every theory
#ifdef CVC4_FOR_EACH_THEORY_STATEMENT
#undef CVC4_FOR_EACH_THEORY_STATEMENT
#endif
#define CVC4_FOR_EACH_THEORY_STATEMENT(THEORY) \
  if (theory::TheoryTraits<THEORY>::hasPpStaticLearn) { \
    theoryOf(THEORY)->ppStaticLearn(in, learned); \
  }

  // static learning for each theory using the statement above
  CVC4_FOR_EACH_THEORY;
}

void TheoryEngine::shutdown() {
  // Set this first; if a Theory shutdown() throws an exception,
  // at least the destruction of the TheoryEngine won't confound
  // matters.
  d_hasShutDown = true;

  // Shutdown all the theories
  for(TheoryId theoryId = theory::THEORY_FIRST; theoryId < theory::THEORY_LAST; ++theoryId) {
    if(d_theoryTable[theoryId]) {
      theoryOf(theoryId)->shutdown();
    }
  }

  d_tpp.clearCache();
}

theory::Theory::PPAssertStatus TheoryEngine::solve(TNode literal, SubstitutionMap& substitutionOut) {
  // Reset the interrupt flag
  d_interrupted = false;

  TNode atom = literal.getKind() == kind::NOT ? literal[0] : literal;
  Trace("theory::solve") << "TheoryEngine::solve(" << literal << "): solving with " << theoryOf(atom)->getId() << endl;

  if(! d_logicInfo.isTheoryEnabled(Theory::theoryOf(atom)) &&
     Theory::theoryOf(atom) != THEORY_SAT_SOLVER) {
    stringstream ss;
    ss << "The logic was specified as " << d_logicInfo.getLogicString()
       << ", which doesn't include " << Theory::theoryOf(atom)
       << ", but got a preprocessing-time fact for that theory." << endl
       << "The fact:" << endl
       << literal;
    throw LogicException(ss.str());
  }

  Theory::PPAssertStatus solveStatus = theoryOf(atom)->ppAssert(literal, substitutionOut);
  Trace("theory::solve") << "TheoryEngine::solve(" << literal << ") => " << solveStatus << endl;
  return solveStatus;
}

void TheoryEngine::preprocessStart() { d_tpp.clearCache(); }

Node TheoryEngine::preprocess(TNode assertion) {
  return d_tpp.theoryPreprocess(assertion);
}

void TheoryEngine::notifyPreprocessedAssertions(
    const std::vector<Node>& assertions) {
  // call all the theories
  for (TheoryId theoryId = theory::THEORY_FIRST; theoryId < theory::THEORY_LAST;
       ++theoryId) {
    if (d_theoryTable[theoryId]) {
      theoryOf(theoryId)->ppNotifyAssertions(assertions);
    }
  }
}

bool TheoryEngine::markPropagation(TNode assertion, TNode originalAssertion, theory::TheoryId toTheoryId, theory::TheoryId fromTheoryId) {

  // What and where we are asserting
  NodeTheoryPair toAssert(assertion, toTheoryId, d_propagationMapTimestamp);
  // What and where it came from
  NodeTheoryPair toExplain(originalAssertion, fromTheoryId, d_propagationMapTimestamp);

  // See if the theory already got this literal
  PropagationMap::const_iterator find = d_propagationMap.find(toAssert);
  if (find != d_propagationMap.end()) {
    // The theory already knows this
    Trace("theory::assertToTheory") << "TheoryEngine::markPropagation(): already there" << endl;
    return false;
  }

  Trace("theory::assertToTheory") << "TheoryEngine::markPropagation(): marking [" << d_propagationMapTimestamp << "] " << assertion << ", " << toTheoryId << " from " << originalAssertion << ", " << fromTheoryId << endl;

  // Mark the propagation
  d_propagationMap[toAssert] = toExplain;
  d_propagationMapTimestamp = d_propagationMapTimestamp + 1;

  return true;
}


void TheoryEngine::assertToTheory(TNode assertion, TNode originalAssertion, theory::TheoryId toTheoryId, theory::TheoryId fromTheoryId) {

  Trace("theory::assertToTheory") << "TheoryEngine::assertToTheory(" << assertion << ", " << originalAssertion << "," << toTheoryId << ", " << fromTheoryId << ")" << endl;

  Assert(toTheoryId != fromTheoryId);
  if(toTheoryId != THEORY_SAT_SOLVER &&
     ! d_logicInfo.isTheoryEnabled(toTheoryId)) {
    stringstream ss;
    ss << "The logic was specified as " << d_logicInfo.getLogicString()
       << ", which doesn't include " << toTheoryId
       << ", but got an asserted fact to that theory." << endl
       << "The fact:" << endl
       << assertion;
    throw LogicException(ss.str());
  }

  if (d_inConflict) {
    return;
  }

  // If sharing is disabled, things are easy
  if (!d_logicInfo.isSharingEnabled()) {
    Assert(assertion == originalAssertion);
    if (fromTheoryId == THEORY_SAT_SOLVER) {
      // Send to the apropriate theory
      theory::Theory* toTheory = theoryOf(toTheoryId);
      // We assert it, and we know it's preregistereed
      toTheory->assertFact(assertion, true);
      // Mark that we have more information
      d_factsAsserted = true;
    } else {
      Assert(toTheoryId == THEORY_SAT_SOLVER);
      // Check for propositional conflict
      bool value;
      if (d_propEngine->hasValue(assertion, value)) {
        if (!value) {
          Trace("theory::propagate") << "TheoryEngine::assertToTheory(" << assertion << ", " << toTheoryId << ", " << fromTheoryId << "): conflict (no sharing)" << endl;
          Trace("dtview::conflict")
              << ":THEORY-CONFLICT: " << assertion << std::endl;
          d_inConflict = true;
        } else {
          return;
        }
      }
      d_propagatedLiterals.push_back(assertion);
    }
    return;
  }

  // If sending to the shared terms database, it's also simple
  if (toTheoryId == THEORY_BUILTIN) {
    Assert(assertion.getKind() == kind::EQUAL
           || (assertion.getKind() == kind::NOT
               && assertion[0].getKind() == kind::EQUAL))
        << "atom should be an EQUALity, not `" << assertion << "'";
    if (markPropagation(assertion, originalAssertion, toTheoryId, fromTheoryId)) {
      d_sharedTerms.assertLiteral(assertion);
    }
    return;
  }

  // Things from the SAT solver are already normalized, so they go
  // directly to the apropriate theory
  if (fromTheoryId == THEORY_SAT_SOLVER) {
    // We know that this is normalized, so just send it off to the theory
    if (markPropagation(assertion, originalAssertion, toTheoryId, fromTheoryId)) {
      // Is it preregistered
      bool preregistered = d_propEngine->isSatLiteral(assertion) && Theory::theoryOf(assertion) == toTheoryId;
      // We assert it
      theoryOf(toTheoryId)->assertFact(assertion, preregistered);
      // Mark that we have more information
      d_factsAsserted = true;
    }
    return;
  }

  // Propagations to the SAT solver are just enqueued for pickup by
  // the SAT solver later
  if (toTheoryId == THEORY_SAT_SOLVER) {
    if (markPropagation(assertion, originalAssertion, toTheoryId, fromTheoryId)) {
      // Enqueue for propagation to the SAT solver
      d_propagatedLiterals.push_back(assertion);
      // Check for propositional conflicts
      bool value;
      if (d_propEngine->hasValue(assertion, value) && !value) {
        Trace("theory::propagate")
            << "TheoryEngine::assertToTheory(" << assertion << ", "
            << toTheoryId << ", " << fromTheoryId << "): conflict (sharing)"
            << endl;
        Trace("dtview::conflict")
            << ":THEORY-CONFLICT: " << assertion << std::endl;
        d_inConflict = true;
      }
    }
    return;
  }

  Assert(assertion.getKind() == kind::EQUAL
         || (assertion.getKind() == kind::NOT
             && assertion[0].getKind() == kind::EQUAL));

  // Normalize
  Node normalizedLiteral = Rewriter::rewrite(assertion);

  // See if it rewrites false directly -> conflict
  if (normalizedLiteral.isConst()) {
    if (!normalizedLiteral.getConst<bool>()) {
      // Mark the propagation for explanations
      if (markPropagation(normalizedLiteral, originalAssertion, toTheoryId, fromTheoryId)) {
        // Get the explanation (conflict will figure out where it came from)
        conflict(normalizedLiteral, toTheoryId);
      } else {
        Unreachable();
      }
      return;
    }
  }

  // Try and assert (note that we assert the non-normalized one)
  if (markPropagation(assertion, originalAssertion, toTheoryId, fromTheoryId)) {
    // Check if has been pre-registered with the theory
    bool preregistered = d_propEngine->isSatLiteral(assertion) && Theory::theoryOf(assertion) == toTheoryId;
    // Assert away
    theoryOf(toTheoryId)->assertFact(assertion, preregistered);
    d_factsAsserted = true;
  }

  return;
}

void TheoryEngine::assertFact(TNode literal)
{
  Trace("theory") << "TheoryEngine::assertFact(" << literal << ")" << endl;

  // spendResource();

  // If we're in conflict, nothing to do
  if (d_inConflict) {
    return;
  }

  // Get the atom
  bool polarity = literal.getKind() != kind::NOT;
  TNode atom = polarity ? literal : literal[0];

  if (d_logicInfo.isSharingEnabled()) {

    // If any shared terms, it's time to do sharing work
    if (d_sharedTerms.hasSharedTerms(atom)) {
      // Notify the theories the shared terms
      SharedTermsDatabase::shared_terms_iterator it = d_sharedTerms.begin(atom);
      SharedTermsDatabase::shared_terms_iterator it_end = d_sharedTerms.end(atom);
      for (; it != it_end; ++ it) {
        TNode term = *it;
        Theory::Set theories = d_sharedTerms.getTheoriesToNotify(atom, term);
        for (TheoryId id = THEORY_FIRST; id != THEORY_LAST; ++ id) {
          if (Theory::setContains(id, theories)) {
            theoryOf(id)->addSharedTermInternal(term);
          }
        }
        d_sharedTerms.markNotified(term, theories);
      }
    }

    // If it's an equality, assert it to the shared term manager, even though the terms are not
    // yet shared. As the terms become shared later, the shared terms manager will then add them
    // to the assert the equality to the interested theories
    if (atom.getKind() == kind::EQUAL) {
      // Assert it to the the owning theory
      assertToTheory(literal, literal, /* to */ Theory::theoryOf(atom), /* from */ THEORY_SAT_SOLVER);
      // Shared terms manager will assert to interested theories directly, as the terms become shared
      assertToTheory(literal, literal, /* to */ THEORY_BUILTIN, /* from */ THEORY_SAT_SOLVER);

      // Now, let's check for any atom triggers from lemmas
      AtomRequests::atom_iterator it = d_atomRequests.getAtomIterator(atom);
      while (!it.done()) {
        const AtomRequests::Request& request = it.get();
        Node toAssert =
            polarity ? (Node)request.d_atom : request.d_atom.notNode();
        Debug("theory::atoms") << "TheoryEngine::assertFact(" << literal << "): sending requested " << toAssert << endl;
        assertToTheory(
            toAssert, literal, request.d_toTheory, THEORY_SAT_SOLVER);
        it.next();
      }

    } else {
      // Not an equality, just assert to the appropriate theory
      assertToTheory(literal, literal, /* to */ Theory::theoryOf(atom), /* from */ THEORY_SAT_SOLVER);
    }
  } else {
    // Assert the fact to the appropriate theory directly
    assertToTheory(literal, literal, /* to */ Theory::theoryOf(atom), /* from */ THEORY_SAT_SOLVER);
  }
}

bool TheoryEngine::propagate(TNode literal, theory::TheoryId theory) {

  Debug("theory::propagate") << "TheoryEngine::propagate(" << literal << ", " << theory << ")" << endl;

  Trace("dtview::prop") << std::string(d_context->getLevel(), ' ')
                        << ":THEORY-PROP: " << literal << endl;

  // spendResource();

  if(Dump.isOn("t-propagations")) {
    Dump("t-propagations") << CommentCommand("negation of theory propagation: expect valid")
                           << QueryCommand(literal.toExpr());
  }
  if(Dump.isOn("missed-t-propagations")) {
    d_hasPropagated.insert(literal);
  }

  // Get the atom
  bool polarity = literal.getKind() != kind::NOT;
  TNode atom = polarity ? literal : literal[0];

  if (d_logicInfo.isSharingEnabled() && atom.getKind() == kind::EQUAL) {
    if (d_propEngine->isSatLiteral(literal)) {
      // We propagate SAT literals to SAT
      assertToTheory(literal, literal, /* to */ THEORY_SAT_SOLVER, /* from */ theory);
    }
    if (theory != THEORY_BUILTIN) {
      // Assert to the shared terms database
      assertToTheory(literal, literal, /* to */ THEORY_BUILTIN, /* from */ theory);
    }
  } else {
    // We could be propagating a unit-clause lemma. In this case, we need to provide a
    // recipe.
    // TODO: Consider putting this someplace else? This is the only refence to the proof
    // manager in this class.

    PROOF({
        LemmaProofRecipe proofRecipe;
        proofRecipe.addBaseAssertion(literal);

        Node emptyNode;
        LemmaProofRecipe::ProofStep proofStep(theory, emptyNode);
        proofStep.addAssertion(literal);
        proofRecipe.addStep(proofStep);

        ProofManager::getCnfProof()->setProofRecipe(&proofRecipe);
      });

    // Just send off to the SAT solver
    Assert(d_propEngine->isSatLiteral(literal));
    assertToTheory(literal, literal, /* to */ THEORY_SAT_SOLVER, /* from */ theory);
  }

  return !d_inConflict;
}

const LogicInfo& TheoryEngine::getLogicInfo() const { return d_logicInfo; }

theory::EqualityStatus TheoryEngine::getEqualityStatus(TNode a, TNode b) {
  Assert(a.getType().isComparableTo(b.getType()));
  if (d_sharedTerms.isShared(a) && d_sharedTerms.isShared(b)) {
    if (d_sharedTerms.areEqual(a,b)) {
      return EQUALITY_TRUE_AND_PROPAGATED;
    }
    else if (d_sharedTerms.areDisequal(a,b)) {
      return EQUALITY_FALSE_AND_PROPAGATED;
    }
  }
  return theoryOf(Theory::theoryOf(a.getType()))->getEqualityStatus(a, b);
}

Node TheoryEngine::getModelValue(TNode var) {
  if (var.isConst())
  {
    // the model value of a constant must be itself
    return var;
  }
  Assert(d_sharedTerms.isShared(var));
  return theoryOf(Theory::theoryOf(var.getType()))->getModelValue(var);
}


Node TheoryEngine::ensureLiteral(TNode n) {
  Debug("ensureLiteral") << "rewriting: " << n << std::endl;
  Node rewritten = Rewriter::rewrite(n);
  Debug("ensureLiteral") << "      got: " << rewritten << std::endl;
  Node preprocessed = preprocess(rewritten);
  Debug("ensureLiteral") << "preprocessed: " << preprocessed << std::endl;
  d_propEngine->ensureLiteral(preprocessed);
  return preprocessed;
}


void TheoryEngine::printInstantiations( std::ostream& out ) {
  if( d_quantEngine ){
    d_quantEngine->printInstantiations( out );
  }else{
    out << "Internal error : instantiations not available when quantifiers are not present." << std::endl;
    Assert(false);
  }
}

void TheoryEngine::printSynthSolution( std::ostream& out ) {
  if( d_quantEngine ){
    d_quantEngine->printSynthSolution( out );
  }else{
    out << "Internal error : synth solution not available when quantifiers are not present." << std::endl;
    Assert(false);
  }
}

void TheoryEngine::getInstantiatedQuantifiedFormulas( std::vector< Node >& qs ) {
  if( d_quantEngine ){
    d_quantEngine->getInstantiatedQuantifiedFormulas( qs );
  }else{
    Assert(false);
  }
}

void TheoryEngine::getInstantiations( Node q, std::vector< Node >& insts ) {
  if( d_quantEngine ){
    d_quantEngine->getInstantiations( q, insts );
  }else{
    Assert(false);
  }
}

void TheoryEngine::getInstantiationTermVectors( Node q, std::vector< std::vector< Node > >& tvecs ) {
  if( d_quantEngine ){
    d_quantEngine->getInstantiationTermVectors( q, tvecs );
  }else{
    Assert(false);
  }
}

void TheoryEngine::getInstantiations( std::map< Node, std::vector< Node > >& insts ) {
  if( d_quantEngine ){
    d_quantEngine->getInstantiations( insts );
  }else{
    Assert(false);
  }
}

void TheoryEngine::getInstantiationTermVectors( std::map< Node, std::vector< std::vector< Node > > >& insts ) {
  if( d_quantEngine ){
    d_quantEngine->getInstantiationTermVectors( insts );
  }else{
    Assert(false);
  }
}

Node TheoryEngine::getInstantiatedConjunction( Node q ) {
  if( d_quantEngine ){
    return d_quantEngine->getInstantiatedConjunction( q );
  }else{
    Assert(false);
    return Node::null();
  }
}

theory::TrustNode TheoryEngine::getExplanationAndRecipe(
    TNode node, LemmaProofRecipe* proofRecipe)
{
  Debug("theory::explain") << "TheoryEngine::getExplanation(" << node << "): current propagation index = " << d_propagationMapTimestamp << endl;

  bool polarity = node.getKind() != kind::NOT;
  TNode atom = polarity ? node : node[0];

  // If we're not in shared mode, explanations are simple
  if (!d_logicInfo.isSharingEnabled()) {
    Debug("theory::explain") << "TheoryEngine::getExplanation: sharing is NOT enabled. "
                             << " Responsible theory is: "
                             << theoryOf(atom)->getId() << std::endl;

    TrustNode texplanation = theoryOf(atom)->explain(node);
    Node explanation = texplanation.getNode();
    Debug("theory::explain") << "TheoryEngine::getExplanation(" << node << ") => " << explanation << endl;
    PROOF({
        if(proofRecipe) {
          Node emptyNode;
          LemmaProofRecipe::ProofStep proofStep(theoryOf(atom)->getId(), emptyNode);
          proofStep.addAssertion(node);
          proofRecipe->addBaseAssertion(node);

          if (explanation.getKind() == kind::AND) {
            // If the explanation is a conjunction, the recipe for the corresponding lemma is
            // the negation of its conjuncts.
            Node flat = flattenAnd(explanation);
            for (unsigned i = 0; i < flat.getNumChildren(); ++i) {
              if (flat[i].isConst() && flat[i].getConst<bool>()) {
                ++ i;
                continue;
              }
              if (flat[i].getKind() == kind::NOT &&
                  flat[i][0].isConst() && !flat[i][0].getConst<bool>()) {
                ++ i;
                continue;
              }
              Debug("theory::explain") << "TheoryEngine::getExplanationAndRecipe: adding recipe assertion: "
                                       << flat[i].negate() << std::endl;
              proofStep.addAssertion(flat[i].negate());
              proofRecipe->addBaseAssertion(flat[i].negate());
            }
          } else {
            // The recipe for proving it is by negating it. "True" is not an acceptable reason.
            if (!((explanation.isConst() && explanation.getConst<bool>()) ||
                  (explanation.getKind() == kind::NOT &&
                   explanation[0].isConst() && !explanation[0].getConst<bool>()))) {
              proofStep.addAssertion(explanation.negate());
              proofRecipe->addBaseAssertion(explanation.negate());
            }
          }

          proofRecipe->addStep(proofStep);
        }
      });
    return texplanation;
  }

  Debug("theory::explain") << "TheoryEngine::getExplanation: sharing IS enabled" << std::endl;

  // Initial thing to explain
  NodeTheoryPair toExplain(node, THEORY_SAT_SOLVER, d_propagationMapTimestamp);
  Assert(d_propagationMap.find(toExplain) != d_propagationMap.end());

  NodeTheoryPair nodeExplainerPair = d_propagationMap[toExplain];
  Debug("theory::explain")
      << "TheoryEngine::getExplanation: explainer for node "
      << nodeExplainerPair.d_node
      << " is theory: " << nodeExplainerPair.d_theory << std::endl;
  TheoryId explainer = nodeExplainerPair.d_theory;

  // Create the workplace for explanations
  std::vector<NodeTheoryPair> vec;
  vec.push_back(d_propagationMap[toExplain]);
  // Process the explanation
  if (proofRecipe) {
    Node emptyNode;
    LemmaProofRecipe::ProofStep proofStep(explainer, emptyNode);
    proofStep.addAssertion(node);
    proofRecipe->addStep(proofStep);
    proofRecipe->addBaseAssertion(node);
  }

  TrustNode texplanation = getExplanation(vec, proofRecipe);

  Debug("theory::explain") << "TheoryEngine::getExplanation(" << node << ") => "
                           << texplanation.getNode() << endl;
  return texplanation;
}

theory::TrustNode TheoryEngine::getExplanation(TNode node)
{
  LemmaProofRecipe *dontCareRecipe = NULL;
  // the trust node was processed within getExplanationAndRecipe
  return getExplanationAndRecipe(node, dontCareRecipe);
}

struct AtomsCollect {

  std::vector<TNode> d_atoms;
  std::unordered_set<TNode, TNodeHashFunction> d_visited;

public:

  typedef void return_type;

  bool alreadyVisited(TNode current, TNode parent) {
    // Check if already visited
    if (d_visited.find(current) != d_visited.end()) return true;
    // Don't visit non-boolean
    if (!current.getType().isBoolean()) return true;
    // New node
    return false;
  }

  void visit(TNode current, TNode parent) {
    if (Theory::theoryOf(current) != theory::THEORY_BOOL) {
      d_atoms.push_back(current);
    }
    d_visited.insert(current);
  }

  void start(TNode node) {}
  void done(TNode node) {}

  std::vector<TNode> getAtoms() const {
    return d_atoms;
  }
};

void TheoryEngine::ensureLemmaAtoms(const std::vector<TNode>& atoms, theory::TheoryId atomsTo) {
  for (unsigned i = 0; i < atoms.size(); ++ i) {

    // Non-equality atoms are either owned by theory or they don't make sense
    if (atoms[i].getKind() != kind::EQUAL) {
      continue;
    }

    // The equality
    Node eq = atoms[i];
    // Simple normalization to not repeat stuff
    if (eq[0] > eq[1]) {
      eq = eq[1].eqNode(eq[0]);
    }

    // Rewrite the equality
    Node eqNormalized = Rewriter::rewrite(atoms[i]);

    Debug("theory::atoms") << "TheoryEngine::ensureLemmaAtoms(): " << eq << " with nf " << eqNormalized << endl;

    // If the equality is a boolean constant, we send immediately
    if (eqNormalized.isConst()) {
      if (eqNormalized.getConst<bool>()) {
        assertToTheory(eq, eqNormalized, /** to */ atomsTo, /** Sat solver */ theory::THEORY_SAT_SOLVER);
      } else {
        assertToTheory(eq.notNode(), eqNormalized.notNode(), /** to */ atomsTo, /** Sat solver */ theory::THEORY_SAT_SOLVER);
      }
      continue;
    }else if( eqNormalized.getKind() != kind::EQUAL){
      Assert(eqNormalized.getKind() == kind::BOOLEAN_TERM_VARIABLE
             || (eqNormalized.getKind() == kind::NOT
                 && eqNormalized[0].getKind() == kind::BOOLEAN_TERM_VARIABLE));
      // this happens for Boolean term equalities V = true that are rewritten to V, we should skip
      //  TODO : revisit this
      continue;
    }

    // If the normalization did the just flips, keep the flip
    if (eqNormalized[0] == eq[1] && eqNormalized[1] == eq[0]) {
      eq = eqNormalized;
    }

    // Check if the equality is already known by the sat solver
    if (d_propEngine->isSatLiteral(eqNormalized)) {
      bool value;
      if (d_propEngine->hasValue(eqNormalized, value)) {
        if (value) {
          assertToTheory(eq, eqNormalized, atomsTo, theory::THEORY_SAT_SOLVER);
          continue;
        } else {
          assertToTheory(eq.notNode(), eqNormalized.notNode(), atomsTo, theory::THEORY_SAT_SOLVER);
          continue;
        }
      }
    }

    // If the theory is asking about a different form, or the form is ok but if will go to a different theory
    // then we must figure it out
    if (eqNormalized != eq || Theory::theoryOf(eq) != atomsTo) {
      // If you get eqNormalized, send atoms[i] to atomsTo
      d_atomRequests.add(eqNormalized, eq, atomsTo);
    }
  }
}

theory::LemmaStatus TheoryEngine::lemma(TNode node,
                                        ProofRule rule,
                                        bool negated,
                                        bool removable,
                                        bool preprocess,
                                        theory::TheoryId atomsTo) {
  // For resource-limiting (also does a time check).
  // spendResource();

  // Do we need to check atoms
  if (atomsTo != theory::THEORY_LAST) {
    Debug("theory::atoms") << "TheoryEngine::lemma(" << node << ", " << atomsTo << ")" << endl;
    AtomsCollect collectAtoms;
    NodeVisitor<AtomsCollect>::run(collectAtoms, node);
    ensureLemmaAtoms(collectAtoms.getAtoms(), atomsTo);
  }

  if(Dump.isOn("t-lemmas")) {
    Node n = node;
    if (!negated) {
      n = node.negate();
    }
    Dump("t-lemmas") << CommentCommand("theory lemma: expect valid")
                     << CheckSatCommand(n.toExpr());
  }

  // if d_lazyProof is enabled, then d_lazyProof contains a proof of n.
  if (d_lazyProof != nullptr)
  {
    Node lemma = negated ? node.notNode() : Node(node);
    // the lemma should have a proof
    if (!d_lazyProof->hasStep(lemma) && !d_lazyProof->hasGenerator(lemma))
    {
      Trace("te-proof") << "No proof for lemma: " << lemma << std::endl;
      Trace("te-proof-warn")
          << "WARNING: No proof for lemma: " << lemma << std::endl;
      Assert(false);
    }
    else
    {
      Trace("te-proof") << "Proof for lemma: " << lemma << std::endl;
    }
  }

  // FIXME
  std::shared_ptr<LazyCDProof> lcp;
  if (d_lazyProof != nullptr)
  {
    Trace("te-proof-exp") << "TheoryEngine::lemma: process " << node
                          << std::endl;
    lcp.reset(new LazyCDProof(d_pNodeManager.get()));
  }
  // the assertion pipeline storing the lemmas
  AssertionPipeline lemmas;
  // call preprocessor
  d_tpp.preprocess(node, lemmas, preprocess, lcp.get());
  // assert lemmas to prop engine
  for (size_t i = 0, lsize = lemmas.size(); i < lsize; ++i)
  {
    d_propEngine->assertLemma(
        lemmas[i], i == 0 && negated, removable, rule, node);
  }

  // WARNING: Below this point don't assume lemmas[0] to be not negated.
  if(negated) {
    lemmas.replace(0, lemmas[0].notNode());
    negated = false;
  }

  // assert to decision engine
  if (!removable)
  {
    d_propEngine->addAssertionsToDecisionEngine(lemmas);
  }

  // Mark that we added some lemmas
  d_lemmasAdded = true;

  // Lemma analysis isn't online yet; this lemma may only live for this
  // user level.
<<<<<<< HEAD
  return theory::LemmaStatus(lemmas[0], d_userContext->getLevel());
=======
  Node retLemma = additionalLemmas[0];
  if (additionalLemmas.size() > 1)
  {
    // the returned lemma is the conjunction of all additional lemmas.
    retLemma =
        NodeManager::currentNM()->mkNode(kind::AND, additionalLemmas.ref());
  }
  return theory::LemmaStatus(retLemma, d_userContext->getLevel());
>>>>>>> 0a960638
}

void TheoryEngine::processTrustNode(theory::TrustNode trn,
                                    theory::TheoryId from)
{
  if (d_lazyProof == nullptr)
  {
    // proofs not enabled
    return;
  }
  ProofGenerator* pfg = trn.getGenerator();
  Node p = trn.getProven();
  // may or may not have supplied a generator
  if (pfg != nullptr)
  {
    // if we have, add it to the lazy proof object
    d_lazyProof->addLazyStep(p, pfg);
    // generator should have a proof for p
    Assert(pfg->hasProofFor(p));
  }
  else
  {
    // all BUILTIN should be handled
    Assert(from != THEORY_BUILTIN);
    // untrusted theory lemma
    std::vector<Node> children;
    std::vector<Node> args;
    args.push_back(p);
    unsigned tid = static_cast<unsigned>(from);
    Node tidn = NodeManager::currentNM()->mkConst(Rational(tid));
    args.push_back(tidn);
    // add the step, should always succeed;
    d_lazyProof->addStep(p, PfRule::THEORY_LEMMA, children, args);
  }
}

void TheoryEngine::conflict(TNode conflict, TheoryId theoryId)
{
  Trace("theory::conflict") << "TheoryEngine::conflict(" << conflict << ", "
                            << theoryId << ")" << endl;
  // If proofNew is enabled, then either:
  // (1) The lazy proof contains an explicitly provided step (probably
  // THEORY_LEMMA),
  // (2) The lazy proof contains an explicitly provided proof generator,
  // (3) The conflict being processed is a propagatation of false.
  AlwaysAssert(
      d_lazyProof == nullptr || d_lazyProof->hasStep(conflict.notNode())
      || d_lazyProof->hasGenerator(conflict.notNode()) || conflict == d_false);

  Trace("dtview::conflict") << ":THEORY-CONFLICT: " << conflict << std::endl;

  // Mark that we are in conflict
  d_inConflict = true;

  if(Dump.isOn("t-conflicts")) {
    Dump("t-conflicts") << CommentCommand("theory conflict: expect unsat")
                        << CheckSatCommand(conflict.toExpr());
  }

  LemmaProofRecipe* proofRecipe = NULL;
  PROOF({
      proofRecipe = new LemmaProofRecipe;
      Node emptyNode;
      LemmaProofRecipe::ProofStep proofStep(theoryId, emptyNode);

      if (conflict.getKind() == kind::AND) {
        for (unsigned i = 0; i < conflict.getNumChildren(); ++i) {
          proofStep.addAssertion(conflict[i].negate());
        }
      } else {
        proofStep.addAssertion(conflict.negate());
      }

      proofRecipe->addStep(proofStep);
    });

  // In the multiple-theories case, we need to reconstruct the conflict
  if (d_logicInfo.isSharingEnabled()) {
    // Create the workplace for explanations
    std::vector<NodeTheoryPair> vec;
    vec.push_back(
        NodeTheoryPair(conflict, theoryId, d_propagationMapTimestamp));

    // Process the explanation
    TrustNode tncExp = getExplanation(vec, proofRecipe);
    PROOF(ProofManager::getCnfProof()->setProofRecipe(proofRecipe));
    Node fullConflict = tncExp.getNode();

    if (d_lazyProof != nullptr)
    {
      Node fullConflictNeg = fullConflict.notNode();
      std::vector<Node> children;
      children.push_back(tncExp.getProven());
      std::vector<Node> args;
      args.push_back(fullConflictNeg);
      if (conflict == d_false)
      {
        Assert(fullConflict != d_false);
        // if the conflict was a propagation, then the proof is simple:
        // --------------------- explained
        // fullConflict => false
        // --------------------- MACRO_SR_PRED_TRANSFORM
        // ~fullConflict
        d_lazyProof->addStep(
            fullConflictNeg, PfRule::MACRO_SR_PRED_TRANSFORM, children, args);
      }
      else if (fullConflict != conflict)
      {
        // store the explicit step
        processTrustNode(tncExp, THEORY_BUILTIN);
        // ------------------------- explained  ---------- from theory
        // fullConflict => conflict              ~conflict
        // -------------------------------------------- MACRO_SR_PRED_TRANSFORM
        // ~fullConflict
        children.push_back(conflict.notNode());
        args.push_back(mkMethodId(MethodId::SB_LITERAL));
        d_lazyProof->addStep(
            fullConflictNeg, PfRule::MACRO_SR_PRED_TRANSFORM, children, args);
      }
    }

    Debug("theory::conflict") << "TheoryEngine::conflict(" << conflict << ", " << theoryId << "): full = " << fullConflict << endl;
    Assert(properConflict(fullConflict));
    lemma(fullConflict, RULE_CONFLICT, true, true, false, THEORY_LAST);

  } else {
    // When only one theory, the conflict should need no processing
    Assert(properConflict(conflict));
    PROOF({
        if (conflict.getKind() == kind::AND) {
          // If the conflict is a conjunction, the corresponding lemma is derived by negating
          // its conjuncts.
          for (unsigned i = 0; i < conflict.getNumChildren(); ++i) {
            if (conflict[i].isConst() && conflict[i].getConst<bool>()) {
              ++ i;
              continue;
            }
            if (conflict[i].getKind() == kind::NOT &&
                conflict[i][0].isConst() && !conflict[i][0].getConst<bool>()) {
              ++ i;
              continue;
            }
            proofRecipe->getStep(0)->addAssertion(conflict[i].negate());
            proofRecipe->addBaseAssertion(conflict[i].negate());
          }
        } else {
          proofRecipe->getStep(0)->addAssertion(conflict.negate());
          proofRecipe->addBaseAssertion(conflict.negate());
        }

        ProofManager::getCnfProof()->setProofRecipe(proofRecipe);
      });

    lemma(conflict, RULE_CONFLICT, true, true, false, THEORY_LAST);
  }

  PROOF({
      delete proofRecipe;
      proofRecipe = NULL;
    });
}

void TheoryEngine::staticInitializeBVOptions(
    const std::vector<Node>& assertions)
{
  bool useSlicer = true;
  if (options::bitvectorEqualitySlicer() == options::BvSlicerMode::ON)
  {
    if (!d_logicInfo.isPure(theory::THEORY_BV) || d_logicInfo.isQuantified())
      throw ModalException(
          "Slicer currently only supports pure QF_BV formulas. Use "
          "--bv-eq-slicer=off");
    if (options::incrementalSolving())
      throw ModalException(
          "Slicer does not currently support incremental mode. Use "
          "--bv-eq-slicer=off");
    if (options::produceModels())
      throw ModalException(
          "Slicer does not currently support model generation. Use "
          "--bv-eq-slicer=off");
  }
  else if (options::bitvectorEqualitySlicer() == options::BvSlicerMode::OFF)
  {
    return;
  }
  else if (options::bitvectorEqualitySlicer() == options::BvSlicerMode::AUTO)
  {
    if ((!d_logicInfo.isPure(theory::THEORY_BV) || d_logicInfo.isQuantified())
        || options::incrementalSolving()
        || options::produceModels())
      return;

    bv::utils::TNodeBoolMap cache;
    for (unsigned i = 0; i < assertions.size(); ++i)
    {
      useSlicer = useSlicer && bv::utils::isCoreTerm(assertions[i], cache);
    }
  }

  if (useSlicer)
  {
    bv::TheoryBV* bv_theory = (bv::TheoryBV*)d_theoryTable[THEORY_BV];
    bv_theory->enableCoreTheorySlicer();
  }
}

theory::TrustNode TheoryEngine::getExplanation(
    std::vector<NodeTheoryPair>& explanationVector,
    LemmaProofRecipe* proofRecipe)
{
  Assert(explanationVector.size() == 1);

  Node conclusion = explanationVector[0].d_node;
  std::shared_ptr<LazyCDProof> lcp;
  bool simpleExplain = true;
  TrustNode simpleTrn;
  if (d_lazyProof != nullptr)
  {
    Trace("te-proof-exp") << "TheoryEngine::getExplanation " << conclusion
                          << std::endl;
    lcp.reset(new LazyCDProof(d_pNodeManager.get()));
  }
  unsigned i = 0; // Index of the current literal we are processing

  std::unique_ptr<std::set<Node>> inputAssertions = nullptr;
  PROOF({
    if (proofRecipe)
    {
      inputAssertions.reset(
          new std::set<Node>(proofRecipe->getStep(0)->getAssertions()));
    }
  });
  // the overall explanation
  std::set<TNode> exp;

  // vector of trust nodes to explain at the end
  std::vector<std::pair<TheoryId, TrustNode>> texplains;

  while (i < explanationVector.size()) {
    // Get the current literal to explain
    NodeTheoryPair toExplain = explanationVector[i];

    Debug("theory::explain")
        << "[i=" << i << "] TheoryEngine::explain(): processing ["
        << toExplain.d_timestamp << "] " << toExplain.d_node << " sent from "
        << toExplain.d_theory << endl;

    // If a true constant or a negation of a false constant we can ignore it
    if ((toExplain.d_node.isConst() && toExplain.d_node.getConst<bool>())
        || (toExplain.d_node.getKind() == kind::NOT
            && toExplain.d_node[0].isConst()
            && !toExplain.d_node[0].getConst<bool>()))
    {
      ++ i;
      if (lcp != nullptr)
      {
        Trace("te-proof-exp")
            << "- explain " << toExplain.d_node << " trivially..." << std::endl;
        // ------------------MACRO_SR_PRED_INTRO
        // toExplain.d_node
        std::vector<Node> children;
        std::vector<Node> args;
        args.push_back(toExplain.d_node);
        lcp->addStep(
            toExplain.d_node, PfRule::MACRO_SR_PRED_INTRO, children, args);
        simpleExplain = false;
      }
      continue;
    }

    // If from the SAT solver, keep it
    if (toExplain.d_theory == THEORY_SAT_SOLVER)
    {
      Debug("theory::explain") << "\tLiteral came from THEORY_SAT_SOLVER. Kepping it." << endl;
      exp.insert(explanationVector[i++].d_node);
      // it will be a free assumption in the proof
      Trace("te-proof-exp") << "- keep " << toExplain.d_node << std::endl;
      continue;
    }

    // If an and, expand it
    if (toExplain.d_node.getKind() == kind::AND)
    {
      Debug("theory::explain")
          << "TheoryEngine::explain(): expanding " << toExplain.d_node
          << " got from " << toExplain.d_theory << endl;
      size_t nchild = toExplain.d_node.getNumChildren();
      for (size_t k = 0; k < nchild; ++k)
      {
        NodeTheoryPair newExplain(
            toExplain.d_node[k], toExplain.d_theory, toExplain.d_timestamp);
        explanationVector.push_back(newExplain);
      }
      if (lcp != nullptr)
      {
        Trace("te-proof-exp")
            << "- AND expand " << toExplain.d_node << std::endl;
        // delay explanation, use a dummy trust node
        TrustNode tnAndExp = TrustNode::mkTrustPropExp(
            toExplain.d_node, toExplain.d_node, nullptr);
        texplains.push_back(
            std::pair<TheoryId, TrustNode>(THEORY_LAST, tnAndExp));
      }
      ++ i;
      continue;
    }

    // See if it was sent to the theory by another theory
    PropagationMap::const_iterator find = d_propagationMap.find(toExplain);
    if (find != d_propagationMap.end()) {
      Debug("theory::explain")
          << "\tTerm was propagated by another theory (theory = "
          << getTheoryString((*find).second.d_theory) << ")" << std::endl;
      // There is some propagation, check if its a timely one
      if ((*find).second.d_timestamp < toExplain.d_timestamp)
      {
        Debug("theory::explain")
            << "\tRelevant timetsamp, pushing " << (*find).second.d_node
            << "to index = " << explanationVector.size() << std::endl;
        explanationVector.push_back((*find).second);
        ++i;

        PROOF({
          if (toExplain.d_node != (*find).second.d_node)
          {
            Debug("pf::explain")
                << "TheoryEngine::getExplanation: Rewrite alert! toAssert = "
                << toExplain.d_node << ", toExplain = " << (*find).second.d_node
                << std::endl;

            if (proofRecipe)
            {
              proofRecipe->addRewriteRule(toExplain.d_node,
                                          (*find).second.d_node);
            }
          }
        })
        if (lcp != nullptr)
        {
          if (!CDProof::isSame(toExplain.d_node, (*find).second.d_node))
          {
            Trace("te-proof-exp")
                << "- t-explained cached: " << toExplain.d_node << " by "
                << (*find).second.d_node << std::endl;
            // delay explanation, use a dummy trust node
            TrustNode tnRewExp = TrustNode::mkTrustPropExp(
                (*find).second.d_node, toExplain.d_node, nullptr);
            texplains.push_back(
                std::pair<TheoryId, TrustNode>(THEORY_LAST, tnRewExp));
          }
        }
        continue;
      }
    }

    // It was produced by the theory, so ask for an explanation
    TrustNode texplanation;
    if (toExplain.d_theory == THEORY_BUILTIN)
    {
      texplanation = d_sharedTerms.explain(toExplain.d_node);
      Debug("theory::explain")
          << "\tTerm was propagated by THEORY_BUILTIN. Explanation: "
          << texplanation.getNode() << std::endl;
    }
    else
    {
      texplanation = theoryOf(toExplain.d_theory)->explain(toExplain.d_node);
      Debug("theory::explain")
          << "\tTerm was propagated by owner theory: "
          << theoryOf(toExplain.d_theory)->getId()
          << ". Explanation: " << texplanation.getNode() << std::endl;
    }
    if (lcp != nullptr)
    {
      Trace("te-proof-exp")
          << "- t-explained[" << toExplain.d_theory << "]: " << toExplain.d_node
          << " by " << texplanation.getNode() << std::endl;
      // if not a trivial explanation
      if (!CDProof::isSame(texplanation.getNode(), toExplain.d_node))
      {
        // We add it to the list of theory explanations, to be processed at
        // the end of this method. We wait to explain here because it may
        // be that a later explanation may preempt the need for proving this
        // step. For instance, if the conclusion lit is later added as an
        // assumption in the final explanation. This avoids cyclic proofs.
        texplains.push_back(
            std::pair<TheoryId, TrustNode>(toExplain.d_theory, texplanation));
      }
    }
    Node explanation = texplanation.getNode();

    Debug("theory::explain")
        << "TheoryEngine::explain(): got explanation " << explanation
        << " got from " << toExplain.d_theory << endl;
    Assert(explanation != toExplain.d_node)
        << "wasn't sent to you, so why are you explaining it trivially";
    // Mark the explanation
    NodeTheoryPair newExplain(
        explanation, toExplain.d_theory, toExplain.d_timestamp);
    explanationVector.push_back(newExplain);

    ++ i;

    PROOF({
      if (proofRecipe && inputAssertions)
      {
        // If we're expanding the target node of the explanation (this is the
        // first expansion...), we don't want to add it as a separate proof
        // step. It is already part of the assertions.
        if (!ContainsKey(*inputAssertions, toExplain.d_node))
        {
          LemmaProofRecipe::ProofStep proofStep(toExplain.d_theory,
                                                toExplain.d_node);
          if (explanation.getKind() == kind::AND)
          {
            Node flat = flattenAnd(explanation);
            for (unsigned k = 0; k < flat.getNumChildren(); ++k)
            {
              // If a true constant or a negation of a false constant we can
              // ignore it
              if (!((flat[k].isConst() && flat[k].getConst<bool>())
                    || (flat[k].getKind() == kind::NOT && flat[k][0].isConst()
                        && !flat[k][0].getConst<bool>())))
              {
                proofStep.addAssertion(flat[k].negate());
              }
            }
          }
          else
          {
            if (!((explanation.isConst() && explanation.getConst<bool>())
                  || (explanation.getKind() == kind::NOT
                      && explanation[0].isConst()
                      && !explanation[0].getConst<bool>())))
            {
              proofStep.addAssertion(explanation.negate());
            }
          }
          proofRecipe->addStep(proofStep);
        }
      }
    });
  }

  PROOF({
      if (proofRecipe) {
        // The remaining literals are the base of the proof
        for (const Node& e : exp)
        {
          proofRecipe->addBaseAssertion(e.negate());
        }
      }
    });

  // make the explanation node
  Node expNode;
  if (exp.size() == 0)
  {
    // Normalize to true
    expNode = NodeManager::currentNM()->mkConst<bool>(true);
  }
  else if (exp.size() == 1)
  {
    // All the same, or just one
    expNode = *exp.begin();
  }
  else
  {
    NodeBuilder<> conjunction(kind::AND);
    std::set<TNode>::const_iterator it = exp.begin();
    std::set<TNode>::const_iterator it_end = exp.end();
    while (it != it_end)
    {
      conjunction << *it;
      ++it;
    }
    expNode = conjunction;
  }

  if (lcp != nullptr)
  {
    // Now, go back and add the necessary steps of theory explanations, i.e.
    // add those that prove things that aren't in the final explanation.
    for (std::vector<std::pair<TheoryId, TrustNode>>::reverse_iterator
             it = texplains.rbegin(),
             itEnd = texplains.rend();
         it != itEnd;
         ++it)
    {
      TrustNode trn = it->second;
      Assert(trn.getKind() == TrustNodeKind::PROP_EXP);
      Node proven = trn.getProven();
      Assert(proven.getKind() == kind::IMPLIES);
      Node tConc = proven[1];
      if (exp.find(tConc) != exp.end())
      {
        // already added to proof
        continue;
      }
      if (tConc.getKind() == kind::EQUAL)
      {
        Node tConcSym = tConc[1].eqNode(tConc[0]);
        if (exp.find(tConcSym) != exp.end())
        {
          // symmetric direction
          continue;
        }
      }
      // remember that we've explained this formula
      exp.insert(tConc);
      TheoryId ttid = it->first;
      Node tExp = proven[0];
      if (ttid == THEORY_LAST)
      {
        std::vector<Node> pfChildren;
        std::vector<Node> pfArgs;
        if (tConc == tExp)
        {
          // dummy trust node, do AND expansion
          Assert(tConc.getKind() == kind::AND);
          // tConc[0] ... tConc[n]
          // ---------------------- MACRO_SR_PRED_INTRO
          // tConc
          std::vector<Node> pfChildrenNot;
          for (size_t k = 0, nchild = tConc.getNumChildren(); k < nchild; ++k)
          {
            if (tConc[k].getKind() == kind::NOT)
            {
              // hack to ensure (not P) -> true is applied before P -> true
              pfChildrenNot.push_back(tConc[k]);
            }
            else
            {
              pfChildren.push_back(tConc[k]);
            }
          }
          pfChildren.insert(
              pfChildren.end(), pfChildrenNot.begin(), pfChildrenNot.end());
          pfArgs.push_back(tConc);
          pfArgs.push_back(mkMethodId(MethodId::SB_FORMULA));
          lcp->addStep(tConc, PfRule::MACRO_SR_PRED_INTRO, pfChildren, pfArgs);
          simpleExplain = false;
          continue;
        }
        // otherwise should hold by rewriting
        Assert(Rewriter::rewrite(tConc) == Rewriter::rewrite(tExp));
        // tExp
        // ---- MACRO_SR_PRED_TRANSFORM
        // tConc
        pfChildren.push_back(tExp);
        pfArgs.push_back(tConc);
        lcp->addStep(
            tConc, PfRule::MACRO_SR_PRED_TRANSFORM, pfChildren, pfArgs);
        continue;
      }
      if (tExp == tConc)
      {
        // trivial
        continue;
      }
      // ------------- Via theory
      // tExp => tConc              tExp
      // ---------------------------------MACRO_SR_PRED_TRANSFORM
      // tConc
      if (trn.getGenerator() != nullptr)
      {
        lcp->addLazyStep(proven, trn.getGenerator());
      }
      else
      {
        Trace("te-proof-exp") << "...trust THEORY_LEMMA" << std::endl;
        // otherwise, trusted theory lemma
        std::vector<Node> pfChildren;
        std::vector<Node> pfArgs;
        pfArgs.push_back(proven);
        unsigned tid = static_cast<unsigned>(it->first);
        Node tidn = NodeManager::currentNM()->mkConst(Rational(tid));
        pfArgs.push_back(tidn);
        lcp->addStep(proven, PfRule::THEORY_LEMMA, pfChildren, pfArgs);
      }
      std::vector<Node> pfChildren;
      pfChildren.push_back(proven);
      pfChildren.push_back(trn.getNode());
      std::vector<Node> pfArgs;
      pfArgs.push_back(tConc);
      pfArgs.push_back(mkMethodId(MethodId::SB_FORMULA));
      lcp->addStep(tConc, PfRule::MACRO_SR_PRED_TRANSFORM, pfChildren, pfArgs);
      if (simpleExplain)
      {
        if (simpleTrn.isNull())
        {
          // as an optimization, it may be a simple explanation, so we
          // remember the trust node for now
          simpleTrn = trn;
        }
        else
        {
          // multiple theories involved, not simple
          simpleExplain = false;
        }
      }
    }

    // doesn't work currently due to reordering of assumptions
    /*
    if (simpleExplain)
    {
      // single call to a theory's explain method, skip the proof generator
      Assert (!simpleTrn.isNull());
      Trace("te-proof-exp") << "...simple explain " << simpleTrn.getNode() <<
    std::endl; return simpleTrn;
    }
    */
    // store in the proof generator
    TrustNode trn = d_tepg->mkTrustExplain(conclusion, expNode, lcp);
    // return the trust node
    return trn;
  }

  return theory::TrustNode::mkTrustLemma(expNode, nullptr);
}

void TheoryEngine::setUserAttribute(const std::string& attr,
                                    Node n,
                                    const std::vector<Node>& node_values,
                                    const std::string& str_value)
{
  Trace("te-attr") << "set user attribute " << attr << " " << n << endl;
  if( d_attr_handle.find( attr )!=d_attr_handle.end() ){
    for( size_t i=0; i<d_attr_handle[attr].size(); i++ ){
      d_attr_handle[attr][i]->setUserAttribute(attr, n, node_values, str_value);
    }
  } else {
    //unhandled exception?
  }
}

void TheoryEngine::handleUserAttribute(const char* attr, Theory* t) {
  Trace("te-attr") << "Handle user attribute " << attr << " " << t << endl;
  std::string str( attr );
  d_attr_handle[ str ].push_back( t );
}

void TheoryEngine::checkTheoryAssertionsWithModel(bool hardFailure) {
  for(TheoryId theoryId = THEORY_FIRST; theoryId < THEORY_LAST; ++theoryId) {
    Theory* theory = d_theoryTable[theoryId];
    if(theory && d_logicInfo.isTheoryEnabled(theoryId)) {
      for(context::CDList<Assertion>::const_iterator it = theory->facts_begin(),
            it_end = theory->facts_end();
          it != it_end;
          ++it) {
        Node assertion = (*it).d_assertion;
        Node val = getModel()->getValue(assertion);
        if (val != d_true)
        {
          std::stringstream ss;
          ss << theoryId
             << " has an asserted fact that the model doesn't satisfy." << endl
             << "The fact: " << assertion << endl
             << "Model value: " << val << endl;
          if (hardFailure)
          {
            if (val == d_false)
            {
              // Always an error if it is false
              InternalError() << ss.str();
            }
            else
            {
              // Otherwise just a warning. Notice this case may happen for
              // assertions with unevaluable operators, e.g. transcendental
              // functions. It also may happen for separation logic, where
              // check-model support is limited.
              Warning() << ss.str();
            }
          }
        }
      }
    }
  }
}

std::pair<bool, Node> TheoryEngine::entailmentCheck(
    options::TheoryOfMode mode,
    TNode lit,
    const EntailmentCheckParameters* params,
    EntailmentCheckSideEffects* seffects)
{
  TNode atom = (lit.getKind() == kind::NOT) ? lit[0] : lit;
  if( atom.getKind()==kind::AND || atom.getKind()==kind::OR || atom.getKind()==kind::IMPLIES ){
    //Boolean connective, recurse
    std::vector< Node > children;
    bool pol = (lit.getKind()!=kind::NOT);
    bool is_conjunction = pol==(lit.getKind()==kind::AND);
    for( unsigned i=0; i<atom.getNumChildren(); i++ ){
      Node ch = atom[i];
      if( pol==( lit.getKind()==kind::IMPLIES && i==0 ) ){
        ch = atom[i].negate();
      }
      std::pair<bool, Node> chres = entailmentCheck( mode, ch, params, seffects );
      if( chres.first ){
        if( !is_conjunction ){
          return chres;
        }else{
          children.push_back( chres.second );
        }
      }else if( !chres.first && is_conjunction ){
        return std::pair<bool, Node>(false, Node::null());
      }
    }
    if( is_conjunction ){
      return std::pair<bool, Node>(true, NodeManager::currentNM()->mkNode(kind::AND, children));
    }else{
      return std::pair<bool, Node>(false, Node::null());
    }
  }else if( atom.getKind()==kind::ITE || ( atom.getKind()==kind::EQUAL && atom[0].getType().isBoolean() ) ){
    bool pol = (lit.getKind()!=kind::NOT);
    for( unsigned r=0; r<2; r++ ){
      Node ch = atom[0];
      if( r==1 ){
        ch = ch.negate();
      }
      std::pair<bool, Node> chres = entailmentCheck( mode, ch, params, seffects );
      if( chres.first ){
        Node ch2 = atom[ atom.getKind()==kind::ITE ? r+1 : 1 ];
        if( pol==( atom.getKind()==kind::ITE ? true : r==1 ) ){
          ch2 = ch2.negate();
        }
        std::pair<bool, Node> chres2 = entailmentCheck( mode, ch2, params, seffects );
        if( chres2.first ){
          return std::pair<bool, Node>(true, NodeManager::currentNM()->mkNode(kind::AND, chres.second, chres2.second));
        }else{
          break;
        }
      }
    }
    return std::pair<bool, Node>(false, Node::null());
  }else{
    //it is a theory atom
    theory::TheoryId tid = theory::Theory::theoryOf(mode, atom);
    theory::Theory* th = theoryOf(tid);

    Assert(th != NULL);
    Assert(params == NULL || tid == params->getTheoryId());
    Assert(seffects == NULL || tid == seffects->getTheoryId());
    Trace("theory-engine-entc") << "Entailment check : " << lit << std::endl;

    std::pair<bool, Node> chres = th->entailmentCheck(lit, params, seffects);
    return chres;
  }
}

void TheoryEngine::spendResource(ResourceManager::Resource r)
{
  d_resourceManager->spendResource(r);
}

}/* CVC4 namespace */<|MERGE_RESOLUTION|>--- conflicted
+++ resolved
@@ -1667,9 +1667,6 @@
 
   // Lemma analysis isn't online yet; this lemma may only live for this
   // user level.
-<<<<<<< HEAD
-  return theory::LemmaStatus(lemmas[0], d_userContext->getLevel());
-=======
   Node retLemma = additionalLemmas[0];
   if (additionalLemmas.size() > 1)
   {
@@ -1678,7 +1675,6 @@
         NodeManager::currentNM()->mkNode(kind::AND, additionalLemmas.ref());
   }
   return theory::LemmaStatus(retLemma, d_userContext->getLevel());
->>>>>>> 0a960638
 }
 
 void TheoryEngine::processTrustNode(theory::TrustNode trn,
