/******************************************************************************
 * Top contributors (to current version):
 *   Andrew Reynolds, Morgan Deters, Mathias Preiner
 *
 * This file is part of the cvc5 project.
 *
 * Copyright (c) 2009-2021 by the authors listed in the file AUTHORS
 * in the top-level source directory and their institutional affiliations.
 * All rights reserved.  See the file COPYING in the top-level source
 * directory for licensing information.
 * ****************************************************************************
 *
 * Implementation of quantifiers engine class.
 */

#include "theory/quantifiers_engine.h"

#include "options/base_options.h"
#include "options/printer_options.h"
#include "options/quantifiers_options.h"
#include "options/smt_options.h"
#include "options/strings_options.h"
#include "options/uf_options.h"
#include "theory/quantifiers/equality_query.h"
#include "theory/quantifiers/first_order_model.h"
#include "theory/quantifiers/fmf/first_order_model_fmc.h"
#include "theory/quantifiers/fmf/full_model_check.h"
#include "theory/quantifiers/fmf/model_builder.h"
#include "theory/quantifiers/quant_module.h"
#include "theory/quantifiers/quantifiers_inference_manager.h"
#include "theory/quantifiers/quantifiers_modules.h"
#include "theory/quantifiers/quantifiers_registry.h"
#include "theory/quantifiers/quantifiers_rewriter.h"
#include "theory/quantifiers/quantifiers_state.h"
#include "theory/quantifiers/quantifiers_statistics.h"
#include "theory/quantifiers/relevant_domain.h"
#include "theory/quantifiers/skolemize.h"
#include "theory/quantifiers/term_registry.h"
#include "theory/theory_engine.h"

using namespace std;
using namespace cvc5::kind;

namespace cvc5 {
namespace theory {

QuantifiersEngine::QuantifiersEngine(
    Env& env,
    quantifiers::QuantifiersState& qs,
    quantifiers::QuantifiersRegistry& qr,
    quantifiers::TermRegistry& tr,
    quantifiers::QuantifiersInferenceManager& qim,
    ProofNodeManager* pnm)
    : EnvObj(env),
      d_qstate(qs),
      d_qim(qim),
      d_te(nullptr),
      d_pnm(pnm),
      d_qreg(qr),
      d_treg(tr),
      d_model(nullptr),
      d_quants_prereg(userContext()),
      d_quants_red(userContext()),
      d_numInstRoundsLemma(0)
{
  Trace("quant-init-debug")
      << "Initialize model engine, mbqi : " << options::mbqiMode() << " "
      << options::fmfBound() << std::endl;
  // Finite model finding requires specialized ways of building the model.
  // We require constructing the model here, since it is required for
  // initializing the CombinationEngine and the rest of quantifiers engine.
  if (options::fmfBound() || options::stringExp()
      || (options::finiteModelFind()
          && (options::mbqiMode() == options::MbqiMode::FMC
              || options::mbqiMode() == options::MbqiMode::TRUST)))
  {
    Trace("quant-init-debug") << "...make fmc builder." << std::endl;
    d_builder.reset(
        new quantifiers::fmcheck::FullModelChecker(env, qs, qim, qr, tr));
  }
  else
  {
    Trace("quant-init-debug") << "...make default model builder." << std::endl;
    d_builder.reset(new quantifiers::QModelBuilder(env, qs, qim, qr, tr));
  }
  // set the model object
  d_builder->finishInit();
  d_model = d_builder->getModel();

  // Finish initializing the term registry by hooking it up to the model and the
  // inference manager. The former is required since theories are not given
  // access to the model in their constructors currently.
  // The latter is required due to a cyclic dependency between the term
  // database and the instantiate module. Term database needs inference manager
  // since it sends out lemmas when term indexing is inconsistent, instantiate
  // needs term database for entailment checks.
  d_treg.finishInit(d_model, &d_qim);

  // initialize the utilities
  d_util.push_back(d_model->getEqualityQuery());
  // quantifiers registry must come before the remaining utilities
  d_util.push_back(&d_qreg);
  d_util.push_back(tr.getTermDatabase());
  d_util.push_back(qim.getInstantiate());
  d_util.push_back(tr.getTermPools());
}

QuantifiersEngine::~QuantifiersEngine() {}

void QuantifiersEngine::finishInit(TheoryEngine* te)
{
  // connect the quantifiers model to the underlying theory model
  d_model->finishInit(te->getModel());
  d_te = te;
  // Initialize the modules and the utilities here.
  d_qmodules.reset(new quantifiers::QuantifiersModules());
  d_qmodules->initialize(
      d_env, d_qstate, d_qim, d_qreg, d_treg, d_builder.get(), d_modules);
  if (d_qmodules->d_rel_dom.get())
  {
    d_util.push_back(d_qmodules->d_rel_dom.get());
  }

  // handle any circular dependencies

  // quantifiers bound inference needs to be informed of the bounded integers
  // module, which has information about which quantifiers have finite bounds
  d_qreg.getQuantifiersBoundInference().finishInit(d_qmodules->d_bint.get());
}

quantifiers::QuantifiersRegistry& QuantifiersEngine::getQuantifiersRegistry()
{
  return d_qreg;
}

quantifiers::QModelBuilder* QuantifiersEngine::getModelBuilder() const
{
  return d_builder.get();
}

/// !!!!!!!!!!!!!! temporary (project #15)

quantifiers::TermDbSygus* QuantifiersEngine::getTermDatabaseSygus() const
{
  return d_treg.getTermDatabaseSygus();
}
/// !!!!!!!!!!!!!!

void QuantifiersEngine::presolve() {
  Trace("quant-engine-proc") << "QuantifiersEngine : presolve " << std::endl;
  d_numInstRoundsLemma = 0;
  d_qim.clearPending();
  for (QuantifiersUtil*& u : d_util)
  {
    u->presolve();
  }
  for (QuantifiersModule*& mdl : d_modules)
  {
    mdl->presolve();
  }
  // presolve with term registry, which populates the term database based on
  // terms registered before presolve when in incremental mode
  d_treg.presolve();
}

void QuantifiersEngine::ppNotifyAssertions(
    const std::vector<Node>& assertions) {
  Trace("quant-engine-proc")
      << "ppNotifyAssertions in QE, #assertions = " << assertions.size()
      << std::endl;
  if (options::instLevelInputOnly() && options::instMaxLevel() != -1)
  {
    for (const Node& a : assertions)
    {
      quantifiers::QuantAttributes::setInstantiationLevelAttr(a, 0);
    }
  }
  if (options::sygus())
  {
    quantifiers::SynthEngine* sye = d_qmodules->d_synth_e.get();
    for (const Node& a : assertions)
    {
      sye->preregisterAssertion(a);
    }
  }
  /* The SyGuS instantiation module needs a global view of all available
   * assertions to collect global terms that get added to each grammar.
   */
  if (options::sygusInst())
  {
    quantifiers::SygusInst* si = d_qmodules->d_sygus_inst.get();
    si->ppNotifyAssertions(assertions);
  }
}

void QuantifiersEngine::check( Theory::Effort e ){
  quantifiers::QuantifiersStatistics& stats = d_qstate.getStats();
  CodeTimer codeTimer(stats.d_time);
  Assert(d_qstate.getEqualityEngine() != nullptr);
  if (!d_qstate.getEqualityEngine()->consistent())
  {
    Trace("quant-engine-debug") << "Master equality engine not consistent, return." << std::endl;
    return;
  }
  if (d_qstate.isInConflict())
  {
    if (e < Theory::EFFORT_LAST_CALL)
    {
      // this can happen in rare cases when quantifiers is the first to realize
      // there is a quantifier-free conflict, for example, when it discovers
      // disequal and congruent terms in the master equality engine during
      // term indexing. In such cases, quantifiers reports a "conflicting lemma"
      // that is, one that is entailed to be false by the current assignment.
      // If this lemma is not a SAT conflict, we may get another call to full
      // effort check and the quantifier-free solvers still haven't realized
      // there is a conflict. In this case, we return, trusting that theory
      // combination will do the right thing (split on equalities until there is
      // a conflict at the quantifier-free level).
      Trace("quant-engine-debug")
          << "Conflicting lemma already reported by quantifiers, return."
          << std::endl;
      return;
    }
    // we reported what we thought was a conflicting lemma, but now we have
    // gotten a check at LAST_CALL effort, indicating that the lemma we reported
    // was not conflicting. This should never happen, but in production mode, we
    // proceed with the check.
    Assert(false);
  }
  bool needsCheck = d_qim.hasPendingLemma();
  QuantifiersModule::QEffort needsModelE = QuantifiersModule::QEFFORT_NONE;
  std::vector< QuantifiersModule* > qm;
  if( d_model->checkNeeded() ){
    needsCheck = needsCheck || e>=Theory::EFFORT_LAST_CALL;  //always need to check at or above last call
    for (QuantifiersModule*& mdl : d_modules)
    {
      if (mdl->needsCheck(e))
      {
        qm.push_back(mdl);
        needsCheck = true;
        //can only request model at last call since theory combination can find inconsistencies
        if( e>=Theory::EFFORT_LAST_CALL ){
          QuantifiersModule::QEffort me = mdl->needsModel(e);
          needsModelE = me<needsModelE ? me : needsModelE;
        }
      }
    }
  }

  d_qim.reset();
  bool setIncomplete = false;
  IncompleteId setIncompleteId = IncompleteId::QUANTIFIERS;
  if (options::instMaxRounds() >= 0
      && d_numInstRoundsLemma >= static_cast<uint32_t>(options::instMaxRounds()))
  {
    needsCheck = false;
    setIncomplete = true;
    setIncompleteId = IncompleteId::QUANTIFIERS_MAX_INST_ROUNDS;
  }

  Trace("quant-engine-debug2") << "Quantifiers Engine call to check, level = " << e << ", needsCheck=" << needsCheck << std::endl;
  if( needsCheck ){
    //flush previous lemmas (for instance, if was interrupted), or other lemmas to process
    d_qim.doPending();
    if (d_qim.hasSentLemma())
    {
      return;
    }

    double clSet = 0;
    if( Trace.isOn("quant-engine") ){
      clSet = double(clock())/double(CLOCKS_PER_SEC);
      Trace("quant-engine") << ">>>>> Quantifiers Engine Round, effort = " << e << " <<<<<" << std::endl;
    }

    if( Trace.isOn("quant-engine-debug") ){
      Trace("quant-engine-debug") << "Quantifiers Engine check, level = " << e << std::endl;
      Trace("quant-engine-debug")
          << "  depth : " << d_qstate.getInstRoundDepth() << std::endl;
      Trace("quant-engine-debug") << "  modules to check : ";
      for( unsigned i=0; i<qm.size(); i++ ){
        Trace("quant-engine-debug") << qm[i]->identify() << " ";
      }
      Trace("quant-engine-debug") << std::endl;
      Trace("quant-engine-debug") << "  # quantified formulas = " << d_model->getNumAssertedQuantifiers() << std::endl;
      if (d_qim.hasPendingLemma())
      {
        Trace("quant-engine-debug")
            << "  lemmas waiting = " << d_qim.numPendingLemmas() << std::endl;
      }
      Trace("quant-engine-debug")
          << "  Theory engine finished : "
          << !d_qstate.getValuation().needCheck() << std::endl;
      Trace("quant-engine-debug") << "  Needs model effort : " << needsModelE << std::endl;
      Trace("quant-engine-debug")
          << "  In conflict : " << d_qstate.isInConflict() << std::endl;
    }
    if( Trace.isOn("quant-engine-ee-pre") ){
      Trace("quant-engine-ee-pre") << "Equality engine (pre-inference): " << std::endl;
      d_qstate.debugPrintEqualityEngine("quant-engine-ee-pre");
    }
    if( Trace.isOn("quant-engine-assert") ){
      Trace("quant-engine-assert") << "Assertions : " << std::endl;
      d_te->printAssertions("quant-engine-assert");
    }

    //reset utilities
    Trace("quant-engine-debug") << "Resetting all utilities..." << std::endl;
    for (QuantifiersUtil*& util : d_util)
    {
      Trace("quant-engine-debug2") << "Reset " << util->identify().c_str()
                                   << "..." << std::endl;
      if (!util->reset(e))
      {
        d_qim.doPending();
        if (d_qim.hasSentLemma())
        {
          return;
        }else{
          //should only fail reset if added a lemma
          Assert(false);
        }
      }
    }

    if( Trace.isOn("quant-engine-ee") ){
      Trace("quant-engine-ee") << "Equality engine : " << std::endl;
      d_qstate.debugPrintEqualityEngine("quant-engine-ee");
    }

    //reset the model
    Trace("quant-engine-debug") << "Reset model..." << std::endl;
    d_model->reset_round();

    //reset the modules
    Trace("quant-engine-debug") << "Resetting all modules..." << std::endl;
    for (QuantifiersModule*& mdl : d_modules)
    {
      Trace("quant-engine-debug2") << "Reset " << mdl->identify().c_str()
                                   << std::endl;
      mdl->reset_round(e);
    }
    Trace("quant-engine-debug") << "Done resetting all modules." << std::endl;
    //reset may have added lemmas
    d_qim.doPending();
    if (d_qim.hasSentLemma())
    {
      return;
    }

    if( e==Theory::EFFORT_LAST_CALL ){
      ++(stats.d_instantiation_rounds_lc);
    }else if( e==Theory::EFFORT_FULL ){
      ++(stats.d_instantiation_rounds);
    }
    Trace("quant-engine-debug") << "Check modules that needed check..." << std::endl;
    for (unsigned qef = QuantifiersModule::QEFFORT_CONFLICT;
         qef <= QuantifiersModule::QEFFORT_LAST_CALL;
         ++qef)
    {
      QuantifiersModule::QEffort quant_e =
          static_cast<QuantifiersModule::QEffort>(qef);
      // Force the theory engine to build the model if any module requested it.
      if (needsModelE == quant_e)
      {
        Trace("quant-engine-debug") << "Build model..." << std::endl;
        if (!d_te->buildModel())
        {
          // If we failed to build the model, flush all pending lemmas and
          // finish.
          d_qim.doPending();
          break;
        }
      }
      if (!d_qim.hasSentLemma())
      {
        //check each module
        for (QuantifiersModule*& mdl : qm)
        {
          Trace("quant-engine-debug") << "Check " << mdl->identify().c_str()
                                      << " at effort " << quant_e << "..."
                                      << std::endl;
          mdl->check(e, quant_e);
          if (d_qstate.isInConflict())
          {
            Trace("quant-engine-debug") << "...conflict!" << std::endl;
            break;
          }
        }
        //flush all current lemmas
        d_qim.doPending();
      }
      //if we have added one, stop
      if (d_qim.hasSentLemma())
      {
        break;
      }else{
        Assert(!d_qstate.isInConflict());
        if (quant_e == QuantifiersModule::QEFFORT_CONFLICT)
        {
          d_qstate.incrementInstRoundCounters(e);
        }
        else if (quant_e == QuantifiersModule::QEFFORT_MODEL)
        {
          if( e==Theory::EFFORT_LAST_CALL ){
            //sources of incompleteness
            for (QuantifiersUtil*& util : d_util)
            {
              if (!util->checkComplete(setIncompleteId))
              {
                Trace("quant-engine-debug") << "Set incomplete because utility "
                                            << util->identify().c_str()
                                            << " was incomplete." << std::endl;
                setIncomplete = true;
              }
            }
            if (d_qstate.isInConflict())
            {
              // we reported a conflicting lemma, should return
              setIncomplete = true;
            }
            //if we have a chance not to set incomplete
            if( !setIncomplete ){
              //check if we should set the incomplete flag
              for (QuantifiersModule*& mdl : d_modules)
              {
                if (!mdl->checkComplete(setIncompleteId))
                {
                  Trace("quant-engine-debug")
                      << "Set incomplete because module "
                      << mdl->identify().c_str() << " was incomplete."
                      << std::endl;
                  setIncomplete = true;
                  break;
                }
              }
              if( !setIncomplete ){
                //look at individual quantified formulas, one module must claim completeness for each one
                for( unsigned i=0; i<d_model->getNumAssertedQuantifiers(); i++ ){
                  bool hasCompleteM = false;
                  Node q = d_model->getAssertedQuantifier( i );
                  QuantifiersModule* qmd = d_qreg.getOwner(q);
                  if( qmd!=NULL ){
                    hasCompleteM = qmd->checkCompleteFor( q );
                  }else{
                    for( unsigned j=0; j<d_modules.size(); j++ ){
                      if( d_modules[j]->checkCompleteFor( q ) ){
                        qmd = d_modules[j];
                        hasCompleteM = true;
                        break;
                      }
                    }
                  }
                  if( !hasCompleteM ){
                    Trace("quant-engine-debug") << "Set incomplete because " << q << " was not fully processed." << std::endl;
                    setIncomplete = true;
                    break;
                  }else{
                    Assert(qmd != NULL);
                    Trace("quant-engine-debug2") << "Complete for " << q << " due to " << qmd->identify().c_str() << std::endl;
                  }
                }
              }
            }
            //if setIncomplete = false, we will answer SAT, otherwise we will run at quant_e QEFFORT_LAST_CALL
            if( !setIncomplete ){
              break;
            }
          }
        }
      }
    }
    Trace("quant-engine-debug") << "Done check modules that needed check." << std::endl;
    // debug print
    if (d_qim.hasSentLemma())
    {
      d_qim.getInstantiate()->notifyEndRound();
      d_numInstRoundsLemma++;
    }
    if( Trace.isOn("quant-engine") ){
      double clSet2 = double(clock())/double(CLOCKS_PER_SEC);
      Trace("quant-engine") << "Finished quantifiers engine, total time = " << (clSet2-clSet);
      Trace("quant-engine") << ", sent lemma = " << d_qim.hasSentLemma();
      Trace("quant-engine") << std::endl;
    }

    Trace("quant-engine-debug2") << "Finished quantifiers engine check." << std::endl;
  }else{
    Trace("quant-engine-debug2") << "Quantifiers Engine does not need check." << std::endl;
  }

  //SAT case
  if (e == Theory::EFFORT_LAST_CALL && !d_qim.hasSentLemma())
  {
    if( setIncomplete ){
      Trace("quant-engine") << "Set incomplete flag." << std::endl;
      d_qim.setIncomplete(setIncompleteId);
    }
    //output debug stats
    d_qim.getInstantiate()->debugPrintModel();
  }
}

void QuantifiersEngine::notifyCombineTheories() {
  // If allowing theory combination to happen at most once between instantiation
  // rounds, this would reset d_ierCounter to 1 and d_ierCounterLastLc to -1
  // in quantifiers state.
}

bool QuantifiersEngine::reduceQuantifier(Node q)
{
  // TODO: this can be unified with preregistration: AlphaEquivalence takes
  // ownership of reducable quants
  BoolMap::const_iterator it = d_quants_red.find(q);
  if (it == d_quants_red.end())
  {
    TrustNode tlem;
    InferenceId id = InferenceId::UNKNOWN;
<<<<<<< HEAD
    std::map<Node, TrustNode>::iterator itr = d_quantsRedTrustLem.find(q);
    if (itr == d_quantsRedTrustLem.end())
    {
      if (d_qmodules->d_alpha_equiv)
      {
        Trace("quant-engine-red")
            << "Alpha equivalence " << q << "?" << std::endl;
        // add equivalence with another quantified formula
        tlem = d_qmodules->d_alpha_equiv->reduceQuantifier(q);
        id = InferenceId::QUANTIFIERS_REDUCE_ALPHA_EQ;
        if (!tlem.isNull())
        {
          Trace("quant-engine-red")
              << "...alpha equivalence success." << std::endl;
          ++(d_qstate.getStats().d_red_alpha_equiv);
        }
      }
      d_quantsRedTrustLem[q] = tlem;
    }
    else
    {
      tlem = itr->second;
    }
    if (!tlem.isNull())
    {
      d_qim.trustedLemma(tlem, id);
    }
    d_quants_red[q] = !tlem.isNull();
    return !tlem.isNull();
  }
  else
  {
    return (*it).second;
=======
    if (d_qmodules->d_alpha_equiv)
    {
      Trace("quant-engine-red")
          << "Alpha equivalence " << q << "?" << std::endl;
      // add equivalence with another quantified formula
      tlem = d_qmodules->d_alpha_equiv->reduceQuantifier(q);
      id = InferenceId::QUANTIFIERS_REDUCE_ALPHA_EQ;
      if (!tlem.isNull())
      {
        Trace("quant-engine-red")
            << "...alpha equivalence success." << std::endl;
        ++(d_qstate.getStats().d_red_alpha_equiv);
      }
    }
    if (!tlem.isNull())
    {
      d_qim.trustedLemma(tlem, id);
    }
    d_quants_red[q] = !tlem.isNull();
    return !tlem.isNull();
>>>>>>> 1e9c3dea
  }
  return (*it).second;
}

void QuantifiersEngine::registerQuantifierInternal(Node f)
{
  std::map< Node, bool >::iterator it = d_quants.find( f );
  if( it==d_quants.end() ){
    Trace("quant") << "QuantifiersEngine : Register quantifier ";
    Trace("quant") << " : " << f << std::endl;
    size_t prev_lemma_waiting = d_qim.numPendingLemmas();
    ++(d_qstate.getStats().d_num_quant);
    Assert(f.getKind() == FORALL);
    // register with utilities
    for (unsigned i = 0; i < d_util.size(); i++)
    {
      d_util[i]->registerQuantifier(f);
    }

    for (QuantifiersModule*& mdl : d_modules)
    {
      Trace("quant-debug") << "check ownership with " << mdl->identify()
                           << "..." << std::endl;
      mdl->checkOwnership(f);
    }
    QuantifiersModule* qm = d_qreg.getOwner(f);
    Trace("quant") << " Owner : " << (qm == nullptr ? "[none]" : qm->identify())
                   << std::endl;
    // register with each module
    for (QuantifiersModule*& mdl : d_modules)
    {
      Trace("quant-debug") << "register with " << mdl->identify() << "..."
                           << std::endl;
      mdl->registerQuantifier(f);
      // since this is context-independent, we should not add any lemmas during
      // this call
      Assert(d_qim.numPendingLemmas() == prev_lemma_waiting);
    }
    Trace("quant-debug") << "...finish." << std::endl;
    d_quants[f] = true;
    AlwaysAssert(d_qim.numPendingLemmas() == prev_lemma_waiting);
  }
}

void QuantifiersEngine::preRegisterQuantifier(Node q)
{
  NodeSet::const_iterator it = d_quants_prereg.find(q);
  if (it != d_quants_prereg.end())
  {
    return;
  }
  Trace("quant-debug") << "QuantifiersEngine : Pre-register " << q << std::endl;
  d_quants_prereg.insert(q);
  // try to reduce
  if (reduceQuantifier(q))
  {
    // if we can reduce it, nothing left to do
    return;
  }
  // ensure that it is registered
  registerQuantifierInternal(q);
  // register with each module
  for (QuantifiersModule*& mdl : d_modules)
  {
    Trace("quant-debug") << "pre-register with " << mdl->identify() << "..."
                         << std::endl;
    mdl->preRegisterQuantifier(q);
  }
  // flush the lemmas
  d_qim.doPending();
  Trace("quant-debug") << "...finish pre-register " << q << "..." << std::endl;
}

void QuantifiersEngine::assertQuantifier( Node f, bool pol ){
  if (reduceQuantifier(f))
  {
    // if we can reduce it, nothing left to do
    return;
  }
  if( !pol ){
    // do skolemization
    TrustNode lem = d_qim.getSkolemize()->process(f);
    if (!lem.isNull())
    {
      if (Trace.isOn("quantifiers-sk-debug"))
      {
        Node slem = rewrite(lem.getNode());
        Trace("quantifiers-sk-debug")
            << "Skolemize lemma : " << slem << std::endl;
      }
      d_qim.trustedLemma(lem,
                         InferenceId::QUANTIFIERS_SKOLEMIZE,
                         LemmaProperty::NEEDS_JUSTIFY);
    }
    return;
  }
  // ensure the quantified formula is registered
  registerQuantifierInternal(f);
  // assert it to each module
  d_model->assertQuantifier(f);
  for (QuantifiersModule*& mdl : d_modules)
  {
    mdl->assertNode(f);
  }
  // add term to the registry
  d_treg.addTerm(d_qreg.getInstConstantBody(f), true);
}

void QuantifiersEngine::eqNotifyNewClass(TNode t) { d_treg.addTerm(t); }

void QuantifiersEngine::markRelevant( Node q ) {
  d_model->markRelevant( q );
}

void QuantifiersEngine::getInstantiationTermVectors( Node q, std::vector< std::vector< Node > >& tvecs ) {
  d_qim.getInstantiate()->getInstantiationTermVectors(q, tvecs);
}

void QuantifiersEngine::getInstantiationTermVectors( std::map< Node, std::vector< std::vector< Node > > >& insts ) {
  d_qim.getInstantiate()->getInstantiationTermVectors(insts);
}

void QuantifiersEngine::getInstantiations(Node q, std::vector<Node>& insts)
{
  d_qim.getInstantiate()->getInstantiations(q, insts);
}

void QuantifiersEngine::getInstantiatedQuantifiedFormulas(std::vector<Node>& qs)
{
  d_qim.getInstantiate()->getInstantiatedQuantifiedFormulas(qs);
}

void QuantifiersEngine::getSkolemTermVectors(
    std::map<Node, std::vector<Node> >& sks) const
{
  d_qim.getSkolemize()->getSkolemTermVectors(sks);
}

Node QuantifiersEngine::getNameForQuant(Node q) const
{
  return d_qreg.getNameForQuant(q);
}

bool QuantifiersEngine::getNameForQuant(Node q, Node& name, bool req) const
{
  return d_qreg.getNameForQuant(q, name, req);
}

bool QuantifiersEngine::getSynthSolutions(
    std::map<Node, std::map<Node, Node> >& sol_map)
{
  return d_qmodules->d_synth_e->getSynthSolutions(sol_map);
}
void QuantifiersEngine::declarePool(Node p, const std::vector<Node>& initValue)
{
  d_treg.declarePool(p, initValue);
}

}  // namespace theory
}  // namespace cvc5<|MERGE_RESOLUTION|>--- conflicted
+++ resolved
@@ -516,41 +516,6 @@
   {
     TrustNode tlem;
     InferenceId id = InferenceId::UNKNOWN;
-<<<<<<< HEAD
-    std::map<Node, TrustNode>::iterator itr = d_quantsRedTrustLem.find(q);
-    if (itr == d_quantsRedTrustLem.end())
-    {
-      if (d_qmodules->d_alpha_equiv)
-      {
-        Trace("quant-engine-red")
-            << "Alpha equivalence " << q << "?" << std::endl;
-        // add equivalence with another quantified formula
-        tlem = d_qmodules->d_alpha_equiv->reduceQuantifier(q);
-        id = InferenceId::QUANTIFIERS_REDUCE_ALPHA_EQ;
-        if (!tlem.isNull())
-        {
-          Trace("quant-engine-red")
-              << "...alpha equivalence success." << std::endl;
-          ++(d_qstate.getStats().d_red_alpha_equiv);
-        }
-      }
-      d_quantsRedTrustLem[q] = tlem;
-    }
-    else
-    {
-      tlem = itr->second;
-    }
-    if (!tlem.isNull())
-    {
-      d_qim.trustedLemma(tlem, id);
-    }
-    d_quants_red[q] = !tlem.isNull();
-    return !tlem.isNull();
-  }
-  else
-  {
-    return (*it).second;
-=======
     if (d_qmodules->d_alpha_equiv)
     {
       Trace("quant-engine-red")
@@ -571,7 +536,6 @@
     }
     d_quants_red[q] = !tlem.isNull();
     return !tlem.isNull();
->>>>>>> 1e9c3dea
   }
   return (*it).second;
 }
