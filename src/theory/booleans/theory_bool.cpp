/*********************                                                        */
/*! \file theory_bool.cpp
 ** \verbatim
 ** Top contributors (to current version):
 **   Andrew Reynolds, Dejan Jovanovic, Morgan Deters
 ** This file is part of the CVC4 project.
 ** Copyright (c) 2009-2020 by the authors listed in the file AUTHORS
 ** in the top-level source directory) and their institutional affiliations.
 ** All rights reserved.  See the file COPYING in the top-level source
 ** directory for licensing information.\endverbatim
 **
 ** \brief The theory of booleans.
 **
 ** The theory of booleans.
 **/

#include "theory/booleans/theory_bool.h"

#include <stack>
#include <vector>

#include "expr/proof_node_manager.h"
#include "smt_util/boolean_simplification.h"
#include "theory/booleans/circuit_propagator.h"
#include "theory/booleans/theory_bool_rewriter.h"
#include "theory/substitutions.h"
#include "theory/theory.h"
#include "theory/valuation.h"
#include "util/hash.h"

using namespace std;

namespace CVC4 {
namespace theory {
namespace booleans {

TheoryBool::TheoryBool(context::Context* c,
                       context::UserContext* u,
                       OutputChannel& out,
                       Valuation valuation,
                       const LogicInfo& logicInfo,
<<<<<<< HEAD
                       ProofChecker* pc)
    : Theory(THEORY_BOOL, c, u, out, valuation, logicInfo, pc)
{
=======
                       ProofNodeManager* pnm)
    : Theory(THEORY_BOOL, c, u, out, valuation, logicInfo, pnm)
{
  ProofChecker* pc = pnm != nullptr ? pnm->getChecker() : nullptr;
>>>>>>> c5a6aa2e
  if (pc != nullptr)
  {
    // add checkers
    d_bProofChecker.registerTo(pc);
  }
}

Theory::PPAssertStatus TheoryBool::ppAssert(TNode in, SubstitutionMap& outSubstitutions) {

  if (in.getKind() == kind::CONST_BOOLEAN && !in.getConst<bool>()) {
    // If we get a false literal, we're in conflict
    return PP_ASSERT_STATUS_CONFLICT;
  }

  // Add the substitution from the variable to its value
  if (in.getKind() == kind::NOT) {
    if (in[0].isVar())
    {
      outSubstitutions.addSubstitution(in[0], NodeManager::currentNM()->mkConst<bool>(false));
      return PP_ASSERT_STATUS_SOLVED;
    }
  } else {
    if (in.isVar())
    {
      outSubstitutions.addSubstitution(in, NodeManager::currentNM()->mkConst<bool>(true));
      return PP_ASSERT_STATUS_SOLVED;
    }
  }

  return Theory::ppAssert(in, outSubstitutions);
}

}/* CVC4::theory::booleans namespace */
}/* CVC4::theory namespace */
}/* CVC4 namespace */<|MERGE_RESOLUTION|>--- conflicted
+++ resolved
@@ -39,16 +39,10 @@
                        OutputChannel& out,
                        Valuation valuation,
                        const LogicInfo& logicInfo,
-<<<<<<< HEAD
-                       ProofChecker* pc)
-    : Theory(THEORY_BOOL, c, u, out, valuation, logicInfo, pc)
-{
-=======
                        ProofNodeManager* pnm)
     : Theory(THEORY_BOOL, c, u, out, valuation, logicInfo, pnm)
 {
   ProofChecker* pc = pnm != nullptr ? pnm->getChecker() : nullptr;
->>>>>>> c5a6aa2e
   if (pc != nullptr)
   {
     // add checkers
