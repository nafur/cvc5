--- conflicted
+++ resolved
@@ -62,11 +62,7 @@
   if (isProofEnabled() && !options::dtStcInduction()
       && !options::intWfInduction())
   {
-<<<<<<< HEAD
-    ProofNodeManager* pnm = d_env.getProofNodeManager();
-=======
     ProofNodeManager * pnm = d_env.getProofNodeManager();
->>>>>>> 60c9b498
     // if using proofs and not using induction, we use the justified
     // skolemization
     NodeManager* nm = NodeManager::currentNM();
