--- conflicted
+++ resolved
@@ -44,11 +44,8 @@
                                     QuantifiersInferenceManager& qim,
                                     QuantifiersRegistry& qr,
                                     TermRegistry& tr,
-<<<<<<< HEAD
+                                    QModelBuilder* builder,
                                     ProofNodeManager* pnm,
-=======
-                                    QModelBuilder* builder,
->>>>>>> 2283ee3b
                                     std::vector<QuantifiersModule*>& modules)
 {
   // add quantifiers modules
