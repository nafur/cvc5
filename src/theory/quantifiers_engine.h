--- conflicted
+++ resolved
@@ -205,13 +205,10 @@
   NodeSet d_quants_prereg;
   /** quantifiers reduced */
   BoolMap d_quants_red;
-<<<<<<< HEAD
   std::map<Node, TrustNode> d_quantsRedTrustLem;
-=======
   std::map<Node, Node> d_quants_red_lem;
   /** Number of rounds we have instantiated */
   uint32_t d_numInstRoundsLemma;
->>>>>>> bb94bfd7
 };/* class QuantifiersEngine */
 
 }  // namespace theory
