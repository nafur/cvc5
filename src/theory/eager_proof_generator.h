--- conflicted
+++ resolved
@@ -165,11 +165,7 @@
   void setProofForPropExp(TNode lit, Node exp, std::shared_ptr<ProofNode> pf);
   /** The proof node manager */
   ProofNodeManager* d_pnm;
-<<<<<<< HEAD
-  /** Name dentifier */
-=======
   /** Name identifier */
->>>>>>> 2174ab36
   std::string d_name;
   /** A dummy context used by this class if none is provided */
   context::Context d_context;
