--- conflicted
+++ resolved
@@ -837,12 +837,6 @@
   }
 }
 
-<<<<<<< HEAD
-std::tuple<Polynomial,Kind,Constant> Comparison::decompose(bool split_constant) const {
-  Kind rel = getNode().getKind();
-  if (rel == Kind::NOT) {
-    switch (getNode()[0].getKind()) {
-=======
 std::tuple<Polynomial, Kind, Constant> Comparison::decompose(
     bool split_constant) const
 {
@@ -851,7 +845,6 @@
   {
     switch (getNode()[0].getKind())
     {
->>>>>>> 2777a5b6
       case kind::LEQ: rel = Kind::GT; break;
       case kind::LT: rel = Kind::GEQ; break;
       case kind::EQUAL: rel = Kind::DISTINCT; break;
@@ -865,14 +858,6 @@
 
   Polynomial poly = getLeft() - getRight();
 
-<<<<<<< HEAD
-  if (!split_constant) {
-    return std::tuple<Polynomial,Kind,Constant>{poly, rel, Constant::mkZero()};
-  }
-
-  Constant right = Constant::mkZero(); 
-  if (poly.containsConstant()) {
-=======
   if (!split_constant)
   {
     return std::tuple<Polynomial, Kind, Constant>{
@@ -882,18 +867,11 @@
   Constant right = Constant::mkZero();
   if (poly.containsConstant())
   {
->>>>>>> 2777a5b6
     right = -poly.getHead().getConstant();
     poly = poly + Polynomial::mkPolynomial(right);
   }
 
   Constant lcoeff = poly.getHead().getConstant();
-<<<<<<< HEAD
-  if (!lcoeff.isOne()) {
-    Constant invlcoeff = lcoeff.inverse();
-    if (lcoeff.isNegative()) {
-      switch (rel) {
-=======
   if (!lcoeff.isOne())
   {
     Constant invlcoeff = lcoeff.inverse();
@@ -901,30 +879,20 @@
     {
       switch (rel)
       {
->>>>>>> 2777a5b6
         case kind::LEQ: rel = Kind::GEQ; break;
         case kind::LT: rel = Kind::GT; break;
         case kind::EQUAL: break;
         case kind::DISTINCT: break;
         case kind::GEQ: rel = Kind::LEQ; break;
         case kind::GT: rel = Kind::LT; break;
-<<<<<<< HEAD
-        default:
-          Assert(false) << "Unsupported relation: " << rel;
-=======
         default: Assert(false) << "Unsupported relation: " << rel;
->>>>>>> 2777a5b6
       }
     }
     poly = poly * invlcoeff;
     right = right * invlcoeff;
   }
 
-<<<<<<< HEAD
-  return std::tuple<Polynomial,Kind,Constant>{ poly, rel, right};
-=======
   return std::tuple<Polynomial, Kind, Constant>{poly, rel, right};
->>>>>>> 2777a5b6
 }
 
 Comparison Comparison::parseNormalForm(TNode n) {
