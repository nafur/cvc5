/******************************************************************************
 * Top contributors (to current version):
 *   Tim King, Gereon Kremer, Andrew Reynolds
 *
 * This file is part of the cvc5 project.
 *
 * Copyright (c) 2009-2021 by the authors listed in the file AUTHORS
 * in the top-level source directory and their institutional affiliations.
 * All rights reserved.  See the file COPYING in the top-level source
 * directory for licensing information.
 * ****************************************************************************
 *
 * [[ Add one-line brief description here ]]
 *
 * [[ Add lengthier description here ]]
 * \todo document this file
 */
#include "theory/arith/normal_form.h"

#include <list>

#include "base/output.h"
#include "theory/arith/arith_utilities.h"
#include "theory/theory.h"

using namespace std;

namespace cvc5::internal {
namespace theory {
namespace arith {

Constant Constant::mkConstant(const Rational& rat) {
  return Constant(mkRationalNode(rat));
}

size_t Variable::getComplexity() const{
  return 1u;
}

size_t VarList::getComplexity() const{
  if(empty()){
    return 1;
  }else if(singleton()){
    return 1;
  }else{
    return size() + 1;
  }
}

size_t Monomial::getComplexity() const{
  return getConstant().getComplexity() + getVarList().getComplexity();
}

size_t Polynomial::getComplexity() const{
  size_t cmp = 0;
  iterator i = begin(), e = end();
  for(; i != e; ++i){
    Monomial m = *i;
    cmp += m.getComplexity();
  }
  return cmp;
}

size_t Constant::getComplexity() const{
  return getValue().complexity();
}

bool Variable::isLeafMember(Node n){
  return (!isRelationOperator(n.getKind())) &&
    (Theory::isLeafOf(n, theory::THEORY_ARITH));
}

VarList::VarList(Node n) : NodeWrapper(n) { Assert(isSorted(begin(), end())); }

bool Variable::isIAndMember(Node n)
{
  return n.getKind() == kind::IAND && Polynomial::isMember(n[0])
         && Polynomial::isMember(n[1]);
}

bool Variable::isPow2Member(Node n)
{
  return n.getKind() == kind::POW2 && Polynomial::isMember(n[0]);
}

bool Variable::isDivMember(Node n){
  switch(n.getKind()){
  case kind::DIVISION:
  case kind::INTS_DIVISION:
  case kind::INTS_MODULUS:
  case kind::DIVISION_TOTAL:
  case kind::INTS_DIVISION_TOTAL:
  case kind::INTS_MODULUS_TOTAL:
    return Polynomial::isMember(n[0]) && Polynomial::isMember(n[1]);
  default:
    return false;
  }
}

bool Variable::isTranscendentalMember(Node n) {
  switch(n.getKind()){
  case kind::EXPONENTIAL:
  case kind::SINE:
  case kind::COSINE:
  case kind::TANGENT:
  case kind::COSECANT:
  case kind::SECANT:
  case kind::COTANGENT:
  case kind::ARCSINE:
  case kind::ARCCOSINE:
  case kind::ARCTANGENT:
  case kind::ARCCOSECANT:
  case kind::ARCSECANT:
  case kind::ARCCOTANGENT:
  case kind::SQRT: return Polynomial::isMember(n[0]);
  case kind::PI:
    return true;
  default:
    return false;
  }
}


bool VarList::isSorted(iterator start, iterator end) {
  return std::is_sorted(start, end);
}

bool VarList::isMember(Node n) {
  if(Variable::isMember(n)) {
    return true;
  }
  if(n.getKind() == kind::NONLINEAR_MULT) {
    Node::iterator curr = n.begin(), end = n.end();
    Node prev = *curr;
    if(!Variable::isMember(prev)) return false;

    Variable::VariableNodeCmp cmp;

    while( (++curr) != end) {
      if(!Variable::isMember(*curr)) return false;
      // prev <= curr : accept
      // !(prev <= curr) : reject
      // !(!(prev > curr)) : reject
      // curr < prev : reject
      if((cmp(*curr, prev))) return false;
      prev = *curr;
    }
    return true;
  } else {
    return false;
  }
}

int VarList::cmp(const VarList& vl) const {
  int dif = this->size() - vl.size();
  if (dif == 0) {
    if(this->getNode() == vl.getNode()) {
      return 0;
    }

    Assert(!empty());
    Assert(!vl.empty());
    if(this->size() == 1){
      return Variable::VariableNodeCmp::cmp(this->getNode(), vl.getNode());
    }


    internal_iterator ii=this->internalBegin(), ie=this->internalEnd();
    internal_iterator ci=vl.internalBegin(), ce=vl.internalEnd();
    for(; ii != ie; ++ii, ++ci){
      Node vi = *ii;
      Node vc = *ci;
      int tmp = Variable::VariableNodeCmp::cmp(vi, vc);
      if(tmp != 0){
        return tmp;
      }
    }
    Unreachable();
  } else if(dif < 0) {
    return -1;
  } else {
    return 1;
  }
}

VarList VarList::parseVarList(Node n) {
  return VarList(n);
  // if(Variable::isMember(n)) {
  //   return VarList(Variable(n));
  // } else {
  //   Assert(n.getKind() == kind::MULT);
  //   for(Node::iterator i=n.begin(), end = n.end(); i!=end; ++i) {
  //     Assert(Variable::isMember(*i));
  //   }
  //   return VarList(n);
  // }
}

VarList VarList::operator*(const VarList& other) const {
  if(this->empty()) {
    return other;
  } else if(other.empty()) {
    return *this;
  } else {
    vector<Node> result;

    internal_iterator
      thisBegin = this->internalBegin(),
      thisEnd = this->internalEnd(),
      otherBegin = other.internalBegin(),
      otherEnd = other.internalEnd();

    Variable::VariableNodeCmp cmp;
    std::merge(thisBegin, thisEnd, otherBegin, otherEnd, std::back_inserter(result), cmp);

    Assert(result.size() >= 2);
    Node mult = NodeManager::currentNM()->mkNode(kind::NONLINEAR_MULT, result);
    return VarList::parseVarList(mult);
  }
}

bool Monomial::isMember(TNode n){
  if(n.getKind() == kind::CONST_RATIONAL) {
    return true;
  } else if(multStructured(n)) {
    return VarList::isMember(n[1]);
  } else {
    return VarList::isMember(n);
  }
}

Monomial Monomial::mkMonomial(const Constant& c, const VarList& vl) {
  if(c.isZero() || vl.empty() ) {
    return Monomial(c);
  } else if(c.isOne()) {
    return Monomial(vl);
  } else {
    return Monomial(c, vl);
  }
}

Monomial Monomial::mkMonomial(const VarList& vl) {
  // acts like Monomial::mkMonomial( 1, vl)
  if( vl.empty() ) {
    return Monomial::mkOne();
  } else if(true){
    return Monomial(vl);
  }
}

Monomial Monomial::parseMonomial(Node n) {
  if(n.getKind() == kind::CONST_RATIONAL) {
    return Monomial(Constant(n));
  } else if(multStructured(n)) {
    return Monomial::mkMonomial(Constant(n[0]),VarList::parseVarList(n[1]));
  } else {
    return Monomial(VarList::parseVarList(n));
  }
}
Monomial Monomial::operator*(const Rational& q) const {
  if(q.isZero()){
    return mkZero();
  }else{
    Constant newConstant = this->getConstant() * q;
    return Monomial::mkMonomial(newConstant, getVarList());
  }
}

Monomial Monomial::operator*(const Constant& c) const {
  return (*this) * c.getValue();
  // if(c.isZero()){
  //   return mkZero();
  // }else{
  //   Constant newConstant = this->getConstant() * c;
  //   return Monomial::mkMonomial(newConstant, getVarList());
  // }
}

Monomial Monomial::operator*(const Monomial& mono) const {
  Constant newConstant = this->getConstant() * mono.getConstant();
  VarList newVL = this->getVarList() * mono.getVarList();

  return Monomial::mkMonomial(newConstant, newVL);
}

// vector<Monomial> Monomial::sumLikeTerms(const std::vector<Monomial> & monos)
// {
//   Assert(isSorted(monos));
//   vector<Monomial> outMonomials;
//   typedef vector<Monomial>::const_iterator iterator;
//   for(iterator rangeIter = monos.begin(), end=monos.end(); rangeIter != end;)
//   {
//     Rational constant = (*rangeIter).getConstant().getValue();
//     VarList varList  = (*rangeIter).getVarList();
//     ++rangeIter;
//     while(rangeIter != end && varList == (*rangeIter).getVarList()) {
//       constant += (*rangeIter).getConstant().getValue();
//       ++rangeIter;
//     }
//     if(constant != 0) {
//       Constant asConstant = Constant::mkConstant(constant);
//       Monomial nonZero = Monomial::mkMonomial(asConstant, varList);
//       outMonomials.push_back(nonZero);
//     }
//   }

//   Assert(isStrictlySorted(outMonomials));
//   return outMonomials;
// }

void Monomial::sort(std::vector<Monomial>& m){
  if(!isSorted(m)){
    std::sort(m.begin(), m.end());
  }
}

void Monomial::combineAdjacentMonomials(std::vector<Monomial>& monos) {
  Assert(isSorted(monos));
  size_t writePos, readPos, N;
  for(writePos = 0, readPos = 0, N = monos.size(); readPos < N;){
    Monomial& atRead = monos[readPos];
    const VarList& varList  = atRead.getVarList();

    size_t rangeEnd = readPos+1;
    for(; rangeEnd < N; rangeEnd++){
      if(!(varList == monos[rangeEnd].getVarList())){ break; }
    }
    // monos[i] for i in [readPos, rangeEnd) has the same var list
    if(readPos+1 == rangeEnd){ // no addition needed
      if(!atRead.getConstant().isZero()){
        Monomial cpy = atRead; // being paranoid here
        monos[writePos] = cpy;
        writePos++;
      }
    }else{
      Rational constant(monos[readPos].getConstant().getValue());
      for(size_t i=readPos+1; i < rangeEnd; ++i){
        constant += monos[i].getConstant().getValue();
      }
      if(!constant.isZero()){
        Constant asConstant = Constant::mkConstant(constant);
        Monomial nonZero = Monomial::mkMonomial(asConstant, varList);
        monos[writePos] = nonZero;
        writePos++;
      }
    }
    Assert(rangeEnd > readPos);
    readPos = rangeEnd;
  }
  if(writePos > 0 ){
    Monomial cp = monos[0];
    Assert(writePos <= N);
    monos.resize(writePos, cp);
  }else{
    monos.clear();
  }
  Assert(isStrictlySorted(monos));
}

void Monomial::print() const {
  Trace("normal-form") <<  getNode() << std::endl;
}

void Monomial::printList(const std::vector<Monomial>& list) {
  for(vector<Monomial>::const_iterator i = list.begin(), end = list.end(); i != end; ++i) {
    const Monomial& m =*i;
    m.print();
  }
}
Polynomial Polynomial::operator+(const Polynomial& vl) const {

  std::vector<Monomial> sortedMonos;
  std::merge(begin(), end(), vl.begin(), vl.end(), std::back_inserter(sortedMonos));

  Monomial::combineAdjacentMonomials(sortedMonos);
  //std::vector<Monomial> combined = Monomial::sumLikeTerms(sortedMonos);

  Polynomial result = mkPolynomial(sortedMonos);
  return result;
}

Polynomial Polynomial::exactDivide(const Integer& z) const {
  Assert(isIntegral());
  if(z.isOne()){
    return (*this);
  }else {
    Constant invz = Constant::mkConstant(Rational(1,z));
    Polynomial prod = (*this) * Monomial::mkMonomial(invz);
    Assert(prod.isIntegral());
    return prod;
  }
}

Polynomial Polynomial::sumPolynomials(const std::vector<Polynomial>& ps){
  if(ps.empty()){
    return mkZero();
  }else if(ps.size() <= 4){
    // if there are few enough polynomials just add them
    Polynomial p = ps[0];
    for(size_t i = 1; i < ps.size(); ++i){
      p = p + ps[i];
    }
    return p;
  }else{
    // general case
    std::map<Node, Rational> coeffs;
    for(size_t i = 0, N = ps.size(); i<N; ++i){
      const Polynomial& p = ps[i];
      for(iterator pi = p.begin(), pend = p.end(); pi != pend; ++pi) {
        Monomial m = *pi;
        coeffs[m.getVarList().getNode()] += m.getConstant().getValue();
      }
    }
    std::vector<Monomial> monos;
    std::map<Node, Rational>::const_iterator ci = coeffs.begin(), cend = coeffs.end();
    for(; ci != cend; ++ci){
      if(!(*ci).second.isZero()){
        Constant c = Constant::mkConstant((*ci).second);
        Node n = (*ci).first;
        VarList vl = VarList::parseVarList(n);
        monos.push_back(Monomial::mkMonomial(c, vl));
      }
    }
    Monomial::sort(monos);
    Monomial::combineAdjacentMonomials(monos);

    Polynomial result = mkPolynomial(monos);
    return result;
  }
}

Polynomial Polynomial::operator-(const Polynomial& vl) const {
  Constant negOne = Constant::mkConstant(Rational(-1));

  return *this + (vl*negOne);
}

Polynomial Polynomial::operator*(const Rational& q) const{
  if(q.isZero()){
    return Polynomial::mkZero();
  }else if(q.isOne()){
    return *this;
  }else{
    std::vector<Monomial> newMonos;
    for(iterator i = this->begin(), end = this->end(); i != end; ++i) {
      newMonos.push_back((*i)*q);
    }

    Assert(Monomial::isStrictlySorted(newMonos));
    return Polynomial::mkPolynomial(newMonos);
  }
}

Polynomial Polynomial::operator*(const Constant& c) const{
  return (*this) * c.getValue();
  // if(c.isZero()){
  //   return Polynomial::mkZero();
  // }else if(c.isOne()){
  //   return *this;
  // }else{
  //   std::vector<Monomial> newMonos;
  //   for(iterator i = this->begin(), end = this->end(); i != end; ++i) {
  //     newMonos.push_back((*i)*c);
  //   }

  //   Assert(Monomial::isStrictlySorted(newMonos));
  //   return Polynomial::mkPolynomial(newMonos);
  // }
}

Polynomial Polynomial::operator*(const Monomial& mono) const {
  if(mono.isZero()) {
    return Polynomial(mono); //Don't multiply by zero
  } else {
    std::vector<Monomial> newMonos;
    for(iterator i = this->begin(), end = this->end(); i != end; ++i) {
      newMonos.push_back(mono * (*i));
    }

    // We may need to sort newMonos.
    // Suppose this = (+ x y), mono = x, (* x y).getId() < (* x x).getId()
    // newMonos = <(* x x), (* x y)> after this loop.
    // This is not sorted according to the current VarList order.
    Monomial::sort(newMonos);
    return Polynomial::mkPolynomial(newMonos);
  }
}

Polynomial Polynomial::operator*(const Polynomial& poly) const {
  Polynomial res = Polynomial::mkZero();
  for(iterator i = this->begin(), end = this->end(); i != end; ++i) {
    Monomial curr = *i;
    Polynomial prod = poly * curr;
    Polynomial sum  = res + prod;
    res = sum;
  }
  return res;
}

Monomial Polynomial::selectAbsMinimum() const {
  iterator iter = begin(), myend = end();
  Assert(iter != myend);

  Monomial min = *iter;
  ++iter;
  for(; iter != end(); ++iter){
    Monomial curr = *iter;
    if(curr.absCmp(min) < 0){
      min = curr;
    }
  }
  return min;
}

bool Polynomial::leadingCoefficientIsAbsOne() const {
  return getHead().absCoefficientIsOne();
}
bool Polynomial::leadingCoefficientIsPositive() const {
  return getHead().getConstant().isPositive();
}

bool Polynomial::denominatorLCMIsOne() const {
  return denominatorLCM().isOne();
}

bool Polynomial::numeratorGCDIsOne() const {
  return gcd().isOne();
}

Integer Polynomial::gcd() const {
  Assert(isIntegral());
  return numeratorGCD();
}

Integer Polynomial::numeratorGCD() const {
  //We'll use the standardization that gcd(0, 0) = 0
  //So that the gcd of the zero polynomial is gcd{0} = 0
  iterator i=begin(), e=end();
  Assert(i != e);

  Integer d = (*i).getConstant().getValue().getNumerator().abs();
  if(d.isOne()){
    return d;
  }
  ++i;
  for(; i!=e; ++i){
    Integer c = (*i).getConstant().getValue().getNumerator();
    d = d.gcd(c);
    if(d.isOne()){
      return d;
    }
  }
  return d;
}

Integer Polynomial::denominatorLCM() const {
  Integer tmp(1);
  for (iterator i = begin(), e = end(); i != e; ++i) {
    const Integer denominator = (*i).getConstant().getValue().getDenominator();
    tmp = tmp.lcm(denominator);
  }
  return tmp;
}

Constant Polynomial::getCoefficient(const VarList& vl) const{
  //TODO improve to binary search...
  for(iterator iter=begin(), myend=end(); iter != myend; ++iter){
    Monomial m = *iter;
    VarList curr = m.getVarList();
    if(curr == vl){
      return m.getConstant();
    }
  }
  return Constant::mkConstant(0);
}

Node Polynomial::computeQR(const Polynomial& p, const Integer& div){
  Assert(p.isIntegral());
  std::vector<Monomial> q_vec, r_vec;
  Integer tmp_q, tmp_r;
  for(iterator iter = p.begin(), pend = p.end(); iter != pend; ++iter){
    Monomial curr = *iter;
    VarList vl = curr.getVarList();
    Constant c = curr.getConstant();

    const Integer& a = c.getValue().getNumerator();
    Integer::floorQR(tmp_q, tmp_r, a, div);
    Constant q=Constant::mkConstant(tmp_q);
    Constant r=Constant::mkConstant(tmp_r);
    if(!q.isZero()){
      q_vec.push_back(Monomial::mkMonomial(q, vl));
    }
    if(!r.isZero()){
      r_vec.push_back(Monomial::mkMonomial(r, vl));
    }
  }

  Polynomial p_q = Polynomial::mkPolynomial(q_vec);
  Polynomial p_r = Polynomial::mkPolynomial(r_vec);

  return NodeManager::currentNM()->mkNode(
      kind::ADD, p_q.getNode(), p_r.getNode());
}


Monomial Polynomial::minimumVariableMonomial() const{
  Assert(!isConstant());
  if(singleton()){
    return getHead();
  }else{
    iterator i = begin();
    Monomial first = *i;
    if( first.isConstant() ){
      ++i;
      Assert(i != end());
      return *i;
    }else{
      return first;
    }
  }
}

bool Polynomial::variableMonomialAreStrictlyGreater(const Monomial& m) const{
  if(isConstant()){
    return true;
  }else{
    Monomial minimum = minimumVariableMonomial();
    Trace("nf::tmp") << "minimum " << minimum.getNode() << endl;
    Trace("nf::tmp") << "m " << m.getNode() << endl;
    return m < minimum;
  }
}

bool Polynomial::isMember(TNode n) {
  if(Monomial::isMember(n)){
    return true;
  }
  else if (n.getKind() == kind::ADD)
  {
    Assert(n.getNumChildren() >= 2);
    Node::iterator currIter = n.begin(), end = n.end();
    Node prev = *currIter;
    if(!Monomial::isMember(prev)){
      return false;
    }

    Monomial mprev = Monomial::parseMonomial(prev);
    ++currIter;
    for(; currIter != end; ++currIter){
      Node curr = *currIter;
      if(!Monomial::isMember(curr)){
        return false;
      }
      Monomial mcurr = Monomial::parseMonomial(curr);
      if(!(mprev < mcurr)){
        return false;
      }
      mprev = mcurr;
    }
    return true;
  }
  else
  {
    return false;
  }
}

Node SumPair::computeQR(const SumPair& sp, const Integer& div){
  Assert(sp.isIntegral());

  const Integer& constant = sp.getConstant().getValue().getNumerator();

  Integer constant_q, constant_r;
  Integer::floorQR(constant_q, constant_r, constant, div);

  Node p_qr = Polynomial::computeQR(sp.getPolynomial(), div);
  Assert(p_qr.getKind() == kind::ADD);
  Assert(p_qr.getNumChildren() == 2);

  Polynomial p_q = Polynomial::parsePolynomial(p_qr[0]);
  Polynomial p_r = Polynomial::parsePolynomial(p_qr[1]);

  SumPair sp_q(p_q, Constant::mkConstant(constant_q));
  SumPair sp_r(p_r, Constant::mkConstant(constant_r));

  return NodeManager::currentNM()->mkNode(
      kind::ADD, sp_q.getNode(), sp_r.getNode());
}

SumPair SumPair::mkSumPair(const Polynomial& p){
  if(p.isConstant()){
    Constant leadingConstant = p.getHead().getConstant();
    return SumPair(Polynomial::mkZero(), leadingConstant);
  }else if(p.containsConstant()){
    Assert(!p.singleton());
    return SumPair(p.getTail(), p.getHead().getConstant());
  }else{
    return SumPair(p, Constant::mkZero());
  }
}

Comparison::Comparison(TNode n) : NodeWrapper(n) { Assert(isNormalForm()); }

SumPair Comparison::toSumPair() const {
  Kind cmpKind = comparisonKind();
  switch(cmpKind){
  case kind::LT:
  case kind::LEQ:
  case kind::GT:
  case kind::GEQ:
    {
      TNode lit = getNode();
      TNode atom = (cmpKind == kind::LT || cmpKind == kind::LEQ) ? lit[0] : lit;
      Polynomial p = Polynomial::parsePolynomial(atom[0]);
      Constant c = Constant::mkConstant(atom[1]);
      if(p.leadingCoefficientIsPositive()){
        return SumPair(p, -c);
      }else{
        return SumPair(-p, c);
      }
    }
  case kind::EQUAL:
  case kind::DISTINCT:
    {
      Polynomial left = getLeft();
      Polynomial right = getRight();
      Trace("nf::tmp") << "left: " << left.getNode() << endl;
      Trace("nf::tmp") << "right: " << right.getNode() << endl;
      if(right.isConstant()){
        return SumPair(left, -right.getHead().getConstant());
      }else if(right.containsConstant()){
        Assert(!right.singleton());

        Polynomial noConstant = right.getTail();
        return SumPair(left - noConstant, -right.getHead().getConstant());
      }else{
        return SumPair(left - right, Constant::mkZero());
      }
    }
    default: Unhandled() << cmpKind;
  }
}

Polynomial Comparison::normalizedVariablePart() const {
  Kind cmpKind = comparisonKind();
  switch(cmpKind){
  case kind::LT:
  case kind::LEQ:
  case kind::GT:
  case kind::GEQ:
    {
      TNode lit = getNode();
      TNode atom = (cmpKind == kind::LT || cmpKind == kind::LEQ) ? lit[0] : lit;
      Polynomial p = Polynomial::parsePolynomial(atom[0]);
      if(p.leadingCoefficientIsPositive()){
        return p;
      }else{
        return -p;
      }
    }
  case kind::EQUAL:
  case kind::DISTINCT:
    {
      Polynomial left = getLeft();
      Polynomial right = getRight();
      if(right.isConstant()){
        return left;
      }else{
        Polynomial noConstant = right.containsConstant() ? right.getTail() : right;
        Polynomial diff = left - noConstant;
        if(diff.leadingCoefficientIsPositive()){
          return diff;
        }else{
          return -diff;
        }
      }
    }
    default: Unhandled() << cmpKind;
  }
}

DeltaRational Comparison::normalizedDeltaRational() const {
  Kind cmpKind = comparisonKind();
  int delta = deltaCoeff(cmpKind);
  switch(cmpKind){
  case kind::LT:
  case kind::LEQ:
  case kind::GT:
  case kind::GEQ:
    {
      Node lit = getNode();
      Node atom = (cmpKind == kind::LT || cmpKind == kind::LEQ) ? lit[0] : lit;
      Polynomial left = Polynomial::parsePolynomial(atom[0]);
      const Rational& q = atom[1].getConst<Rational>();
      if(left.leadingCoefficientIsPositive()){
        return DeltaRational(q, delta);
      }else{
        return DeltaRational(-q, -delta);
      }
    }
  case kind::EQUAL:
  case kind::DISTINCT:
    {
      Polynomial right = getRight();
      Monomial firstRight = right.getHead();
      if(firstRight.isConstant()){
        DeltaRational c = DeltaRational(firstRight.getConstant().getValue(), 0);
        Polynomial left = getLeft();
        if(!left.allIntegralVariables()){
          return c;
          //this is a qpolynomial and the sign of the leading
          //coefficient will not change after the diff below
        } else{
          // the polynomial may be a z polynomial in which case
          // taking the diff is the simplest and obviously correct means
          Polynomial diff = right.singleton() ? left : left - right.getTail();
          if(diff.leadingCoefficientIsPositive()){
            return c;
          }else{
            return -c;
          }
        }
      }else{ // The constant is 0 sign cannot change
        return DeltaRational(0, 0);
      }
    }
    default: Unhandled() << cmpKind;
  }
}

std::tuple<Polynomial, Kind, Constant> Comparison::decompose(
    bool split_constant) const
{
  Kind rel = getNode().getKind();
  if (rel == Kind::NOT)
  {
    switch (getNode()[0].getKind())
    {
      case kind::LEQ: rel = Kind::GT; break;
      case kind::LT: rel = Kind::GEQ; break;
      case kind::EQUAL: rel = Kind::DISTINCT; break;
      case kind::DISTINCT: rel = Kind::EQUAL; break;
      case kind::GEQ: rel = Kind::LT; break;
      case kind::GT: rel = Kind::LEQ; break;
      default:
        Assert(false) << "Unsupported relation: " << getNode()[0].getKind();
    }
  }

  Polynomial poly = getLeft() - getRight();

  if (!split_constant)
  {
    return std::tuple<Polynomial, Kind, Constant>{
        poly, rel, Constant::mkZero()};
  }

  Constant right = Constant::mkZero();
  if (poly.containsConstant())
  {
    right = -poly.getHead().getConstant();
    poly = poly + Polynomial::mkPolynomial(right);
  }

  Constant lcoeff = poly.getHead().getConstant();
  if (!lcoeff.isOne())
  {
    Constant invlcoeff = lcoeff.inverse();
    if (lcoeff.isNegative())
    {
      switch (rel)
      {
        case kind::LEQ: rel = Kind::GEQ; break;
        case kind::LT: rel = Kind::GT; break;
        case kind::EQUAL: break;
        case kind::DISTINCT: break;
        case kind::GEQ: rel = Kind::LEQ; break;
        case kind::GT: rel = Kind::LT; break;
        default: Assert(false) << "Unsupported relation: " << rel;
      }
    }
    poly = poly * invlcoeff;
    right = right * invlcoeff;
  }

  return std::tuple<Polynomial, Kind, Constant>{poly, rel, right};
}

Comparison Comparison::parseNormalForm(TNode n) {
  Trace("polynomial") << "Comparison::parseNormalForm(" << n << ")";
  Comparison result(n);
  Assert(result.isNormalForm());
  return result;
}

Node Comparison::toNode(Kind k, const Polynomial& l, const Constant& r) {
  Assert(isRelationOperator(k));
  switch(k) {
  case kind::GEQ:
  case kind::GT:
    return NodeManager::currentNM()->mkNode(k, l.getNode(), r.getNode());
  default: Unhandled() << k;
  }
}

Node Comparison::toNode(Kind k, const Polynomial& l, const Polynomial& r) {
  Assert(isRelationOperator(k));
  switch(k) {
  case kind::GEQ:
  case kind::EQUAL:
  case kind::GT:
    return NodeManager::currentNM()->mkNode(k, l.getNode(), r.getNode());
  case kind::LEQ:
    return toNode(kind::GEQ, r, l).notNode();
  case kind::LT:
    return toNode(kind::GT, r, l).notNode();
  case kind::DISTINCT:
    return toNode(kind::EQUAL, r, l).notNode();
  default:
    Unreachable();
  }
}

bool Comparison::rightIsConstant() const {
  if(getNode().getKind() == kind::NOT){
    return getNode()[0][1].getKind() == kind::CONST_RATIONAL;
  }else{
    return getNode()[1].getKind() == kind::CONST_RATIONAL;
  }
}

size_t Comparison::getComplexity() const{
  switch(comparisonKind()){
  case kind::CONST_BOOLEAN: return 1;
  case kind::LT:
  case kind::LEQ:
  case kind::DISTINCT:
  case kind::EQUAL:
  case kind::GT:
  case kind::GEQ:
    return getLeft().getComplexity() +  getRight().getComplexity();
  default: Unhandled() << comparisonKind(); return -1;
  }
}

Polynomial Comparison::getLeft() const {
  TNode left;
  Kind k = comparisonKind();
  switch(k){
  case kind::LT:
  case kind::LEQ:
  case kind::DISTINCT:
    left = getNode()[0][0];
    break;
  case kind::EQUAL:
  case kind::GT:
  case kind::GEQ:
    left = getNode()[0];
    break;
  default: Unhandled() << k;
  }
  return Polynomial::parsePolynomial(left);
}

Polynomial Comparison::getRight() const {
  TNode right;
  Kind k = comparisonKind();
  switch(k){
  case kind::LT:
  case kind::LEQ:
  case kind::DISTINCT:
    right = getNode()[0][1];
    break;
  case kind::EQUAL:
  case kind::GT:
  case kind::GEQ:
    right = getNode()[1];
    break;
  default: Unhandled() << k;
  }
  return Polynomial::parsePolynomial(right);
}

// Polynomial Comparison::getLeft() const {
//   Node n = getNode();
//   Node left = (n.getKind() == kind::NOT ? n[0]: n)[0];
//   return Polynomial::parsePolynomial(left);
// }

// Polynomial Comparison::getRight() const {
//   Node n = getNode();
//   Node right = (n.getKind() == kind::NOT ? n[0]: n)[1];
//   return Polynomial::parsePolynomial(right);
// }

bool Comparison::isNormalForm() const {
  Node n = getNode();
  Kind cmpKind = comparisonKind(n);
  Trace("nf::tmp") << "isNormalForm " << n << " " << cmpKind << endl;
  switch(cmpKind){
  case kind::CONST_BOOLEAN:
    return true;
  case kind::GT:
    return isNormalGT();
  case kind::GEQ:
    return isNormalGEQ();
  case kind::EQUAL:
    return isNormalEquality();
  case kind::LT:
    return isNormalLT();
  case kind::LEQ:
    return isNormalLEQ();
  case kind::DISTINCT:
    return isNormalDistinct();
  default:
    return false;
  }
}

/** This must be (> qpolynomial constant) */
bool Comparison::isNormalGT() const {
  Node n = getNode();
  Assert(n.getKind() == kind::GT);
  if(!rightIsConstant()){
    return false;
  }else{
    Polynomial left = getLeft();
    if(left.containsConstant()){
      return false;
    }else if(!left.leadingCoefficientIsAbsOne()){
      return false;
    }else{
      return !left.isIntegral();
    }
  }
}

/** This must be (not (> qpolynomial constant)) */
bool Comparison::isNormalLEQ() const {
  Node n = getNode();
  Trace("nf::tmp") << "isNormalLEQ " << n << endl;
  Assert(n.getKind() == kind::NOT);
  Assert(n[0].getKind() == kind::GT);
  if(!rightIsConstant()){
    return false;
  }else{
    Polynomial left = getLeft();
    if(left.containsConstant()){
      return false;
    }else if(!left.leadingCoefficientIsAbsOne()){
      return false;
    }else{
      return !left.isIntegral();
    }
  }
}


/** This must be (>= qpolynomial constant) or  (>= zpolynomial constant) */
bool Comparison::isNormalGEQ() const {
  Node n = getNode();
  Assert(n.getKind() == kind::GEQ);

  Trace("nf::tmp") << "isNormalGEQ " << n << " " << rightIsConstant() << endl;

  if(!rightIsConstant()){
    Debug("nf::tmp") << "Right is not constant: " << getRight().getNode()
                     << endl;
    return false;
  }else{
    Polynomial left = getLeft();
    if(left.containsConstant()){
      Debug("nf::tmp") << "Left contains a constant: " << getLeft().getNode()
                       << endl;
      return false;
    }else{
      if(left.isIntegral()){
        Debug("nf::tmp") << "Check int condition for: " << getLeft().getNode()
                         << endl;
        return left.signNormalizedReducedSum();
      }else{
        Debug("nf::tmp") << "Check real condition for: " << getLeft().getNode()
                         << endl;
        return left.leadingCoefficientIsAbsOne();
      }
    }
  }
}

/** This must be (not (>= qpolynomial constant)) or (not (>= zpolynomial constant)) */
bool Comparison::isNormalLT() const {
  Node n = getNode();
  Assert(n.getKind() == kind::NOT);
  Assert(n[0].getKind() == kind::GEQ);

  if(!rightIsConstant()){
    return false;
  }else{
    Polynomial left = getLeft();
    if(left.containsConstant()){
      return false;
    }else{
      if(left.isIntegral()){
        return left.signNormalizedReducedSum();
      }else{
        return left.leadingCoefficientIsAbsOne();
      }
    }
  }
}


bool Comparison::isNormalEqualityOrDisequality() const {
  Polynomial pleft = getLeft();

  if(pleft.numMonomials() == 1){
    Monomial mleft = pleft.getHead();
    if(mleft.isConstant()){
      return false;
    }else{
      Polynomial pright = getRight();
      if(allIntegralVariables()){
        const Rational& lcoeff = mleft.getConstant().getValue();
        if(pright.isConstant()){
          return pright.isIntegral() && lcoeff.isOne();
        }
        Polynomial varRight = pright.containsConstant() ? pright.getTail() : pright;
        if(lcoeff.sgn() <= 0){
          return false;
        }else{
          Integer lcm = lcoeff.getDenominator().lcm(varRight.denominatorLCM());
          Integer g = lcoeff.getNumerator().gcd(varRight.numeratorGCD());
<<<<<<< HEAD
          Debug("nf::tmp2") << lcm << " " << g << endl;
=======
          Trace("nf::tmp") << lcm << " " << g << endl;
>>>>>>> cd396280
          if(!lcm.isOne()){
            return false;
          }else if(!g.isOne()){
            return false;
          }else{
            Monomial absMinRight = varRight.selectAbsMinimum();
<<<<<<< HEAD
            Debug("nf::tmp2")
                << mleft.getNode() << " " << absMinRight.getNode() << endl;
            return true;
=======
            Trace("nf::tmp") << mleft.getNode() << " " << absMinRight.getNode() << endl;
>>>>>>> cd396280
            if( mleft.absCmp(absMinRight) < 0){
              return true;
            }else{
              return (!(absMinRight.absCmp(mleft)< 0)) && mleft < absMinRight;
            }
          }
        }
      }else{
        if(mleft.coefficientIsOne()){
<<<<<<< HEAD
          Debug("nf::tmp2")
              << "dfklj " << mleft.getNode() << endl
              << pright.getNode() << endl
              << pright.variableMonomialAreStrictlyGreater(mleft) << endl;
=======
          Trace("nf::tmp")
            << "dfklj " << mleft.getNode() << endl
            << pright.getNode() << endl
            << pright.variableMonomialAreStrictlyGreater(mleft)
            << endl;
>>>>>>> cd396280
          return pright.variableMonomialAreStrictlyGreater(mleft);
        }else{
          return false;
        }
      }
    }
  }else{
    return false;
  }
}

/** This must be (= qvarlist qpolynomial) or (= zmonomial zpolynomial)*/
bool Comparison::isNormalEquality() const {
  Assert(getNode().getKind() == kind::EQUAL);
  return Theory::theoryOf(getNode()[0].getType()) == THEORY_ARITH &&
         isNormalEqualityOrDisequality();
}

/**
 * This must be (not (= qvarlist qpolynomial)) or
 * (not (= zmonomial zpolynomial)).
 */
bool Comparison::isNormalDistinct() const {
  Assert(getNode().getKind() == kind::NOT);
  Assert(getNode()[0].getKind() == kind::EQUAL);

  return Theory::theoryOf(getNode()[0][0].getType()) == THEORY_ARITH &&
         isNormalEqualityOrDisequality();
}

Node Comparison::mkRatEquality(const Polynomial& p){
  Assert(!p.isConstant());
  Assert(!p.allIntegralVariables());

  Monomial minimalVList = p.minimumVariableMonomial();
  Constant coeffInv = -(minimalVList.getConstant().inverse());

  Polynomial newRight = (p - minimalVList) * coeffInv;
  Polynomial newLeft(Monomial::mkMonomial(minimalVList.getVarList()));

  return toNode(kind::EQUAL, newLeft, newRight);
}

Node Comparison::mkRatInequality(Kind k, const Polynomial& p){
  Assert(k == kind::GEQ || k == kind::GT);
  Assert(!p.isConstant());
  Assert(!p.allIntegralVariables());

  SumPair sp = SumPair::mkSumPair(p);
  Polynomial left = sp.getPolynomial();
  Constant right = - sp.getConstant();

  Monomial minimalVList = left.getHead();
  Assert(!minimalVList.isConstant());

  Constant coeffInv = minimalVList.getConstant().inverse().abs();
  Polynomial newLeft = left * coeffInv;
  Constant newRight = right * (coeffInv);

  return toNode(k, newLeft, newRight);
}

Node Comparison::mkIntInequality(Kind k, const Polynomial& p){
  Assert(kind::GT == k || kind::GEQ == k);
  Assert(!p.isConstant());
  Assert(p.allIntegralVariables());

  SumPair sp = SumPair::mkSumPair(p);
  Polynomial left = sp.getPolynomial();
  Rational right = - (sp.getConstant().getValue());


  Monomial m = left.getHead();
  Assert(!m.isConstant());

  Integer lcm = left.denominatorLCM();
  Integer g = left.numeratorGCD();
  Rational mult(lcm,g);

  Polynomial newLeft = left * mult;
  Rational rightMult = right * mult;

  bool negateResult = false;
  if(!newLeft.leadingCoefficientIsPositive()){
    // multiply by -1
    // a: left >= right or b: left > right
    // becomes
    // a: -left <= -right or b: -left < -right
    // a: not (-left > -right) or b: (not -left >= -right)
    newLeft = -newLeft;
    rightMult = -rightMult;
    k = (kind::GT == k) ? kind::GEQ : kind::GT;
    negateResult = true;
    // the later stages handle:
    // a: not (-left >= -right + 1) or b: (not -left >= -right)
  }

  Node result = Node::null();
  if(rightMult.isIntegral()){
    if(k == kind::GT){
      // (> p z)
      // (>= p (+ z 1))
      Constant rightMultPlusOne = Constant::mkConstant(rightMult + 1);
      result = toNode(kind::GEQ, newLeft, rightMultPlusOne);
    }else{
      Constant newRight = Constant::mkConstant(rightMult);
      result = toNode(kind::GEQ, newLeft, newRight);
    }
  }else{
    //(>= l (/ n d))
    //(>= l (ceil (/ n d)))
    //This also hold for GT as (ceil (/ n d)) > (/ n d)
    Integer ceilr = rightMult.ceiling();
    Constant ceilRight = Constant::mkConstant(ceilr);
    result = toNode(kind::GEQ, newLeft, ceilRight);
  }
  Assert(!result.isNull());
  if(negateResult){
    return result.notNode();
  }else{
    return result;
  }
}

Node Comparison::mkIntEquality(const Polynomial& p){
  Debug("nf::tmp") << "mkIntEquality( " << p.getNode() << " )" << std::endl;
  Assert(!p.isConstant());
  Assert(p.allIntegralVariables());

  SumPair sp = SumPair::mkSumPair(p);
  Polynomial varPart = sp.getPolynomial();
  Constant constPart = sp.getConstant();

  Integer lcm = varPart.denominatorLCM();
  Integer g = varPart.numeratorGCD();
  Constant mult = Constant::mkConstant(Rational(lcm,g));

  Constant constMult = constPart * mult;

  if(constMult.isIntegral()){
    Polynomial varPartMult = varPart * mult;

    Monomial m = varPartMult.selectAbsMinimum();
    bool mIsPositive =  m.getConstant().isPositive();

    Polynomial noM = (varPartMult + (- m)) + Polynomial::mkPolynomial(constMult);

    // m + noM = 0
    Polynomial newRight = mIsPositive ? -noM : noM;
    Polynomial newLeft  = mIsPositive ? m  : -m;

    Assert(newRight.isIntegral());
    return toNode(kind::EQUAL, newLeft, newRight);
  }else{
    return mkBoolNode(false);
  }
}

Comparison Comparison::mkComparison(Kind k, const Polynomial& l, const Polynomial& r){

  //Make this special case fast for sharing!
  if((k == kind::EQUAL || k == kind::DISTINCT) && l.isVarList() && r.isVarList()){
    VarList vLeft = l.asVarList();
    VarList vRight = r.asVarList();

    if(vLeft == vRight){
      // return true for equalities and false for disequalities
      return Comparison(k == kind::EQUAL);
    }else{
      Node eqNode = vLeft < vRight ? toNode( kind::EQUAL, l, r) : toNode( kind::EQUAL, r, l);
      Node forK = (k == kind::DISTINCT) ? eqNode.notNode() : eqNode;
      return Comparison(forK);
    }
  }

  //General case
  Polynomial diff = l - r;
  if(diff.isConstant()){
    bool res = evaluateConstantPredicate(k, diff.asConstant(), Rational(0));
    return Comparison(res);
  }else{
    Node result = Node::null();
    bool isInteger = diff.allIntegralVariables();
    switch(k){
    case kind::EQUAL:
      Debug("nf::tmp") << "make comparison from " << diff.getNode()
                       << std::endl;
      result = isInteger ? mkIntEquality(diff) : mkRatEquality(diff);
      break;
    case kind::DISTINCT:
      {
        Node eq = isInteger ? mkIntEquality(diff) : mkRatEquality(diff);
        result = eq.notNode();
      }
      break;
    case kind::LEQ:
    case kind::LT:
      {
        Polynomial neg = - diff;
        Kind negKind = (k == kind::LEQ ? kind::GEQ : kind::GT);
        result = isInteger ?
          mkIntInequality(negKind, neg) : mkRatInequality(negKind, neg);
      }
      break;
    case kind::GEQ:
    case kind::GT:
      result = isInteger ?
        mkIntInequality(k, diff) : mkRatInequality(k, diff);
      break;
    default: Unhandled() << k;
    }
    Assert(!result.isNull());
    if(result.getKind() == kind::NOT && result[0].getKind() == kind::CONST_BOOLEAN){
      return Comparison(!(result[0].getConst<bool>()));
    }else{
      Comparison cmp(result);
      Assert(cmp.isNormalForm());
      return cmp;
    }
  }
}

bool Comparison::isBoolean() const {
  return getNode().getKind() == kind::CONST_BOOLEAN;
}


bool Comparison::debugIsIntegral() const{
  return getLeft().isIntegral() && getRight().isIntegral();
}

Kind Comparison::comparisonKind(TNode literal){
  switch(literal.getKind()){
  case kind::CONST_BOOLEAN:
  case kind::GT:
  case kind::GEQ:
  case kind::EQUAL:
    return literal.getKind();
  case  kind::NOT:
    {
      TNode negatedAtom = literal[0];
      switch(negatedAtom.getKind()){
      case kind::GT: //(not (GT x c)) <=> (LEQ x c)
        return kind::LEQ;
      case kind::GEQ: //(not (GEQ x c)) <=> (LT x c)
        return kind::LT;
      case kind::EQUAL:
        return kind::DISTINCT;
      default:
        return  kind::UNDEFINED_KIND;
      }
    }
  default:
    return kind::UNDEFINED_KIND;
  }
}


Node Polynomial::makeAbsCondition(Variable v, Polynomial p){
  Polynomial zerop = Polynomial::mkZero();

  Polynomial varp = Polynomial::mkPolynomial(v);
  Comparison pLeq0 = Comparison::mkComparison(kind::LEQ, p, zerop);
  Comparison negP = Comparison::mkComparison(kind::EQUAL, varp, -p);
  Comparison posP = Comparison::mkComparison(kind::EQUAL, varp, p);

  Node absCnd = (pLeq0.getNode()).iteNode(negP.getNode(), posP.getNode());
  return absCnd;
}

bool Polynomial::isNonlinear() const {

  for(iterator i=begin(), iend =end(); i != iend; ++i){
    Monomial m = *i;
    if(m.isNonlinear()){
      return true;
    }
  }
  return false;
}

} //namespace arith
} //namespace theory
}  // namespace cvc5::internal<|MERGE_RESOLUTION|>--- conflicted
+++ resolved
@@ -1130,24 +1130,14 @@
         }else{
           Integer lcm = lcoeff.getDenominator().lcm(varRight.denominatorLCM());
           Integer g = lcoeff.getNumerator().gcd(varRight.numeratorGCD());
-<<<<<<< HEAD
-          Debug("nf::tmp2") << lcm << " " << g << endl;
-=======
           Trace("nf::tmp") << lcm << " " << g << endl;
->>>>>>> cd396280
           if(!lcm.isOne()){
             return false;
           }else if(!g.isOne()){
             return false;
           }else{
             Monomial absMinRight = varRight.selectAbsMinimum();
-<<<<<<< HEAD
-            Debug("nf::tmp2")
-                << mleft.getNode() << " " << absMinRight.getNode() << endl;
-            return true;
-=======
             Trace("nf::tmp") << mleft.getNode() << " " << absMinRight.getNode() << endl;
->>>>>>> cd396280
             if( mleft.absCmp(absMinRight) < 0){
               return true;
             }else{
@@ -1157,18 +1147,11 @@
         }
       }else{
         if(mleft.coefficientIsOne()){
-<<<<<<< HEAD
-          Debug("nf::tmp2")
-              << "dfklj " << mleft.getNode() << endl
-              << pright.getNode() << endl
-              << pright.variableMonomialAreStrictlyGreater(mleft) << endl;
-=======
           Trace("nf::tmp")
             << "dfklj " << mleft.getNode() << endl
             << pright.getNode() << endl
             << pright.variableMonomialAreStrictlyGreater(mleft)
             << endl;
->>>>>>> cd396280
           return pright.variableMonomialAreStrictlyGreater(mleft);
         }else{
           return false;
