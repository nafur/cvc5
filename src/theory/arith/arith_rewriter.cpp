/******************************************************************************
 * Top contributors (to current version):
 *   Andrew Reynolds, Tim King, Morgan Deters
 *
 * This file is part of the cvc5 project.
 *
 * Copyright (c) 2009-2021 by the authors listed in the file AUTHORS
 * in the top-level source directory and their institutional affiliations.
 * All rights reserved.  See the file COPYING in the top-level source
 * directory for licensing information.
 * ****************************************************************************
 *
 * [[ Add one-line brief description here ]]
 *
 * [[ Add lengthier description here ]]
 * \todo document this file
 */

#include "theory/arith/arith_rewriter.h"

#include <optional>
#include <set>
#include <sstream>
#include <stack>
#include <vector>

#include "expr/algorithm/flatten.h"
#include "smt/logic_exception.h"
#include "theory/arith/arith_msum.h"
#include "theory/arith/arith_utilities.h"
#include "theory/arith/operator_elim.h"
#include "theory/arith/rewriter/addition.h"
#include "theory/arith/rewriter/node_utils.h"
#include "theory/arith/rewriter/ordering.h"
#include "theory/arith/rewriter/rewrite_atom.h"
#include "theory/theory.h"
#include "util/bitvector.h"
#include "util/divisible.h"
#include "util/iand.h"
#include "util/real_algebraic_number.h"

using namespace cvc5::kind;

namespace cvc5 {
namespace theory {
namespace arith {

ArithRewriter::ArithRewriter(OperatorElim& oe) : d_opElim(oe) {}

RewriteResponse ArithRewriter::preRewrite(TNode t)
{
  Trace("arith-rewriter") << "preRewrite(" << t << ")" << std::endl;
  if (rewriter::isAtom(t))
  {
    auto res = preRewriteAtom(t);
    Trace("arith-rewriter")
        << res.d_status << " -> " << res.d_node << std::endl;
    return res;
  }
  auto res = preRewriteTerm(t);
  Trace("arith-rewriter") << res.d_status << " -> " << res.d_node << std::endl;
  return res;
}

RewriteResponse ArithRewriter::postRewrite(TNode t)
{
  Trace("arith-rewriter") << "postRewrite(" << t << ")" << std::endl;
  if (rewriter::isAtom(t))
  {
    auto res = postRewriteAtom(t);
    Trace("arith-rewriter")
        << res.d_status << " -> " << res.d_node << std::endl;
    return res;
  }
  auto res = postRewriteTerm(t);
  Trace("arith-rewriter") << res.d_status << " -> " << res.d_node << std::endl;
  return res;
}

RewriteResponse ArithRewriter::preRewriteAtom(TNode atom)
{
  Assert(rewriter::isAtom(atom));

  if (auto response = rewriter::tryEvaluateRelationReflexive(atom); response)
  {
    return RewriteResponse(REWRITE_DONE, rewriter::mkConst(*response));
  }

  switch (atom.getKind())
  {
    case Kind::GT:
      return RewriteResponse(
          REWRITE_DONE,
          rewriter::buildRelation(kind::LEQ, atom[0], atom[1], true));
    case Kind::LT:
      return RewriteResponse(
          REWRITE_DONE,
          rewriter::buildRelation(kind::GEQ, atom[0], atom[1], true));
    case Kind::IS_INTEGER:
      if (atom[0].getType().isInteger())
      {
        return RewriteResponse(REWRITE_DONE, rewriter::mkConst(true));
      }
      break;
    case Kind::DIVISIBLE:
      if (atom.getOperator().getConst<Divisible>().k.isOne())
      {
        return RewriteResponse(REWRITE_DONE, rewriter::mkConst(true));
      }
      break;
    default:;
  }

  return RewriteResponse(REWRITE_DONE, atom);
}

RewriteResponse ArithRewriter::postRewriteAtom(TNode atom)
{
  Assert(rewriter::isAtom(atom));

  if (atom.getKind() == kind::IS_INTEGER)
  {
    return rewriteExtIntegerOp(atom);
  }
  else if (atom.getKind() == kind::DIVISIBLE)
  {
    const Integer& k = atom.getOperator().getConst<Divisible>().k;
    if (atom[0].isConst())
    {
      const Rational& num = atom[0].getConst<Rational>();
      return RewriteResponse(REWRITE_DONE,
                             rewriter::mkConst((num / k).isIntegral()));
    }
    if (k.isOne())
    {
      return RewriteResponse(REWRITE_DONE, rewriter::mkConst(true));
    }
    NodeManager* nm = NodeManager::currentNM();
    return RewriteResponse(
        REWRITE_AGAIN,
        nm->mkNode(
            kind::EQUAL,
            nm->mkNode(kind::INTS_MODULUS_TOTAL, atom[0], rewriter::mkConst(k)),
            rewriter::mkConst(Integer(0))));
  }

  if (auto response = rewriter::tryEvaluateRelationReflexive(atom); response)
  {
    return RewriteResponse(REWRITE_DONE, rewriter::mkConst(*response));
  }

  // left |><| right
  Kind kind = atom.getKind();
  TNode left = atom[0];
  TNode right = atom[1];
  Assert(isRelationOperator(kind));

  if (auto response = rewriter::tryEvaluateRelation(kind, left, right);
      response)
  {
    return RewriteResponse(REWRITE_DONE, rewriter::mkConst(*response));
  }

  /*if (kind == Kind::EQUAL)
  {
    if (left < right)
    {
      return RewriteResponse(REWRITE_DONE, right.eqNode(left));
    }
    return RewriteResponse(REWRITE_DONE, atom);
  }*/

  bool negate = false;

  switch (atom.getKind())
  {
    case Kind::LEQ:
      kind = Kind::GEQ;
      negate = true;
      break;
    case Kind::LT:
      kind = Kind::GT;
      negate = true;
      break;
    default: break;
  }

<<<<<<< HEAD
  rewriter::Sum sum;
  rewriter::addToSum(sum, left, negate);
  rewriter::addToSum(sum, right, !negate);

  // Now we have (rsum <kind> 0)
  if (rewriter::isIntegral(atom))
  {
    if (kind == Kind::EQUAL)
    {
      return RewriteResponse(REWRITE_DONE,
                             rewriter::buildIntegerEquality(std::move(sum)));
    }
    return RewriteResponse(
        REWRITE_DONE, rewriter::buildIntegerInequality(std::move(sum), kind));
  }
  else
  {
    if (kind == Kind::EQUAL)
    {
      return RewriteResponse(REWRITE_DONE,
                             rewriter::buildRealEquality(std::move(sum)));
    }
    return RewriteResponse(REWRITE_DONE,
                           rewriter::buildRealInequality(std::move(sum), kind));
  }
=======
  return RewriteResponse(REWRITE_DONE, t);
}

RewriteResponse ArithRewriter::rewriteVariable(TNode t)
{
  Assert(t.isVar());

  return RewriteResponse(REWRITE_DONE, t);
}

RewriteResponse ArithRewriter::rewriteNeg(TNode t, bool pre)
{
  Assert(t.getKind() == kind::NEG);

  if (t[0].isConst())
  {
    Rational neg = -(t[0].getConst<Rational>());
    return RewriteResponse(REWRITE_DONE, rewriter::mkConst(neg));
  }
  if (rewriter::isRAN(t[0]))
  {
    return RewriteResponse(REWRITE_DONE,
                           rewriter::mkConst(-rewriter::getRAN(t[0])));
  }

  auto* nm = NodeManager::currentNM();
  Node noUminus = nm->mkNode(kind::MULT, rewriter::mkConst(Integer(-1)), t[0]);
  if (pre)
    return RewriteResponse(REWRITE_DONE, noUminus);
  else
    return RewriteResponse(REWRITE_AGAIN, noUminus);
>>>>>>> 5b32209e
}

RewriteResponse ArithRewriter::rewriteSub(TNode t)
{
  Assert(t.getKind() == kind::SUB);
  Assert(t.getNumChildren() == 2);

  if (t[0] == t[1])
  {
    return RewriteResponse(REWRITE_DONE, rewriter::mkConst(Integer(0)));
  }
  auto* nm = NodeManager::currentNM();
  return RewriteResponse(
      REWRITE_AGAIN_FULL,
      nm->mkNode(Kind::ADD,
                 t[0],
                 nm->mkNode(kind::MULT, rewriter::mkConst(Integer(-1)), t[1])));
}

RewriteResponse ArithRewriter::preRewriteTerm(TNode t){
  if(t.isConst()){
    return RewriteResponse(REWRITE_DONE, t);
  }else if(t.isVar()){
    return rewriteVariable(t);
  }else{
    switch(Kind k = t.getKind()){
      case kind::REAL_ALGEBRAIC_NUMBER: return rewriteRAN(t);
      case kind::SUB: return rewriteSub(t);
      case kind::NEG: return rewriteNeg(t, true);
      case kind::DIVISION:
      case kind::DIVISION_TOTAL: return rewriteDiv(t, true);
      case kind::ADD: return preRewritePlus(t);
      case kind::MULT:
      case kind::NONLINEAR_MULT: return preRewriteMult(t);
      case kind::IAND: return RewriteResponse(REWRITE_DONE, t);
      case kind::POW2: return RewriteResponse(REWRITE_DONE, t);
      case kind::EXPONENTIAL:
      case kind::SINE:
      case kind::COSINE:
      case kind::TANGENT:
      case kind::COSECANT:
      case kind::SECANT:
      case kind::COTANGENT:
      case kind::ARCSINE:
      case kind::ARCCOSINE:
      case kind::ARCTANGENT:
      case kind::ARCCOSECANT:
      case kind::ARCSECANT:
      case kind::ARCCOTANGENT:
      case kind::SQRT: return preRewriteTranscendental(t);
      case kind::INTS_DIVISION:
      case kind::INTS_MODULUS: return rewriteIntsDivMod(t, true);
      case kind::INTS_DIVISION_TOTAL:
      case kind::INTS_MODULUS_TOTAL: return rewriteIntsDivModTotal(t, true);
      case kind::ABS: return rewriteAbs(t);
      case kind::IS_INTEGER:
      case kind::TO_INTEGER: return RewriteResponse(REWRITE_DONE, t);
      case kind::TO_REAL:
      case kind::CAST_TO_REAL: return RewriteResponse(REWRITE_DONE, t[0]);
      case kind::POW: return RewriteResponse(REWRITE_DONE, t);
      case kind::PI: return RewriteResponse(REWRITE_DONE, t);
      default: Unhandled() << k;
    }
  }
}

RewriteResponse ArithRewriter::postRewriteTerm(TNode t){
  if(t.isConst()){
    return RewriteResponse(REWRITE_DONE, t);
  }else if(t.isVar()){
    return rewriteVariable(t);
  }
  else
  {
    Trace("arith-rewriter") << "postRewriteTerm: " << t << std::endl;
    switch(t.getKind()){
      case kind::REAL_ALGEBRAIC_NUMBER: return rewriteRAN(t);
      case kind::SUB: return rewriteSub(t);
      case kind::NEG: return rewriteNeg(t, false);
      case kind::DIVISION:
      case kind::DIVISION_TOTAL: return rewriteDiv(t, false);
      case kind::ADD: return postRewritePlus(t);
      case kind::MULT:
      case kind::NONLINEAR_MULT: return postRewriteMult(t);
      case kind::IAND: return postRewriteIAnd(t);
      case kind::POW2: return postRewritePow2(t);
      case kind::EXPONENTIAL:
      case kind::SINE:
      case kind::COSINE:
      case kind::TANGENT:
      case kind::COSECANT:
      case kind::SECANT:
      case kind::COTANGENT:
      case kind::ARCSINE:
      case kind::ARCCOSINE:
      case kind::ARCTANGENT:
      case kind::ARCCOSECANT:
      case kind::ARCSECANT:
      case kind::ARCCOTANGENT:
      case kind::SQRT: return postRewriteTranscendental(t);
      case kind::INTS_DIVISION:
      case kind::INTS_MODULUS: return rewriteIntsDivMod(t, false);
      case kind::INTS_DIVISION_TOTAL:
      case kind::INTS_MODULUS_TOTAL: return rewriteIntsDivModTotal(t, false);
      case kind::ABS: return rewriteAbs(t);
      case kind::TO_REAL:
      case kind::CAST_TO_REAL: return RewriteResponse(REWRITE_DONE, t[0]);
      case kind::TO_INTEGER: return rewriteExtIntegerOp(t);
      case kind::POW:
      {
        if (t[1].isConst())
        {
          const Rational& exp = t[1].getConst<Rational>();
          TNode base = t[0];
          if(exp.sgn() == 0){
            return RewriteResponse(REWRITE_DONE,
                                   NodeManager::currentNM()->mkConstRealOrInt(
                                       t.getType(), Rational(1)));
          }else if(exp.sgn() > 0 && exp.isIntegral()){
            cvc5::Rational r(expr::NodeValue::MAX_CHILDREN);
            if (exp <= r)
            {
              unsigned num = exp.getNumerator().toUnsignedInt();
              if( num==1 ){
                return RewriteResponse(REWRITE_AGAIN, base);
              }else{
                NodeBuilder nb(kind::MULT);
                for(unsigned i=0; i < num; ++i){
                  nb << base;
                }
                Assert(nb.getNumChildren() > 0);
                Node mult = nb;
                return RewriteResponse(REWRITE_AGAIN, mult);
              }
            }
          }
        }
        else if (t[0].isConst()
                 && t[0].getConst<Rational>().getNumerator().toUnsignedInt()
                        == 2)
        {
          return RewriteResponse(
              REWRITE_DONE, NodeManager::currentNM()->mkNode(kind::POW2, t[1]));
        }

        // Todo improve the exception thrown
        std::stringstream ss;
        ss << "The exponent of the POW(^) operator can only be a positive "
              "integral constant below "
           << (expr::NodeValue::MAX_CHILDREN + 1) << ". ";
        ss << "Exception occurred in:" << std::endl;
        ss << "  " << t;
        throw LogicException(ss.str());
      }
    case kind::PI:
      return RewriteResponse(REWRITE_DONE, t);
    default:
      Unreachable();
    }
  }
}

RewriteResponse ArithRewriter::rewriteRAN(TNode t)
{
  Assert(rewriter::isRAN(t));
  const RealAlgebraicNumber& r = rewriter::getRAN(t);
  if (r.isRational())
  {
    return RewriteResponse(REWRITE_DONE, rewriter::mkConst(r.toRational()));
  }
  return RewriteResponse(REWRITE_DONE, t);
}

RewriteResponse ArithRewriter::rewriteVariable(TNode t)
{
  Assert(t.isVar());

  return RewriteResponse(REWRITE_DONE, t);
}

RewriteResponse ArithRewriter::rewriteNeg(TNode t, bool pre)
{
  Assert(t.getKind() == kind::NEG);

  if (t[0].isConst())
  {
    Rational neg = -(t[0].getConst<Rational>());
    return RewriteResponse(REWRITE_DONE, rewriter::mkConst(neg));
  }
  if (rewriter::isRAN(t[0]))
  {
    return RewriteResponse(REWRITE_DONE,
                           rewriter::mkConst(-rewriter::getRAN(t[0])));
  }

  auto* nm = NodeManager::currentNM();
  Node noUminus = nm->mkNode(kind::MULT, rewriter::mkConst(Integer(-1)), t[0]);
  if (pre)
    return RewriteResponse(REWRITE_DONE, noUminus);
  else
    return RewriteResponse(REWRITE_AGAIN, noUminus);
}

RewriteResponse ArithRewriter::rewriteSub(TNode t)
{
  Assert(t.getKind() == kind::SUB);
  Assert(t.getNumChildren() == 2);

  if (t[0] == t[1])
  {
    return RewriteResponse(REWRITE_DONE, rewriter::mkConst(Integer(0)));
  }
  auto* nm = NodeManager::currentNM();
  return RewriteResponse(
      REWRITE_AGAIN_FULL,
      nm->mkNode(Kind::ADD,
                 t[0],
                 nm->mkNode(kind::MULT, rewriter::mkConst(Integer(-1)), t[1])));
}

RewriteResponse ArithRewriter::preRewritePlus(TNode t)
{
  Assert(t.getKind() == kind::ADD);
  return RewriteResponse(REWRITE_DONE, expr::algorithm::flatten(t));
}

RewriteResponse ArithRewriter::postRewritePlus(TNode t)
{
  Assert(t.getKind() == kind::ADD);
  Assert(t.getNumChildren() > 1);

  std::vector<TNode> children;
  expr::algorithm::flatten(t, children);

  rewriter::Sum sum;
  for (const auto& child : children)
  {
    rewriter::addToSum(sum, child);
  }
  return RewriteResponse(REWRITE_DONE, rewriter::collectSum(sum));
}

RewriteResponse ArithRewriter::preRewriteMult(TNode node)
{
  Assert(node.getKind() == kind::MULT
         || node.getKind() == kind::NONLINEAR_MULT);

  if (auto res = rewriter::getZeroChild(node); res)
  {
    return RewriteResponse(REWRITE_DONE, *res);
  }
  return RewriteResponse(REWRITE_DONE, node);
}

RewriteResponse ArithRewriter::postRewriteMult(TNode t){
  Assert(t.getKind() == kind::MULT || t.getKind() == kind::NONLINEAR_MULT);
  Assert(t.getNumChildren() >= 2);

  std::vector<TNode> children;
  expr::algorithm::flatten(t, children, Kind::MULT, Kind::NONLINEAR_MULT);

  if (auto res = rewriter::getZeroChild(children); res)
  {
    return RewriteResponse(REWRITE_DONE, *res);
  }

  // Distribute over addition
  if (std::any_of(children.begin(), children.end(), [](TNode child) {
        return child.getKind() == Kind::ADD;
      }))
  {
    return RewriteResponse(REWRITE_DONE,
                           rewriter::distributeMultiplication(children));
  }

  RealAlgebraicNumber ran = RealAlgebraicNumber(Integer(1));
  std::vector<Node> leafs;

  for (const auto& child : children)
  {
    if (child.isConst())
    {
      if (child.getConst<Rational>().isZero())
      {
        return RewriteResponse(REWRITE_DONE, child);
      }
      ran *= child.getConst<Rational>();
    }
    else if (rewriter::isRAN(child))
    {
      ran *= rewriter::getRAN(child);
    }
    else
    {
      leafs.emplace_back(child);
    }
  }

  return RewriteResponse(REWRITE_DONE,
                         rewriter::mkMultTerm(ran, std::move(leafs)));
}

RewriteResponse ArithRewriter::rewriteDiv(TNode t, bool pre)
{
  Assert(t.getKind() == kind::DIVISION_TOTAL || t.getKind() == kind::DIVISION);
  Assert(t.getNumChildren() == 2);

  Node left = t[0];
  Node right = t[1];
  if (right.isConst())
  {
    NodeManager* nm = NodeManager::currentNM();
    const Rational& den = right.getConst<Rational>();

    if (den.isZero())
    {
      if (t.getKind() == kind::DIVISION_TOTAL)
      {
        return RewriteResponse(REWRITE_DONE, nm->mkConstReal(0));
      }
      else
      {
        // This is unsupported, but this is not a good place to complain
        return RewriteResponse(REWRITE_DONE, t);
      }
    }
    Assert(den != Rational(0));

    if (left.isConst())
    {
      const Rational& num = left.getConst<Rational>();
      return RewriteResponse(REWRITE_DONE, nm->mkConstReal(num / den));
    }
<<<<<<< HEAD
    if (rewriter::isRAN(left))
    {
      return RewriteResponse(
          REWRITE_DONE,
          nm->mkRealAlgebraicNumber(rewriter::getRAN(left) / den));
=======
    if (left.getKind() == Kind::REAL_ALGEBRAIC_NUMBER)
    {
      const RealAlgebraicNumber& num =
          left.getOperator().getConst<RealAlgebraicNumber>();
      return RewriteResponse(
          REWRITE_DONE,
          nm->mkRealAlgebraicNumber(num / RealAlgebraicNumber(den)));
>>>>>>> 5b32209e
    }

    Node result = nm->mkConstReal(den.inverse());
    Node mult = NodeManager::currentNM()->mkNode(kind::MULT, left, result);
    if (pre)
    {
      return RewriteResponse(REWRITE_DONE, mult);
    }
    else
    {
      return RewriteResponse(REWRITE_AGAIN, mult);
    }
  }
<<<<<<< HEAD
  if (rewriter::isRAN(right))
  {
    const RealAlgebraicNumber& den = rewriter::getRAN(right);

    if (left.isConst())
    {
      return RewriteResponse(
          REWRITE_DONE, rewriter::mkConst(left.getConst<Rational>() / den));
    }
    if (rewriter::isRAN(left))
    {
      return RewriteResponse(REWRITE_DONE,
                             rewriter::mkConst(rewriter::getRAN(left) / den));
    }

    Node result = rewriter::mkConst(inverse(den));
=======
  if (right.getKind() == Kind::REAL_ALGEBRAIC_NUMBER)
  {
    NodeManager* nm = NodeManager::currentNM();
    const RealAlgebraicNumber& den =
        right.getOperator().getConst<RealAlgebraicNumber>();
    if (left.isConst())
    {
      const Rational& num = left.getConst<Rational>();
      return RewriteResponse(
          REWRITE_DONE,
          nm->mkRealAlgebraicNumber(RealAlgebraicNumber(num) / den));
    }
    if (left.getKind() == Kind::REAL_ALGEBRAIC_NUMBER)
    {
      const RealAlgebraicNumber& num =
          left.getOperator().getConst<RealAlgebraicNumber>();
      return RewriteResponse(REWRITE_DONE,
                             nm->mkRealAlgebraicNumber(num / den));
    }

    Node result = nm->mkRealAlgebraicNumber(inverse(den));
>>>>>>> 5b32209e
    Node mult = NodeManager::currentNM()->mkNode(kind::MULT, left, result);
    if (pre)
    {
      return RewriteResponse(REWRITE_DONE, mult);
    }
    else
    {
      return RewriteResponse(REWRITE_AGAIN, mult);
    }
  }
  return RewriteResponse(REWRITE_DONE, t);
}

RewriteResponse ArithRewriter::rewriteAbs(TNode t)
{
  Assert(t.getKind() == Kind::ABS);
  Assert(t.getNumChildren() == 1);

  if (t[0].isConst())
  {
    const Rational& rat = t[0].getConst<Rational>();
    if (rat >= 0)
    {
      return RewriteResponse(REWRITE_DONE, t[0]);
    }
    return RewriteResponse(
        REWRITE_DONE,
        NodeManager::currentNM()->mkConstRealOrInt(t[0].getType(), -rat));
  }
<<<<<<< HEAD
  if (rewriter::isRAN(t[0]))
  {
    const RealAlgebraicNumber& ran = rewriter::getRAN(t[0]);
=======
  if (t[0].getKind() == Kind::REAL_ALGEBRAIC_NUMBER)
  {
    const RealAlgebraicNumber& ran =
        t[0].getOperator().getConst<RealAlgebraicNumber>();
>>>>>>> 5b32209e
    if (ran >= RealAlgebraicNumber())
    {
      return RewriteResponse(REWRITE_DONE, t[0]);
    }
    return RewriteResponse(
        REWRITE_DONE, NodeManager::currentNM()->mkRealAlgebraicNumber(-ran));
  }
  return RewriteResponse(REWRITE_DONE, t);
}

RewriteResponse ArithRewriter::rewriteIntsDivMod(TNode t, bool pre)
{
  NodeManager* nm = NodeManager::currentNM();
  Kind k = t.getKind();
  if (k == kind::INTS_MODULUS)
  {
    if (t[1].isConst() && !t[1].getConst<Rational>().isZero())
    {
      // can immediately replace by INTS_MODULUS_TOTAL
      Node ret = nm->mkNode(kind::INTS_MODULUS_TOTAL, t[0], t[1]);
      return returnRewrite(t, ret, Rewrite::MOD_TOTAL_BY_CONST);
    }
  }
  if (k == kind::INTS_DIVISION)
  {
    if (t[1].isConst() && !t[1].getConst<Rational>().isZero())
    {
      // can immediately replace by INTS_DIVISION_TOTAL
      Node ret = nm->mkNode(kind::INTS_DIVISION_TOTAL, t[0], t[1]);
      return returnRewrite(t, ret, Rewrite::DIV_TOTAL_BY_CONST);
    }
  }
  return RewriteResponse(REWRITE_DONE, t);
}

<<<<<<< HEAD
=======
RewriteResponse ArithRewriter::rewriteExtIntegerOp(TNode t)
{
  Assert(t.getKind() == kind::TO_INTEGER || t.getKind() == kind::IS_INTEGER);
  bool isPred = t.getKind() == kind::IS_INTEGER;
  NodeManager* nm = NodeManager::currentNM();
  if (t[0].isConst())
  {
    Node ret;
    if (isPred)
    {
      ret = nm->mkConst(t[0].getConst<Rational>().isIntegral());
    }
    else
    {
      ret = nm->mkConstInt(Rational(t[0].getConst<Rational>().floor()));
    }
    return returnRewrite(t, ret, Rewrite::INT_EXT_CONST);
  }
  if (t[0].getType().isInteger())
  {
    Node ret = isPred ? nm->mkConst(true) : Node(t[0]);
    return returnRewrite(t, ret, Rewrite::INT_EXT_INT);
  }
  if (t[0].getKind() == kind::PI)
  {
    Node ret = isPred ? nm->mkConst(false) : nm->mkConstReal(Rational(3));
    return returnRewrite(t, ret, Rewrite::INT_EXT_PI);
  }
  return RewriteResponse(REWRITE_DONE, t);
}

>>>>>>> 5b32209e
RewriteResponse ArithRewriter::rewriteIntsDivModTotal(TNode t, bool pre)
{
  if (pre)
  {
    // do not rewrite at prewrite.
    return RewriteResponse(REWRITE_DONE, t);
  }
  NodeManager* nm = NodeManager::currentNM();
  Kind k = t.getKind();
  Assert(k == kind::INTS_MODULUS_TOTAL || k == kind::INTS_DIVISION_TOTAL);
  TNode n = t[0];
  TNode d = t[1];
  bool dIsConstant = d.isConst();
  if (dIsConstant && d.getConst<Rational>().isZero())
  {
    // (div x 0) ---> 0 or (mod x 0) ---> 0
    return returnRewrite(t, nm->mkConstInt(0), Rewrite::DIV_MOD_BY_ZERO);
  }
  else if (dIsConstant && d.getConst<Rational>().isOne())
  {
    if (k == kind::INTS_MODULUS_TOTAL)
    {
      // (mod x 1) --> 0
      return returnRewrite(t, nm->mkConstInt(0), Rewrite::MOD_BY_ONE);
    }
    Assert(k == kind::INTS_DIVISION_TOTAL);
    // (div x 1) --> x
    return returnRewrite(t, n, Rewrite::DIV_BY_ONE);
  }
  else if (dIsConstant && d.getConst<Rational>().sgn() < 0)
  {
    // pull negation
    // (div x (- c)) ---> (- (div x c))
    // (mod x (- c)) ---> (mod x c)
    Node nn = nm->mkNode(k, t[0], nm->mkConstInt(-t[1].getConst<Rational>()));
    Node ret = (k == kind::INTS_DIVISION || k == kind::INTS_DIVISION_TOTAL)
                   ? nm->mkNode(kind::NEG, nn)
                   : nn;
    return returnRewrite(t, ret, Rewrite::DIV_MOD_PULL_NEG_DEN);
  }
  else if (dIsConstant && n.isConst())
  {
    Assert(d.getConst<Rational>().isIntegral());
    Assert(n.getConst<Rational>().isIntegral());
    Assert(!d.getConst<Rational>().isZero());
    Integer di = d.getConst<Rational>().getNumerator();
    Integer ni = n.getConst<Rational>().getNumerator();

    bool isDiv = (k == kind::INTS_DIVISION || k == kind::INTS_DIVISION_TOTAL);

    Integer result = isDiv ? ni.euclidianDivideQuotient(di)
                           : ni.euclidianDivideRemainder(di);

    // constant evaluation
    // (mod c1 c2) ---> c3 or (div c1 c2) ---> c3
    Node resultNode = nm->mkConstInt(Rational(result));
    return returnRewrite(t, resultNode, Rewrite::CONST_EVAL);
  }
  if (k == kind::INTS_MODULUS_TOTAL)
  {
    // Note these rewrites do not need to account for modulus by zero as being
    // a UF, which is handled by the reduction of INTS_MODULUS.
    Kind k0 = t[0].getKind();
    if (k0 == kind::INTS_MODULUS_TOTAL && t[0][1] == t[1])
    {
      // (mod (mod x c) c) --> (mod x c)
      return returnRewrite(t, t[0], Rewrite::MOD_OVER_MOD);
    }
    else if (k0 == kind::NONLINEAR_MULT || k0 == kind::MULT || k0 == kind::ADD)
    {
      // can drop all
      std::vector<Node> newChildren;
      bool childChanged = false;
      for (const Node& tc : t[0])
      {
        if (tc.getKind() == kind::INTS_MODULUS_TOTAL && tc[1] == t[1])
        {
          newChildren.push_back(tc[0]);
          childChanged = true;
          continue;
        }
        newChildren.push_back(tc);
      }
      if (childChanged)
      {
        // (mod (op ... (mod x c) ...) c) ---> (mod (op ... x ...) c) where
<<<<<<< HEAD
        // op is one of { NONLINEAR_MULT, MULT, PLUS }.
=======
        // op is one of { NONLINEAR_MULT, MULT, ADD }.
>>>>>>> 5b32209e
        Node ret = nm->mkNode(k0, newChildren);
        ret = nm->mkNode(kind::INTS_MODULUS_TOTAL, ret, t[1]);
        return returnRewrite(t, ret, Rewrite::MOD_CHILD_MOD);
      }
    }
  }
  else
  {
    Assert(k == kind::INTS_DIVISION_TOTAL);
    // Note these rewrites do not need to account for division by zero as being
    // a UF, which is handled by the reduction of INTS_DIVISION.
    if (t[0].getKind() == kind::INTS_MODULUS_TOTAL && t[0][1] == t[1])
    {
      // (div (mod x c) c) --> 0
      Node ret = nm->mkConstInt(0);
      return returnRewrite(t, ret, Rewrite::DIV_OVER_MOD);
    }
  }
  return RewriteResponse(REWRITE_DONE, t);
}

<<<<<<< HEAD
RewriteResponse ArithRewriter::rewriteExtIntegerOp(TNode t)
{
  Assert(t.getKind() == kind::TO_INTEGER || t.getKind() == kind::IS_INTEGER);
  bool isPred = t.getKind() == kind::IS_INTEGER;
  NodeManager* nm = NodeManager::currentNM();
  if (t[0].isConst())
  {
    Node ret;
    if (isPred)
    {
      ret = nm->mkConst(t[0].getConst<Rational>().isIntegral());
    }
    else
    {
      ret = nm->mkConstInt(Rational(t[0].getConst<Rational>().floor()));
    }
    return returnRewrite(t, ret, Rewrite::INT_EXT_CONST);
  }
  if (t[0].getType().isInteger())
  {
    Node ret = isPred ? nm->mkConst(true) : Node(t[0]);
    return returnRewrite(t, ret, Rewrite::INT_EXT_INT);
  }
  if (t[0].getKind() == kind::PI)
  {
    Node ret = isPred ? nm->mkConst(false) : nm->mkConstReal(Rational(3));
    return returnRewrite(t, ret, Rewrite::INT_EXT_PI);
  }
  return RewriteResponse(REWRITE_DONE, t);
}

=======
>>>>>>> 5b32209e
RewriteResponse ArithRewriter::postRewriteIAnd(TNode t)
{
  Assert(t.getKind() == kind::IAND);
  size_t bsize = t.getOperator().getConst<IntAnd>().d_size;
  NodeManager* nm = NodeManager::currentNM();
  // if constant, we eliminate
  if (t[0].isConst() && t[1].isConst())
  {
    Node iToBvop = nm->mkConst(IntToBitVector(bsize));
    Node arg1 = nm->mkNode(kind::INT_TO_BITVECTOR, iToBvop, t[0]);
    Node arg2 = nm->mkNode(kind::INT_TO_BITVECTOR, iToBvop, t[1]);
    Node bvand = nm->mkNode(kind::BITVECTOR_AND, arg1, arg2);
    Node ret = nm->mkNode(kind::BITVECTOR_TO_NAT, bvand);
    return RewriteResponse(REWRITE_AGAIN_FULL, ret);
  }
  else if (t[0] > t[1])
  {
    // ((_ iand k) x y) ---> ((_ iand k) y x) if x > y by node ordering
    Node ret = nm->mkNode(kind::IAND, t.getOperator(), t[1], t[0]);
    return RewriteResponse(REWRITE_AGAIN, ret);
  }
  else if (t[0] == t[1])
  {
    // ((_ iand k) x x) ---> (mod x 2^k)
    Node twok = nm->mkConstInt(Rational(Integer(2).pow(bsize)));
<<<<<<< HEAD
    Node ret = nm->mkNode(kind::INTS_MODULUS, t[0],  twok);
=======
    Node ret = nm->mkNode(kind::INTS_MODULUS, t[0], twok);
>>>>>>> 5b32209e
    return RewriteResponse(REWRITE_AGAIN, ret);
  }
  // simplifications involving constants
  for (unsigned i = 0; i < 2; i++)
  {
    if (!t[i].isConst())
    {
      continue;
    }
    if (t[i].getConst<Rational>().sgn() == 0)
    {
      // ((_ iand k) 0 y) ---> 0
      return RewriteResponse(REWRITE_DONE, t[i]);
    }
    if (t[i].getConst<Rational>().getNumerator() == Integer(2).pow(bsize) - 1)
    {
      // ((_ iand k) 111...1 y) ---> (mod y 2^k)
      Node twok = nm->mkConstInt(Rational(Integer(2).pow(bsize)));
<<<<<<< HEAD
      Node ret = nm->mkNode(kind::INTS_MODULUS, t[1-i],  twok);
=======
      Node ret = nm->mkNode(kind::INTS_MODULUS, t[1 - i], twok);
>>>>>>> 5b32209e
      return RewriteResponse(REWRITE_AGAIN, ret);
    }
  }
  return RewriteResponse(REWRITE_DONE, t);
}

RewriteResponse ArithRewriter::postRewritePow2(TNode t)
{
  Assert(t.getKind() == kind::POW2);
  NodeManager* nm = NodeManager::currentNM();
  // if constant, we eliminate
  if (t[0].isConst())
  {
    // pow2 is only supported for integers
    Assert(t[0].getType().isInteger());
    Integer i = t[0].getConst<Rational>().getNumerator();
    if (i < 0)
    {
      return RewriteResponse(REWRITE_DONE, rewriter::mkConst(Integer(0)));
    }
    // (pow2 t) ---> (pow 2 t) and continue rewriting to eliminate pow
    Node two = rewriter::mkConst(Integer(2));
    Node ret = nm->mkNode(kind::POW, two, t[0]);
    return RewriteResponse(REWRITE_AGAIN, ret);
  }
  return RewriteResponse(REWRITE_DONE, t);
}

<<<<<<< HEAD
RewriteResponse ArithRewriter::preRewriteTranscendental(TNode t) {
  return RewriteResponse(REWRITE_DONE, t);
}

RewriteResponse ArithRewriter::postRewriteTranscendental(TNode t) { 
  Trace("arith-tf-rewrite") << "Rewrite transcendental function : " << t << std::endl;
  NodeManager* nm = NodeManager::currentNM();
  switch( t.getKind() ){
  case kind::EXPONENTIAL: {
    if (t[0].isConst())
    {
      Node one = rewriter::mkConst(Integer(1));
      if(t[0].getConst<Rational>().sgn()>=0 && t[0].getType().isInteger() && t[0]!=one){
        return RewriteResponse(
            REWRITE_AGAIN,
            nm->mkNode(kind::POW, nm->mkNode(kind::EXPONENTIAL, one), t[0]));
      }else{          
        return RewriteResponse(REWRITE_DONE, t);
      }
    }
    else if (t[0].getKind() == kind::ADD)
    {
      std::vector<Node> product;
      for (const Node tc : t[0])
      {
        product.push_back(nm->mkNode(kind::EXPONENTIAL, tc));
      }
      // We need to do a full rewrite here, since we can get exponentials of
      // constants, e.g. when we are rewriting exp(2 + x)
      return RewriteResponse(REWRITE_AGAIN_FULL,
                             nm->mkNode(kind::MULT, product));
    }
  }
    break;
  case kind::SINE:
    if (t[0].isConst())
    {
      const Rational& rat = t[0].getConst<Rational>();
      if(rat.sgn() == 0){
        return RewriteResponse(REWRITE_DONE, rewriter::mkConst(Integer(0)));
      }
      else if (rat.sgn() == -1)
      {
        Node ret = nm->mkNode(kind::NEG,
                              nm->mkNode(kind::SINE, rewriter::mkConst(-rat)));
        return RewriteResponse(REWRITE_AGAIN_FULL, ret);
      }
    }
    else if ((t[0].getKind() == MULT || t[0].getKind() == NONLINEAR_MULT)
             && t[0][0].isConst() && t[0][0].getConst<Rational>().sgn() == -1)
    {
      // sin(-n*x) ---> -sin(n*x)
      std::vector<Node> mchildren(t[0].begin(), t[0].end());
      mchildren[0] = nm->mkConstReal(-t[0][0].getConst<Rational>());
      Node ret = nm->mkNode(
          kind::NEG,
          nm->mkNode(kind::SINE, nm->mkNode(t[0].getKind(), mchildren)));
      return RewriteResponse(REWRITE_AGAIN_FULL, ret);
    }
    else
    {
      // get the factor of PI in the argument
      Node pi_factor;
      Node pi;
      Node rem;
      std::map<Node, Node> msum;
      if (ArithMSum::getMonomialSum(t[0], msum))
      {
        pi = mkPi();
        std::map<Node, Node>::iterator itm = msum.find(pi);
        if (itm != msum.end())
        {
          if (itm->second.isNull())
          {
            pi_factor = rewriter::mkConst(Integer(1));
          }
          else
          {
            pi_factor = itm->second;
          }
          msum.erase(pi);
          if (!msum.empty())
          {
            rem = ArithMSum::mkNode(t[0].getType(), msum);
          }
        }
      }
      else
      {
        Assert(false);
      }

      // if there is a factor of PI
      if( !pi_factor.isNull() ){
        Trace("arith-tf-rewrite-debug") << "Process pi factor = " << pi_factor << std::endl;
        Rational r = pi_factor.getConst<Rational>();
        Rational r_abs = r.abs();
        Rational rone = Rational(1);
        Rational rtwo = Rational(2);
        if (r_abs > rone)
        {
          //add/substract 2*pi beyond scope
          Rational ra_div_two = (r_abs + rone) / rtwo;
          Node new_pi_factor;
          if (r.sgn() == 1)
          {
            new_pi_factor = nm->mkConstReal(r - rtwo * ra_div_two.floor());
          }
          else
          {
            Assert(r.sgn() == -1);
            new_pi_factor = nm->mkConstReal(r + rtwo * ra_div_two.floor());
          }
          Node new_arg = nm->mkNode(kind::MULT, new_pi_factor, pi);
          if (!rem.isNull())
          {
            new_arg = nm->mkNode(kind::ADD, new_arg, rem);
          }
          // sin( 2*n*PI + x ) = sin( x )
          return RewriteResponse(REWRITE_AGAIN_FULL,
                                 nm->mkNode(kind::SINE, new_arg));
        }
        else if (r_abs == rone)
        {
          // sin( PI + x ) = -sin( x )
          if (rem.isNull())
          {
            return RewriteResponse(REWRITE_DONE, nm->mkConstReal(Rational(0)));
          }
          else
          {
            return RewriteResponse(
                REWRITE_AGAIN_FULL,
                nm->mkNode(kind::NEG, nm->mkNode(kind::SINE, rem)));
          }
        }
        else if (rem.isNull())
        {
          // other rational cases based on Niven's theorem
          // (https://en.wikipedia.org/wiki/Niven%27s_theorem)
          Integer one = Integer(1);
          Integer two = Integer(2);
          Integer six = Integer(6);
          if (r_abs.getDenominator() == two)
          {
            Assert(r_abs.getNumerator() == one);
            return RewriteResponse(REWRITE_DONE,
                                   nm->mkConstReal(Rational(r.sgn())));
          }
          else if (r_abs.getDenominator() == six)
          {
            Integer five = Integer(5);
            if (r_abs.getNumerator() == one || r_abs.getNumerator() == five)
            {
              return RewriteResponse(
                  REWRITE_DONE,
                  nm->mkConstReal(Rational(r.sgn()) / Rational(2)));
            }
          }
        }
      }
    }
    break;
  case kind::COSINE: {
    return RewriteResponse(
        REWRITE_AGAIN_FULL,
        nm->mkNode(
            kind::SINE,
            nm->mkNode(kind::SUB,
                       nm->mkNode(kind::MULT,
                                  nm->mkConstReal(Rational(1) / Rational(2)),
                                  mkPi()),
                       t[0])));
  }
  break;
  case kind::TANGENT:
  {
    return RewriteResponse(REWRITE_AGAIN_FULL,
                           nm->mkNode(kind::DIVISION,
                                      nm->mkNode(kind::SINE, t[0]),
                                      nm->mkNode(kind::COSINE, t[0])));
  }
  break;
  case kind::COSECANT:
  {
    return RewriteResponse(REWRITE_AGAIN_FULL,
                           nm->mkNode(kind::DIVISION,
                                      nm->mkConstReal(Rational(1)),
                                      nm->mkNode(kind::SINE, t[0])));
  }
  break;
  case kind::SECANT:
  {
    return RewriteResponse(REWRITE_AGAIN_FULL,
                           nm->mkNode(kind::DIVISION,
                                      nm->mkConstReal(Rational(1)),
                                      nm->mkNode(kind::COSINE, t[0])));
  }
  break;
  case kind::COTANGENT:
  {
    return RewriteResponse(REWRITE_AGAIN_FULL,
                           nm->mkNode(kind::DIVISION,
                                      nm->mkNode(kind::COSINE, t[0]),
                                      nm->mkNode(kind::SINE, t[0])));
  }
  break;
  default:
    break;
=======
RewriteResponse ArithRewriter::preRewriteTranscendental(TNode t)
{
  return RewriteResponse(REWRITE_DONE, t);
}

RewriteResponse ArithRewriter::postRewriteTranscendental(TNode t)
{
  Trace("arith-tf-rewrite")
      << "Rewrite transcendental function : " << t << std::endl;
  NodeManager* nm = NodeManager::currentNM();
  switch (t.getKind())
  {
    case kind::EXPONENTIAL:
    {
      if (t[0].isConst())
      {
        Node one = rewriter::mkConst(Integer(1));
        if (t[0].getConst<Rational>().sgn() >= 0 && t[0].getType().isInteger()
            && t[0] != one)
        {
          return RewriteResponse(
              REWRITE_AGAIN,
              nm->mkNode(kind::POW, nm->mkNode(kind::EXPONENTIAL, one), t[0]));
        }
        else
        {
          return RewriteResponse(REWRITE_DONE, t);
        }
      }
      else if (t[0].getKind() == kind::ADD)
      {
        std::vector<Node> product;
        for (const Node tc : t[0])
        {
          product.push_back(nm->mkNode(kind::EXPONENTIAL, tc));
        }
        // We need to do a full rewrite here, since we can get exponentials of
        // constants, e.g. when we are rewriting exp(2 + x)
        return RewriteResponse(REWRITE_AGAIN_FULL,
                               nm->mkNode(kind::MULT, product));
      }
    }
    break;
    case kind::SINE:
      if (t[0].isConst())
      {
        const Rational& rat = t[0].getConst<Rational>();
        if (rat.sgn() == 0)
        {
          return RewriteResponse(REWRITE_DONE, rewriter::mkConst(Integer(0)));
        }
        else if (rat.sgn() == -1)
        {
          Node ret = nm->mkNode(
              kind::NEG, nm->mkNode(kind::SINE, rewriter::mkConst(-rat)));
          return RewriteResponse(REWRITE_AGAIN_FULL, ret);
        }
      }
      else if ((t[0].getKind() == MULT || t[0].getKind() == NONLINEAR_MULT)
               && t[0][0].isConst() && t[0][0].getConst<Rational>().sgn() == -1)
      {
        // sin(-n*x) ---> -sin(n*x)
        std::vector<Node> mchildren(t[0].begin(), t[0].end());
        mchildren[0] = nm->mkConstReal(-t[0][0].getConst<Rational>());
        Node ret = nm->mkNode(
            kind::NEG,
            nm->mkNode(kind::SINE, nm->mkNode(t[0].getKind(), mchildren)));
        return RewriteResponse(REWRITE_AGAIN_FULL, ret);
      }
      else
      {
        // get the factor of PI in the argument
        Node pi_factor;
        Node pi;
        Node rem;
        std::map<Node, Node> msum;
        if (ArithMSum::getMonomialSum(t[0], msum))
        {
          pi = mkPi();
          std::map<Node, Node>::iterator itm = msum.find(pi);
          if (itm != msum.end())
          {
            if (itm->second.isNull())
            {
              pi_factor = rewriter::mkConst(Integer(1));
            }
            else
            {
              pi_factor = itm->second;
            }
            msum.erase(pi);
            if (!msum.empty())
            {
              rem = ArithMSum::mkNode(t[0].getType(), msum);
            }
          }
        }
        else
        {
          Assert(false);
        }

        // if there is a factor of PI
        if (!pi_factor.isNull())
        {
          Trace("arith-tf-rewrite-debug")
              << "Process pi factor = " << pi_factor << std::endl;
          Rational r = pi_factor.getConst<Rational>();
          Rational r_abs = r.abs();
          Rational rone = Rational(1);
          Rational rtwo = Rational(2);
          if (r_abs > rone)
          {
            // add/substract 2*pi beyond scope
            Rational ra_div_two = (r_abs + rone) / rtwo;
            Node new_pi_factor;
            if (r.sgn() == 1)
            {
              new_pi_factor = nm->mkConstReal(r - rtwo * ra_div_two.floor());
            }
            else
            {
              Assert(r.sgn() == -1);
              new_pi_factor = nm->mkConstReal(r + rtwo * ra_div_two.floor());
            }
            Node new_arg = nm->mkNode(kind::MULT, new_pi_factor, pi);
            if (!rem.isNull())
            {
              new_arg = nm->mkNode(kind::ADD, new_arg, rem);
            }
            // sin( 2*n*PI + x ) = sin( x )
            return RewriteResponse(REWRITE_AGAIN_FULL,
                                   nm->mkNode(kind::SINE, new_arg));
          }
          else if (r_abs == rone)
          {
            // sin( PI + x ) = -sin( x )
            if (rem.isNull())
            {
              return RewriteResponse(REWRITE_DONE,
                                     nm->mkConstReal(Rational(0)));
            }
            else
            {
              return RewriteResponse(
                  REWRITE_AGAIN_FULL,
                  nm->mkNode(kind::NEG, nm->mkNode(kind::SINE, rem)));
            }
          }
          else if (rem.isNull())
          {
            // other rational cases based on Niven's theorem
            // (https://en.wikipedia.org/wiki/Niven%27s_theorem)
            Integer one = Integer(1);
            Integer two = Integer(2);
            Integer six = Integer(6);
            if (r_abs.getDenominator() == two)
            {
              Assert(r_abs.getNumerator() == one);
              return RewriteResponse(REWRITE_DONE,
                                     nm->mkConstReal(Rational(r.sgn())));
            }
            else if (r_abs.getDenominator() == six)
            {
              Integer five = Integer(5);
              if (r_abs.getNumerator() == one || r_abs.getNumerator() == five)
              {
                return RewriteResponse(
                    REWRITE_DONE,
                    nm->mkConstReal(Rational(r.sgn()) / Rational(2)));
              }
            }
          }
        }
      }
      break;
    case kind::COSINE:
    {
      return RewriteResponse(
          REWRITE_AGAIN_FULL,
          nm->mkNode(
              kind::SINE,
              nm->mkNode(kind::SUB,
                         nm->mkNode(kind::MULT,
                                    nm->mkConstReal(Rational(1) / Rational(2)),
                                    mkPi()),
                         t[0])));
    }
    break;
    case kind::TANGENT:
    {
      return RewriteResponse(REWRITE_AGAIN_FULL,
                             nm->mkNode(kind::DIVISION,
                                        nm->mkNode(kind::SINE, t[0]),
                                        nm->mkNode(kind::COSINE, t[0])));
    }
    break;
    case kind::COSECANT:
    {
      return RewriteResponse(REWRITE_AGAIN_FULL,
                             nm->mkNode(kind::DIVISION,
                                        nm->mkConstReal(Rational(1)),
                                        nm->mkNode(kind::SINE, t[0])));
    }
    break;
    case kind::SECANT:
    {
      return RewriteResponse(REWRITE_AGAIN_FULL,
                             nm->mkNode(kind::DIVISION,
                                        nm->mkConstReal(Rational(1)),
                                        nm->mkNode(kind::COSINE, t[0])));
    }
    break;
    case kind::COTANGENT:
    {
      return RewriteResponse(REWRITE_AGAIN_FULL,
                             nm->mkNode(kind::DIVISION,
                                        nm->mkNode(kind::COSINE, t[0]),
                                        nm->mkNode(kind::SINE, t[0])));
    }
    break;
    default: break;
>>>>>>> 5b32209e
  }
  return RewriteResponse(REWRITE_DONE, t);
}

TrustNode ArithRewriter::expandDefinition(Node node)
{
  // call eliminate operators, to eliminate partial operators only
  std::vector<SkolemLemma> lems;
  TrustNode ret = d_opElim.eliminate(node, lems, true);
  Assert(lems.empty());
  return ret;
}

RewriteResponse ArithRewriter::returnRewrite(TNode t, Node ret, Rewrite r)
{
  Trace("arith-rewriter") << "ArithRewriter : " << t << " == " << ret << " by "
                          << r << std::endl;
  return RewriteResponse(REWRITE_AGAIN_FULL, ret);
}

}  // namespace arith
}  // namespace theory
}  // namespace cvc5<|MERGE_RESOLUTION|>--- conflicted
+++ resolved
@@ -185,7 +185,6 @@
     default: break;
   }
 
-<<<<<<< HEAD
   rewriter::Sum sum;
   rewriter::addToSum(sum, left, negate);
   rewriter::addToSum(sum, right, !negate);
@@ -211,56 +210,6 @@
     return RewriteResponse(REWRITE_DONE,
                            rewriter::buildRealInequality(std::move(sum), kind));
   }
-=======
-  return RewriteResponse(REWRITE_DONE, t);
-}
-
-RewriteResponse ArithRewriter::rewriteVariable(TNode t)
-{
-  Assert(t.isVar());
-
-  return RewriteResponse(REWRITE_DONE, t);
-}
-
-RewriteResponse ArithRewriter::rewriteNeg(TNode t, bool pre)
-{
-  Assert(t.getKind() == kind::NEG);
-
-  if (t[0].isConst())
-  {
-    Rational neg = -(t[0].getConst<Rational>());
-    return RewriteResponse(REWRITE_DONE, rewriter::mkConst(neg));
-  }
-  if (rewriter::isRAN(t[0]))
-  {
-    return RewriteResponse(REWRITE_DONE,
-                           rewriter::mkConst(-rewriter::getRAN(t[0])));
-  }
-
-  auto* nm = NodeManager::currentNM();
-  Node noUminus = nm->mkNode(kind::MULT, rewriter::mkConst(Integer(-1)), t[0]);
-  if (pre)
-    return RewriteResponse(REWRITE_DONE, noUminus);
-  else
-    return RewriteResponse(REWRITE_AGAIN, noUminus);
->>>>>>> 5b32209e
-}
-
-RewriteResponse ArithRewriter::rewriteSub(TNode t)
-{
-  Assert(t.getKind() == kind::SUB);
-  Assert(t.getNumChildren() == 2);
-
-  if (t[0] == t[1])
-  {
-    return RewriteResponse(REWRITE_DONE, rewriter::mkConst(Integer(0)));
-  }
-  auto* nm = NodeManager::currentNM();
-  return RewriteResponse(
-      REWRITE_AGAIN_FULL,
-      nm->mkNode(Kind::ADD,
-                 t[0],
-                 nm->mkNode(kind::MULT, rewriter::mkConst(Integer(-1)), t[1])));
 }
 
 RewriteResponse ArithRewriter::preRewriteTerm(TNode t){
@@ -577,21 +526,11 @@
       const Rational& num = left.getConst<Rational>();
       return RewriteResponse(REWRITE_DONE, nm->mkConstReal(num / den));
     }
-<<<<<<< HEAD
     if (rewriter::isRAN(left))
     {
       return RewriteResponse(
           REWRITE_DONE,
           nm->mkRealAlgebraicNumber(rewriter::getRAN(left) / den));
-=======
-    if (left.getKind() == Kind::REAL_ALGEBRAIC_NUMBER)
-    {
-      const RealAlgebraicNumber& num =
-          left.getOperator().getConst<RealAlgebraicNumber>();
-      return RewriteResponse(
-          REWRITE_DONE,
-          nm->mkRealAlgebraicNumber(num / RealAlgebraicNumber(den)));
->>>>>>> 5b32209e
     }
 
     Node result = nm->mkConstReal(den.inverse());
@@ -605,7 +544,6 @@
       return RewriteResponse(REWRITE_AGAIN, mult);
     }
   }
-<<<<<<< HEAD
   if (rewriter::isRAN(right))
   {
     const RealAlgebraicNumber& den = rewriter::getRAN(right);
@@ -622,29 +560,6 @@
     }
 
     Node result = rewriter::mkConst(inverse(den));
-=======
-  if (right.getKind() == Kind::REAL_ALGEBRAIC_NUMBER)
-  {
-    NodeManager* nm = NodeManager::currentNM();
-    const RealAlgebraicNumber& den =
-        right.getOperator().getConst<RealAlgebraicNumber>();
-    if (left.isConst())
-    {
-      const Rational& num = left.getConst<Rational>();
-      return RewriteResponse(
-          REWRITE_DONE,
-          nm->mkRealAlgebraicNumber(RealAlgebraicNumber(num) / den));
-    }
-    if (left.getKind() == Kind::REAL_ALGEBRAIC_NUMBER)
-    {
-      const RealAlgebraicNumber& num =
-          left.getOperator().getConst<RealAlgebraicNumber>();
-      return RewriteResponse(REWRITE_DONE,
-                             nm->mkRealAlgebraicNumber(num / den));
-    }
-
-    Node result = nm->mkRealAlgebraicNumber(inverse(den));
->>>>>>> 5b32209e
     Node mult = NodeManager::currentNM()->mkNode(kind::MULT, left, result);
     if (pre)
     {
@@ -674,16 +589,9 @@
         REWRITE_DONE,
         NodeManager::currentNM()->mkConstRealOrInt(t[0].getType(), -rat));
   }
-<<<<<<< HEAD
   if (rewriter::isRAN(t[0]))
   {
     const RealAlgebraicNumber& ran = rewriter::getRAN(t[0]);
-=======
-  if (t[0].getKind() == Kind::REAL_ALGEBRAIC_NUMBER)
-  {
-    const RealAlgebraicNumber& ran =
-        t[0].getOperator().getConst<RealAlgebraicNumber>();
->>>>>>> 5b32209e
     if (ran >= RealAlgebraicNumber())
     {
       return RewriteResponse(REWRITE_DONE, t[0]);
@@ -719,40 +627,6 @@
   return RewriteResponse(REWRITE_DONE, t);
 }
 
-<<<<<<< HEAD
-=======
-RewriteResponse ArithRewriter::rewriteExtIntegerOp(TNode t)
-{
-  Assert(t.getKind() == kind::TO_INTEGER || t.getKind() == kind::IS_INTEGER);
-  bool isPred = t.getKind() == kind::IS_INTEGER;
-  NodeManager* nm = NodeManager::currentNM();
-  if (t[0].isConst())
-  {
-    Node ret;
-    if (isPred)
-    {
-      ret = nm->mkConst(t[0].getConst<Rational>().isIntegral());
-    }
-    else
-    {
-      ret = nm->mkConstInt(Rational(t[0].getConst<Rational>().floor()));
-    }
-    return returnRewrite(t, ret, Rewrite::INT_EXT_CONST);
-  }
-  if (t[0].getType().isInteger())
-  {
-    Node ret = isPred ? nm->mkConst(true) : Node(t[0]);
-    return returnRewrite(t, ret, Rewrite::INT_EXT_INT);
-  }
-  if (t[0].getKind() == kind::PI)
-  {
-    Node ret = isPred ? nm->mkConst(false) : nm->mkConstReal(Rational(3));
-    return returnRewrite(t, ret, Rewrite::INT_EXT_PI);
-  }
-  return RewriteResponse(REWRITE_DONE, t);
-}
-
->>>>>>> 5b32209e
 RewriteResponse ArithRewriter::rewriteIntsDivModTotal(TNode t, bool pre)
 {
   if (pre)
@@ -839,11 +713,7 @@
       if (childChanged)
       {
         // (mod (op ... (mod x c) ...) c) ---> (mod (op ... x ...) c) where
-<<<<<<< HEAD
-        // op is one of { NONLINEAR_MULT, MULT, PLUS }.
-=======
         // op is one of { NONLINEAR_MULT, MULT, ADD }.
->>>>>>> 5b32209e
         Node ret = nm->mkNode(k0, newChildren);
         ret = nm->mkNode(kind::INTS_MODULUS_TOTAL, ret, t[1]);
         return returnRewrite(t, ret, Rewrite::MOD_CHILD_MOD);
@@ -865,7 +735,6 @@
   return RewriteResponse(REWRITE_DONE, t);
 }
 
-<<<<<<< HEAD
 RewriteResponse ArithRewriter::rewriteExtIntegerOp(TNode t)
 {
   Assert(t.getKind() == kind::TO_INTEGER || t.getKind() == kind::IS_INTEGER);
@@ -897,8 +766,6 @@
   return RewriteResponse(REWRITE_DONE, t);
 }
 
-=======
->>>>>>> 5b32209e
 RewriteResponse ArithRewriter::postRewriteIAnd(TNode t)
 {
   Assert(t.getKind() == kind::IAND);
@@ -924,11 +791,7 @@
   {
     // ((_ iand k) x x) ---> (mod x 2^k)
     Node twok = nm->mkConstInt(Rational(Integer(2).pow(bsize)));
-<<<<<<< HEAD
-    Node ret = nm->mkNode(kind::INTS_MODULUS, t[0],  twok);
-=======
     Node ret = nm->mkNode(kind::INTS_MODULUS, t[0], twok);
->>>>>>> 5b32209e
     return RewriteResponse(REWRITE_AGAIN, ret);
   }
   // simplifications involving constants
@@ -947,11 +810,7 @@
     {
       // ((_ iand k) 111...1 y) ---> (mod y 2^k)
       Node twok = nm->mkConstInt(Rational(Integer(2).pow(bsize)));
-<<<<<<< HEAD
-      Node ret = nm->mkNode(kind::INTS_MODULUS, t[1-i],  twok);
-=======
       Node ret = nm->mkNode(kind::INTS_MODULUS, t[1 - i], twok);
->>>>>>> 5b32209e
       return RewriteResponse(REWRITE_AGAIN, ret);
     }
   }
@@ -980,7 +839,6 @@
   return RewriteResponse(REWRITE_DONE, t);
 }
 
-<<<<<<< HEAD
 RewriteResponse ArithRewriter::preRewriteTranscendental(TNode t) {
   return RewriteResponse(REWRITE_DONE, t);
 }
@@ -1190,230 +1048,6 @@
   break;
   default:
     break;
-=======
-RewriteResponse ArithRewriter::preRewriteTranscendental(TNode t)
-{
-  return RewriteResponse(REWRITE_DONE, t);
-}
-
-RewriteResponse ArithRewriter::postRewriteTranscendental(TNode t)
-{
-  Trace("arith-tf-rewrite")
-      << "Rewrite transcendental function : " << t << std::endl;
-  NodeManager* nm = NodeManager::currentNM();
-  switch (t.getKind())
-  {
-    case kind::EXPONENTIAL:
-    {
-      if (t[0].isConst())
-      {
-        Node one = rewriter::mkConst(Integer(1));
-        if (t[0].getConst<Rational>().sgn() >= 0 && t[0].getType().isInteger()
-            && t[0] != one)
-        {
-          return RewriteResponse(
-              REWRITE_AGAIN,
-              nm->mkNode(kind::POW, nm->mkNode(kind::EXPONENTIAL, one), t[0]));
-        }
-        else
-        {
-          return RewriteResponse(REWRITE_DONE, t);
-        }
-      }
-      else if (t[0].getKind() == kind::ADD)
-      {
-        std::vector<Node> product;
-        for (const Node tc : t[0])
-        {
-          product.push_back(nm->mkNode(kind::EXPONENTIAL, tc));
-        }
-        // We need to do a full rewrite here, since we can get exponentials of
-        // constants, e.g. when we are rewriting exp(2 + x)
-        return RewriteResponse(REWRITE_AGAIN_FULL,
-                               nm->mkNode(kind::MULT, product));
-      }
-    }
-    break;
-    case kind::SINE:
-      if (t[0].isConst())
-      {
-        const Rational& rat = t[0].getConst<Rational>();
-        if (rat.sgn() == 0)
-        {
-          return RewriteResponse(REWRITE_DONE, rewriter::mkConst(Integer(0)));
-        }
-        else if (rat.sgn() == -1)
-        {
-          Node ret = nm->mkNode(
-              kind::NEG, nm->mkNode(kind::SINE, rewriter::mkConst(-rat)));
-          return RewriteResponse(REWRITE_AGAIN_FULL, ret);
-        }
-      }
-      else if ((t[0].getKind() == MULT || t[0].getKind() == NONLINEAR_MULT)
-               && t[0][0].isConst() && t[0][0].getConst<Rational>().sgn() == -1)
-      {
-        // sin(-n*x) ---> -sin(n*x)
-        std::vector<Node> mchildren(t[0].begin(), t[0].end());
-        mchildren[0] = nm->mkConstReal(-t[0][0].getConst<Rational>());
-        Node ret = nm->mkNode(
-            kind::NEG,
-            nm->mkNode(kind::SINE, nm->mkNode(t[0].getKind(), mchildren)));
-        return RewriteResponse(REWRITE_AGAIN_FULL, ret);
-      }
-      else
-      {
-        // get the factor of PI in the argument
-        Node pi_factor;
-        Node pi;
-        Node rem;
-        std::map<Node, Node> msum;
-        if (ArithMSum::getMonomialSum(t[0], msum))
-        {
-          pi = mkPi();
-          std::map<Node, Node>::iterator itm = msum.find(pi);
-          if (itm != msum.end())
-          {
-            if (itm->second.isNull())
-            {
-              pi_factor = rewriter::mkConst(Integer(1));
-            }
-            else
-            {
-              pi_factor = itm->second;
-            }
-            msum.erase(pi);
-            if (!msum.empty())
-            {
-              rem = ArithMSum::mkNode(t[0].getType(), msum);
-            }
-          }
-        }
-        else
-        {
-          Assert(false);
-        }
-
-        // if there is a factor of PI
-        if (!pi_factor.isNull())
-        {
-          Trace("arith-tf-rewrite-debug")
-              << "Process pi factor = " << pi_factor << std::endl;
-          Rational r = pi_factor.getConst<Rational>();
-          Rational r_abs = r.abs();
-          Rational rone = Rational(1);
-          Rational rtwo = Rational(2);
-          if (r_abs > rone)
-          {
-            // add/substract 2*pi beyond scope
-            Rational ra_div_two = (r_abs + rone) / rtwo;
-            Node new_pi_factor;
-            if (r.sgn() == 1)
-            {
-              new_pi_factor = nm->mkConstReal(r - rtwo * ra_div_two.floor());
-            }
-            else
-            {
-              Assert(r.sgn() == -1);
-              new_pi_factor = nm->mkConstReal(r + rtwo * ra_div_two.floor());
-            }
-            Node new_arg = nm->mkNode(kind::MULT, new_pi_factor, pi);
-            if (!rem.isNull())
-            {
-              new_arg = nm->mkNode(kind::ADD, new_arg, rem);
-            }
-            // sin( 2*n*PI + x ) = sin( x )
-            return RewriteResponse(REWRITE_AGAIN_FULL,
-                                   nm->mkNode(kind::SINE, new_arg));
-          }
-          else if (r_abs == rone)
-          {
-            // sin( PI + x ) = -sin( x )
-            if (rem.isNull())
-            {
-              return RewriteResponse(REWRITE_DONE,
-                                     nm->mkConstReal(Rational(0)));
-            }
-            else
-            {
-              return RewriteResponse(
-                  REWRITE_AGAIN_FULL,
-                  nm->mkNode(kind::NEG, nm->mkNode(kind::SINE, rem)));
-            }
-          }
-          else if (rem.isNull())
-          {
-            // other rational cases based on Niven's theorem
-            // (https://en.wikipedia.org/wiki/Niven%27s_theorem)
-            Integer one = Integer(1);
-            Integer two = Integer(2);
-            Integer six = Integer(6);
-            if (r_abs.getDenominator() == two)
-            {
-              Assert(r_abs.getNumerator() == one);
-              return RewriteResponse(REWRITE_DONE,
-                                     nm->mkConstReal(Rational(r.sgn())));
-            }
-            else if (r_abs.getDenominator() == six)
-            {
-              Integer five = Integer(5);
-              if (r_abs.getNumerator() == one || r_abs.getNumerator() == five)
-              {
-                return RewriteResponse(
-                    REWRITE_DONE,
-                    nm->mkConstReal(Rational(r.sgn()) / Rational(2)));
-              }
-            }
-          }
-        }
-      }
-      break;
-    case kind::COSINE:
-    {
-      return RewriteResponse(
-          REWRITE_AGAIN_FULL,
-          nm->mkNode(
-              kind::SINE,
-              nm->mkNode(kind::SUB,
-                         nm->mkNode(kind::MULT,
-                                    nm->mkConstReal(Rational(1) / Rational(2)),
-                                    mkPi()),
-                         t[0])));
-    }
-    break;
-    case kind::TANGENT:
-    {
-      return RewriteResponse(REWRITE_AGAIN_FULL,
-                             nm->mkNode(kind::DIVISION,
-                                        nm->mkNode(kind::SINE, t[0]),
-                                        nm->mkNode(kind::COSINE, t[0])));
-    }
-    break;
-    case kind::COSECANT:
-    {
-      return RewriteResponse(REWRITE_AGAIN_FULL,
-                             nm->mkNode(kind::DIVISION,
-                                        nm->mkConstReal(Rational(1)),
-                                        nm->mkNode(kind::SINE, t[0])));
-    }
-    break;
-    case kind::SECANT:
-    {
-      return RewriteResponse(REWRITE_AGAIN_FULL,
-                             nm->mkNode(kind::DIVISION,
-                                        nm->mkConstReal(Rational(1)),
-                                        nm->mkNode(kind::COSINE, t[0])));
-    }
-    break;
-    case kind::COTANGENT:
-    {
-      return RewriteResponse(REWRITE_AGAIN_FULL,
-                             nm->mkNode(kind::DIVISION,
-                                        nm->mkNode(kind::COSINE, t[0]),
-                                        nm->mkNode(kind::SINE, t[0])));
-    }
-    break;
-    default: break;
->>>>>>> 5b32209e
   }
   return RewriteResponse(REWRITE_DONE, t);
 }
