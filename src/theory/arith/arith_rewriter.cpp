--- conflicted
+++ resolved
@@ -252,12 +252,8 @@
   return RewriteResponse(REWRITE_DONE, t);
 }
 
-<<<<<<< HEAD
-RewriteResponse ArithRewriter::rewriteMinus(TNode t){
-=======
 RewriteResponse ArithRewriter::rewriteMinus(TNode t)
 {
->>>>>>> d603925d
   Assert(t.getKind() == kind::MINUS);
   Assert(t.getNumChildren() == 2);
 
@@ -305,10 +301,7 @@
     return rewriteVariable(t);
   }else{
     switch(Kind k = t.getKind()){
-<<<<<<< HEAD
       case kind::REAL_ALGEBRAIC_NUMBER: return rewriteRAN(t);
-=======
->>>>>>> d603925d
       case kind::MINUS: return rewriteMinus(t);
       case kind::UMINUS: return rewriteUMinus(t, true);
       case kind::DIVISION:
@@ -336,26 +329,7 @@
       case kind::INTS_MODULUS: return rewriteIntsDivMod(t, true);
       case kind::INTS_DIVISION_TOTAL:
       case kind::INTS_MODULUS_TOTAL: return rewriteIntsDivModTotal(t, true);
-<<<<<<< HEAD
       case kind::ABS: return rewriteAbs(t);
-=======
-      case kind::ABS:
-        if (t[0].isConst())
-        {
-          const Rational& rat = t[0].getConst<Rational>();
-          if (rat >= 0)
-          {
-            return RewriteResponse(REWRITE_DONE, t[0]);
-          }
-          else
-          {
-            return RewriteResponse(REWRITE_DONE,
-                                   NodeManager::currentNM()->mkConstRealOrInt(
-                                       t[0].getType(), -rat));
-          }
-        }
-        return RewriteResponse(REWRITE_DONE, t);
->>>>>>> d603925d
       case kind::IS_INTEGER:
       case kind::TO_INTEGER: return RewriteResponse(REWRITE_DONE, t);
       case kind::TO_REAL:
@@ -377,10 +351,7 @@
   {
     Trace("arith-rewriter") << "postRewriteTerm: " << t << std::endl;
     switch(t.getKind()){
-<<<<<<< HEAD
       case kind::REAL_ALGEBRAIC_NUMBER: return rewriteRAN(t);
-=======
->>>>>>> d603925d
       case kind::MINUS: return rewriteMinus(t);
       case kind::UMINUS: return rewriteUMinus(t, false);
       case kind::DIVISION:
@@ -408,26 +379,7 @@
       case kind::INTS_MODULUS: return rewriteIntsDivMod(t, false);
       case kind::INTS_DIVISION_TOTAL:
       case kind::INTS_MODULUS_TOTAL: return rewriteIntsDivModTotal(t, false);
-<<<<<<< HEAD
       case kind::ABS: return rewriteAbs(t);
-=======
-      case kind::ABS:
-        if (t[0].isConst())
-        {
-          const Rational& rat = t[0].getConst<Rational>();
-          if (rat >= 0)
-          {
-            return RewriteResponse(REWRITE_DONE, t[0]);
-          }
-          else
-          {
-            return RewriteResponse(REWRITE_DONE,
-                                   NodeManager::currentNM()->mkConstRealOrInt(
-                                       t[0].getType(), -rat));
-          }
-        }
-        return RewriteResponse(REWRITE_DONE, t);
->>>>>>> d603925d
       case kind::TO_REAL:
       case kind::CAST_TO_REAL: return RewriteResponse(REWRITE_DONE, t[0]);
       case kind::TO_INTEGER: return rewriteExtIntegerOp(t);
