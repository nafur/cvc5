--- conflicted
+++ resolved
@@ -25,10 +25,6 @@
 #include <vector>
 
 #include "expr/algorithm/flatten.h"
-<<<<<<< HEAD
-#include "expr/node_algorithm.h"
-=======
->>>>>>> 709d61c8
 #include "smt/logic_exception.h"
 #include "theory/arith/arith_msum.h"
 #include "theory/arith/arith_utilities.h"
@@ -49,126 +45,6 @@
 namespace theory {
 namespace arith {
 
-<<<<<<< HEAD
-=======
-namespace {
-
-/**
- * Implements an ordering on arithmetic leaf nodes, excluding rationals. As this
- * comparator is meant to be used on children of Kind::NONLINEAR_MULT, we expect
- * rationals to be handled separately. Furthermore, we expect there to be only a
- * single real algebraic number.
- * It broadly categorizes leaf nodes into real algebraic numbers, integers,
- * variables, and the rest. The ordering is built as follows:
- * - real algebraic numbers come first
- * - real terms come before integer terms
- * - variables come before non-variable terms
- * - finally, fall back to node ordering
- */
-struct LeafNodeComparator
-{
-  /** Implements operator<(a, b) as described above */
-  bool operator()(TNode a, TNode b)
-  {
-    if (a == b) return false;
-
-    bool aIsRAN = a.getKind() == Kind::REAL_ALGEBRAIC_NUMBER;
-    bool bIsRAN = b.getKind() == Kind::REAL_ALGEBRAIC_NUMBER;
-    if (aIsRAN != bIsRAN) return aIsRAN;
-    Assert(!aIsRAN && !bIsRAN) << "real algebraic numbers should be combined";
-
-    bool aIsInt = a.getType().isInteger();
-    bool bIsInt = b.getType().isInteger();
-    if (aIsInt != bIsInt) return !aIsInt;
-
-    bool aIsVar = a.isVar();
-    bool bIsVar = b.isVar();
-    if (aIsVar != bIsVar) return aIsVar;
-
-    return a < b;
-  }
-};
-
-/**
- * Implements an ordering on arithmetic nonlinear multiplications. As we assume
- * rationals to be handled separately, we only consider Kind::NONLINEAR_MULT as
- * multiplication terms. For individual factors of the product, we rely on the
- * ordering from LeafNodeComparator. Furthermore, we expect products to be
- * sorted according to LeafNodeComparator. The ordering is built as follows:
- * - single factors come first (everything that is not NONLINEAR_MULT)
- * - multiplications with less factors come first
- * - multiplications are compared lexicographically
- */
-struct ProductNodeComparator
-{
-  /** Implements operator<(a, b) as described above */
-  bool operator()(TNode a, TNode b)
-  {
-    if (a == b) return false;
-
-    Assert(a.getKind() != Kind::MULT);
-    Assert(b.getKind() != Kind::MULT);
-
-    bool aIsMult = a.getKind() == Kind::NONLINEAR_MULT;
-    bool bIsMult = b.getKind() == Kind::NONLINEAR_MULT;
-    if (aIsMult != bIsMult) return !aIsMult;
-
-    if (!aIsMult)
-    {
-      return LeafNodeComparator()(a, b);
-    }
-
-    size_t aLen = a.getNumChildren();
-    size_t bLen = b.getNumChildren();
-    if (aLen != bLen) return aLen < bLen;
-
-    for (size_t i = 0; i < aLen; ++i)
-    {
-      if (a[i] != b[i])
-      {
-        return LeafNodeComparator()(a[i], b[i]);
-      }
-    }
-    Unreachable() << "Nodes are different, but have the same content";
-    return false;
-  }
-};
-
-
-template <typename L, typename R>
-bool evaluateRelation(Kind rel, const L& l, const R& r)
-{
-  switch (rel)
-  {
-    case Kind::LT: return l < r;
-    case Kind::LEQ: return l <= r;
-    case Kind::EQUAL: return l == r;
-    case Kind::GEQ: return l >= r;
-    case Kind::GT: return l > r;
-    default: Unreachable(); return false;
-  }
-}
-
-/**
- * Check whether the parent has a child that is a constant zero.
- * If so, return this child. Otherwise, return std::nullopt.
- */
-template <typename Iterable>
-std::optional<TNode> getZeroChild(const Iterable& parent)
-{
-  for (const auto& node : parent)
-  {
-    if (node.isConst() && node.template getConst<Rational>().isZero())
-    {
-      return node;
-    }
-  }
-  return std::nullopt;
-}
-
-}  // namespace
-
->>>>>>> 709d61c8
 ArithRewriter::ArithRewriter(OperatorElim& oe) : d_opElim(oe) {}
 
 RewriteResponse ArithRewriter::preRewrite(TNode t)
@@ -477,7 +353,6 @@
   }
 }
 
-<<<<<<< HEAD
 RewriteResponse ArithRewriter::rewriteRAN(TNode t)
 {
   Assert(rewriter::isRAN(t));
@@ -508,13 +383,6 @@
     return RewriteResponse(REWRITE_DONE,
                            rewriter::mkConst(-rewriter::getRAN(t[0])));
   }
-=======
-
-RewriteResponse ArithRewriter::preRewritePlus(TNode t){
-  Assert(t.getKind() == kind::PLUS);
-  return RewriteResponse(REWRITE_DONE, expr::algorithm::flatten(t));
-}
->>>>>>> 709d61c8
 
   auto* nm = NodeManager::currentNM();
   Node noUminus = nm->mkNode(kind::MULT, rewriter::mkConst(Integer(-1)), t[0]);
@@ -524,25 +392,10 @@
     return RewriteResponse(REWRITE_AGAIN, noUminus);
 }
 
-<<<<<<< HEAD
 RewriteResponse ArithRewriter::rewriteMinus(TNode t)
 {
   Assert(t.getKind() == kind::MINUS);
   Assert(t.getNumChildren() == 2);
-=======
-  {
-    Node flat = expr::algorithm::flatten(t);
-    if (flat != t)
-    {
-      return RewriteResponse(REWRITE_AGAIN, flat);
-    }
-  }
-
-  Rational rational;
-  RealAlgebraicNumber ran;
-  std::vector<Monomial> monomials;
-  std::vector<Polynomial> polynomials;
->>>>>>> 709d61c8
 
   if (t[0] == t[1])
   {
