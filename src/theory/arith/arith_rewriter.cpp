--- conflicted
+++ resolved
@@ -185,27 +185,9 @@
     default: break;
   }
 
-<<<<<<< HEAD
   rewriter::Sum sum;
   rewriter::addToSum(sum, left, negate);
   rewriter::addToSum(sum, right, !negate);
-=======
-  return RewriteResponse(REWRITE_DONE, t);
-}
-
-RewriteResponse ArithRewriter::rewriteVariable(TNode t){
-  Assert(t.isVar());
-
-  return RewriteResponse(REWRITE_DONE, t);
-}
-
-RewriteResponse ArithRewriter::rewriteSub(TNode t)
-{
-  Assert(t.getKind() == kind::SUB);
-  Assert(t.getNumChildren() == 2);
-
-  auto* nm = NodeManager::currentNM();
->>>>>>> 3eb47718
 
   // Now we have (rsum <kind> 0)
   if (rewriter::isIntegral(atom))
@@ -218,19 +200,7 @@
     return RewriteResponse(
         REWRITE_DONE, rewriter::buildIntegerInequality(std::move(sum), kind));
   }
-<<<<<<< HEAD
   else
-=======
-  return RewriteResponse(REWRITE_AGAIN_FULL,
-                         nm->mkNode(Kind::ADD, t[0], makeUnaryMinusNode(t[1])));
-}
-
-RewriteResponse ArithRewriter::rewriteNeg(TNode t, bool pre)
-{
-  Assert(t.getKind() == kind::NEG);
-
-  if (t[0].isConst())
->>>>>>> 3eb47718
   {
     if (kind == Kind::EQUAL)
     {
@@ -385,7 +355,6 @@
   }
 }
 
-<<<<<<< HEAD
 RewriteResponse ArithRewriter::rewriteRAN(TNode t)
 {
   Assert(rewriter::isRAN(t));
@@ -400,24 +369,13 @@
 RewriteResponse ArithRewriter::rewriteVariable(TNode t)
 {
   Assert(t.isVar());
-=======
-
-RewriteResponse ArithRewriter::preRewritePlus(TNode t){
-  Assert(t.getKind() == kind::ADD);
-  return RewriteResponse(REWRITE_DONE, expr::algorithm::flatten(t));
-}
-
-RewriteResponse ArithRewriter::postRewritePlus(TNode t){
-  Assert(t.getKind() == kind::ADD);
-  Assert(t.getNumChildren() > 1);
->>>>>>> 3eb47718
 
   return RewriteResponse(REWRITE_DONE, t);
 }
 
-RewriteResponse ArithRewriter::rewriteUMinus(TNode t, bool pre)
-{
-  Assert(t.getKind() == kind::UMINUS);
+RewriteResponse ArithRewriter::rewriteNeg(TNode t, bool pre)
+{
+  Assert(t.getKind() == kind::NEG);
 
   if (t[0].isConst())
   {
@@ -438,9 +396,9 @@
     return RewriteResponse(REWRITE_AGAIN, noUminus);
 }
 
-RewriteResponse ArithRewriter::rewriteMinus(TNode t)
-{
-  Assert(t.getKind() == kind::MINUS);
+RewriteResponse ArithRewriter::rewriteSub(TNode t)
+{
+  Assert(t.getKind() == kind::SUB);
   Assert(t.getNumChildren() == 2);
 
   if (t[0] == t[1])
@@ -450,20 +408,20 @@
   auto* nm = NodeManager::currentNM();
   return RewriteResponse(
       REWRITE_AGAIN_FULL,
-      nm->mkNode(Kind::PLUS,
+      nm->mkNode(Kind::ADD,
                  t[0],
                  nm->mkNode(kind::MULT, rewriter::mkConst(Integer(-1)), t[1])));
 }
 
 RewriteResponse ArithRewriter::preRewritePlus(TNode t)
 {
-  Assert(t.getKind() == kind::PLUS);
+  Assert(t.getKind() == kind::ADD);
   return RewriteResponse(REWRITE_DONE, expr::algorithm::flatten(t));
 }
 
 RewriteResponse ArithRewriter::postRewritePlus(TNode t)
 {
-  Assert(t.getKind() == kind::PLUS);
+  Assert(t.getKind() == kind::ADD);
   Assert(t.getNumChildren() > 1);
 
   std::vector<TNode> children;
@@ -474,13 +432,7 @@
   {
     rewriter::addToSum(sum, child);
   }
-<<<<<<< HEAD
   return RewriteResponse(REWRITE_DONE, rewriter::collectSum(sum));
-=======
-  return RewriteResponse(
-      REWRITE_DONE,
-      nm->mkNode(Kind::ADD, nm->mkRealAlgebraicNumber(ran), poly.getNode()));
->>>>>>> 3eb47718
 }
 
 RewriteResponse ArithRewriter::preRewriteMult(TNode node)
@@ -509,7 +461,7 @@
 
   // Distribute over addition
   if (std::any_of(children.begin(), children.end(), [](TNode child) {
-        return child.getKind() == Kind::PLUS;
+        return child.getKind() == Kind::ADD;
       }))
   {
     return RewriteResponse(REWRITE_DONE,
@@ -711,7 +663,7 @@
     // (mod x (- c)) ---> (mod x c)
     Node nn = nm->mkNode(k, t[0], nm->mkConstInt(-t[1].getConst<Rational>()));
     Node ret = (k == kind::INTS_DIVISION || k == kind::INTS_DIVISION_TOTAL)
-                   ? nm->mkNode(kind::UMINUS, nn)
+                   ? nm->mkNode(kind::NEG, nn)
                    : nn;
     return returnRewrite(t, ret, Rewrite::DIV_MOD_PULL_NEG_DEN);
   }
@@ -743,7 +695,7 @@
       // (mod (mod x c) c) --> (mod x c)
       return returnRewrite(t, t[0], Rewrite::MOD_OVER_MOD);
     }
-    else if (k0 == kind::NONLINEAR_MULT || k0 == kind::MULT || k0 == kind::PLUS)
+    else if (k0 == kind::NONLINEAR_MULT || k0 == kind::MULT || k0 == kind::ADD)
     {
       // can drop all
       std::vector<Node> newChildren;
@@ -928,13 +880,8 @@
       }
       else if (rat.sgn() == -1)
       {
-<<<<<<< HEAD
-        Node ret = nm->mkNode(kind::UMINUS,
+        Node ret = nm->mkNode(kind::NEG,
                               nm->mkNode(kind::SINE, rewriter::mkConst(-rat)));
-=======
-        Node ret = nm->mkNode(kind::NEG,
-                              nm->mkNode(kind::SINE, nm->mkConstReal(-rat)));
->>>>>>> 3eb47718
         return RewriteResponse(REWRITE_AGAIN_FULL, ret);
       }
     }else{
@@ -1090,282 +1037,6 @@
   return RewriteResponse(REWRITE_DONE, t);
 }
 
-<<<<<<< HEAD
-=======
-Node ArithRewriter::makeUnaryMinusNode(TNode n){
-  NodeManager* nm = NodeManager::currentNM();
-  Rational qNegOne(-1);
-  return nm->mkNode(kind::MULT, nm->mkConstRealOrInt(n.getType(), qNegOne), n);
-}
-
-RewriteResponse ArithRewriter::rewriteDiv(TNode t, bool pre){
-  Assert(t.getKind() == kind::DIVISION_TOTAL || t.getKind() == kind::DIVISION);
-  Assert(t.getNumChildren() == 2);
-
-  Node left = t[0];
-  Node right = t[1];
-  if (right.isConst())
-  {
-    NodeManager* nm = NodeManager::currentNM();
-    const Rational& den = right.getConst<Rational>();
-
-    if(den.isZero()){
-      if(t.getKind() == kind::DIVISION_TOTAL){
-        return RewriteResponse(REWRITE_DONE, nm->mkConstReal(0));
-      }else{
-        // This is unsupported, but this is not a good place to complain
-        return RewriteResponse(REWRITE_DONE, t);
-      }
-    }
-    Assert(den != Rational(0));
-
-    if (left.isConst())
-    {
-      const Rational& num = left.getConst<Rational>();
-      return RewriteResponse(REWRITE_DONE, nm->mkConstReal(num / den));
-    }
-    if (left.getKind() == Kind::REAL_ALGEBRAIC_NUMBER)
-    {
-      const RealAlgebraicNumber& num =
-          left.getOperator().getConst<RealAlgebraicNumber>();
-      return RewriteResponse(
-          REWRITE_DONE,
-          nm->mkRealAlgebraicNumber(num / RealAlgebraicNumber(den)));
-    }
-
-    Node result = nm->mkConstReal(den.inverse());
-    Node mult = NodeManager::currentNM()->mkNode(kind::MULT, left, result);
-    if (pre)
-    {
-      return RewriteResponse(REWRITE_DONE, mult);
-    }
-    else
-    {
-      return RewriteResponse(REWRITE_AGAIN, mult);
-    }
-  }
-  if (right.getKind() == Kind::REAL_ALGEBRAIC_NUMBER)
-  {
-    NodeManager* nm = NodeManager::currentNM();
-    const RealAlgebraicNumber& den =
-        right.getOperator().getConst<RealAlgebraicNumber>();
-    if (left.isConst())
-    {
-      const Rational& num = left.getConst<Rational>();
-      return RewriteResponse(
-          REWRITE_DONE,
-          nm->mkRealAlgebraicNumber(RealAlgebraicNumber(num) / den));
-    }
-    if (left.getKind() == Kind::REAL_ALGEBRAIC_NUMBER)
-    {
-      const RealAlgebraicNumber& num =
-          left.getOperator().getConst<RealAlgebraicNumber>();
-      return RewriteResponse(REWRITE_DONE,
-                             nm->mkRealAlgebraicNumber(num / den));
-    }
-
-    Node result = nm->mkRealAlgebraicNumber(inverse(den));
-    Node mult = NodeManager::currentNM()->mkNode(kind::MULT,left,result);
-    if(pre){
-      return RewriteResponse(REWRITE_DONE, mult);
-    }else{
-      return RewriteResponse(REWRITE_AGAIN, mult);
-    }
-  }
-  return RewriteResponse(REWRITE_DONE, t);
-}
-
-RewriteResponse ArithRewriter::rewriteAbs(TNode t)
-{
-  Assert(t.getKind() == Kind::ABS);
-  Assert(t.getNumChildren() == 1);
-
-  if (t[0].isConst())
-  {
-    const Rational& rat = t[0].getConst<Rational>();
-    if (rat >= 0)
-    {
-      return RewriteResponse(REWRITE_DONE, t[0]);
-    }
-    return RewriteResponse(
-        REWRITE_DONE,
-        NodeManager::currentNM()->mkConstRealOrInt(t[0].getType(), -rat));
-  }
-  if (t[0].getKind() == Kind::REAL_ALGEBRAIC_NUMBER)
-  {
-    const RealAlgebraicNumber& ran =
-        t[0].getOperator().getConst<RealAlgebraicNumber>();
-    if (ran >= RealAlgebraicNumber())
-    {
-      return RewriteResponse(REWRITE_DONE, t[0]);
-    }
-    return RewriteResponse(
-        REWRITE_DONE, NodeManager::currentNM()->mkRealAlgebraicNumber(-ran));
-  }
-  return RewriteResponse(REWRITE_DONE, t);
-}
-
-RewriteResponse ArithRewriter::rewriteIntsDivMod(TNode t, bool pre)
-{
-  NodeManager* nm = NodeManager::currentNM();
-  Kind k = t.getKind();
-  if (k == kind::INTS_MODULUS)
-  {
-    if (t[1].isConst() && !t[1].getConst<Rational>().isZero())
-    {
-      // can immediately replace by INTS_MODULUS_TOTAL
-      Node ret = nm->mkNode(kind::INTS_MODULUS_TOTAL, t[0], t[1]);
-      return returnRewrite(t, ret, Rewrite::MOD_TOTAL_BY_CONST);
-    }
-  }
-  if (k == kind::INTS_DIVISION)
-  {
-    if (t[1].isConst() && !t[1].getConst<Rational>().isZero())
-    {
-      // can immediately replace by INTS_DIVISION_TOTAL
-      Node ret = nm->mkNode(kind::INTS_DIVISION_TOTAL, t[0], t[1]);
-      return returnRewrite(t, ret, Rewrite::DIV_TOTAL_BY_CONST);
-    }
-  }
-  return RewriteResponse(REWRITE_DONE, t);
-}
-
-RewriteResponse ArithRewriter::rewriteExtIntegerOp(TNode t)
-{
-  Assert(t.getKind() == kind::TO_INTEGER || t.getKind() == kind::IS_INTEGER);
-  bool isPred = t.getKind() == kind::IS_INTEGER;
-  NodeManager* nm = NodeManager::currentNM();
-  if (t[0].isConst())
-  {
-    Node ret;
-    if (isPred)
-    {
-      ret = nm->mkConst(t[0].getConst<Rational>().isIntegral());
-    }
-    else
-    {
-      ret = nm->mkConstInt(Rational(t[0].getConst<Rational>().floor()));
-    }
-    return returnRewrite(t, ret, Rewrite::INT_EXT_CONST);
-  }
-  if (t[0].getType().isInteger())
-  {
-    Node ret = isPred ? nm->mkConst(true) : Node(t[0]);
-    return returnRewrite(t, ret, Rewrite::INT_EXT_INT);
-  }
-  if (t[0].getKind() == kind::PI)
-  {
-    Node ret = isPred ? nm->mkConst(false) : nm->mkConstReal(Rational(3));
-    return returnRewrite(t, ret, Rewrite::INT_EXT_PI);
-  }
-  return RewriteResponse(REWRITE_DONE, t);
-}
-
-RewriteResponse ArithRewriter::rewriteIntsDivModTotal(TNode t, bool pre)
-{
-  if (pre)
-  {
-    // do not rewrite at prewrite.
-    return RewriteResponse(REWRITE_DONE, t);
-  }
-  NodeManager* nm = NodeManager::currentNM();
-  Kind k = t.getKind();
-  Assert(k == kind::INTS_MODULUS_TOTAL || k == kind::INTS_DIVISION_TOTAL);
-  TNode n = t[0];
-  TNode d = t[1];
-  bool dIsConstant = d.isConst();
-  if(dIsConstant && d.getConst<Rational>().isZero()){
-    // (div x 0) ---> 0 or (mod x 0) ---> 0
-    return returnRewrite(t, nm->mkConstInt(0), Rewrite::DIV_MOD_BY_ZERO);
-  }else if(dIsConstant && d.getConst<Rational>().isOne()){
-    if (k == kind::INTS_MODULUS_TOTAL)
-    {
-      // (mod x 1) --> 0
-      return returnRewrite(t, nm->mkConstInt(0), Rewrite::MOD_BY_ONE);
-    }
-    Assert(k == kind::INTS_DIVISION_TOTAL);
-    // (div x 1) --> x
-    return returnRewrite(t, n, Rewrite::DIV_BY_ONE);
-  }
-  else if (dIsConstant && d.getConst<Rational>().sgn() < 0)
-  {
-    // pull negation
-    // (div x (- c)) ---> (- (div x c))
-    // (mod x (- c)) ---> (mod x c)
-    Node nn = nm->mkNode(k, t[0], nm->mkConstInt(-t[1].getConst<Rational>()));
-    Node ret = (k == kind::INTS_DIVISION || k == kind::INTS_DIVISION_TOTAL)
-                   ? nm->mkNode(kind::NEG, nn)
-                   : nn;
-    return returnRewrite(t, ret, Rewrite::DIV_MOD_PULL_NEG_DEN);
-  }
-  else if (dIsConstant && n.isConst())
-  {
-    Assert(d.getConst<Rational>().isIntegral());
-    Assert(n.getConst<Rational>().isIntegral());
-    Assert(!d.getConst<Rational>().isZero());
-    Integer di = d.getConst<Rational>().getNumerator();
-    Integer ni = n.getConst<Rational>().getNumerator();
-
-    bool isDiv = (k == kind::INTS_DIVISION || k == kind::INTS_DIVISION_TOTAL);
-
-    Integer result = isDiv ? ni.euclidianDivideQuotient(di) : ni.euclidianDivideRemainder(di);
-
-    // constant evaluation
-    // (mod c1 c2) ---> c3 or (div c1 c2) ---> c3
-    Node resultNode = nm->mkConstInt(Rational(result));
-    return returnRewrite(t, resultNode, Rewrite::CONST_EVAL);
-  }
-  if (k == kind::INTS_MODULUS_TOTAL)
-  {
-    // Note these rewrites do not need to account for modulus by zero as being
-    // a UF, which is handled by the reduction of INTS_MODULUS.
-    Kind k0 = t[0].getKind();
-    if (k0 == kind::INTS_MODULUS_TOTAL && t[0][1] == t[1])
-    {
-      // (mod (mod x c) c) --> (mod x c)
-      return returnRewrite(t, t[0], Rewrite::MOD_OVER_MOD);
-    }
-    else if (k0 == kind::NONLINEAR_MULT || k0 == kind::MULT || k0 == kind::ADD)
-    {
-      // can drop all
-      std::vector<Node> newChildren;
-      bool childChanged = false;
-      for (const Node& tc : t[0])
-      {
-        if (tc.getKind() == kind::INTS_MODULUS_TOTAL && tc[1] == t[1])
-        {
-          newChildren.push_back(tc[0]);
-          childChanged = true;
-          continue;
-        }
-        newChildren.push_back(tc);
-      }
-      if (childChanged)
-      {
-        // (mod (op ... (mod x c) ...) c) ---> (mod (op ... x ...) c) where
-        // op is one of { NONLINEAR_MULT, MULT, ADD }.
-        Node ret = nm->mkNode(k0, newChildren);
-        ret = nm->mkNode(kind::INTS_MODULUS_TOTAL, ret, t[1]);
-        return returnRewrite(t, ret, Rewrite::MOD_CHILD_MOD);
-      }
-    }
-  }
-  else
-  {
-    Assert(k == kind::INTS_DIVISION_TOTAL);
-    // Note these rewrites do not need to account for division by zero as being
-    // a UF, which is handled by the reduction of INTS_DIVISION.
-    if (t[0].getKind() == kind::INTS_MODULUS_TOTAL && t[0][1] == t[1])
-    {
-      // (div (mod x c) c) --> 0
-      Node ret = nm->mkConstInt(0);
-      return returnRewrite(t, ret, Rewrite::DIV_OVER_MOD);
-    }
-  }
-  return RewriteResponse(REWRITE_DONE, t);
-}
-
->>>>>>> 3eb47718
 TrustNode ArithRewriter::expandDefinition(Node node)
 {
   // call eliminate operators, to eliminate partial operators only
