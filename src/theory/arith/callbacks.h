/*********************                                                        */
/*! \file callbacks.h
 ** \verbatim
 ** Top contributors (to current version):
 **   Tim King, Mathias Preiner, Clark Barrett
 ** This file is part of the CVC4 project.
 ** Copyright (c) 2009-2020 by the authors listed in the file AUTHORS
 ** in the top-level source directory and their institutional affiliations.
 ** All rights reserved.  See the file COPYING in the top-level source
 ** directory for licensing information.\endverbatim
 **
 ** \brief [[ Add one-line brief description here ]]
 **
 ** [[ Add lengthier description here ]]
 ** \todo document this file
 **/


#pragma once

#include "expr/node.h"
#include "expr/proof_node.h"
#include "theory/arith/arithvar.h"
#include "theory/arith/bound_counts.h"
#include "theory/arith/constraint_forward.h"
#include "util/rational.h"

namespace CVC4 {
namespace theory {
namespace arith {

class TheoryArithPrivate;

/**
 * ArithVarCallBack provides a mechanism for agreeing on callbacks while
 * breaking mutual recursion inclusion order problems.
 */
class ArithVarCallBack {
public:
  virtual ~ArithVarCallBack() {}
  virtual void operator()(ArithVar x) = 0;
};

/**
 * Requests arithmetic variables for internal use,
 * and releases arithmetic variables that are no longer being used.
 */
class ArithVarMalloc {
public:
  virtual ~ArithVarMalloc() {}
  virtual ArithVar request() = 0;
  virtual void release(ArithVar v) = 0;
};

class TNodeCallBack {
public:
  virtual ~TNodeCallBack() {}
  virtual void operator()(TNode n) = 0;
};

class NodeCallBack {
public:
  virtual ~NodeCallBack() {}
  virtual void operator()(Node n) = 0;
};

class RationalCallBack {
public:
  virtual ~RationalCallBack() {}
  virtual Rational operator()() const = 0;
};

class SetupLiteralCallBack : public TNodeCallBack {
private:
  TheoryArithPrivate& d_arith;
public:
  SetupLiteralCallBack(TheoryArithPrivate& ta);
  void operator()(TNode lit) override;
};

class DeltaComputeCallback : public RationalCallBack {
private:
  const TheoryArithPrivate& d_ta;
public:
  DeltaComputeCallback(const TheoryArithPrivate& ta);
  Rational operator()() const override;
};

class BasicVarModelUpdateCallBack : public ArithVarCallBack{
private:
  TheoryArithPrivate& d_ta;
public:
  BasicVarModelUpdateCallBack(TheoryArithPrivate& ta);
  void operator()(ArithVar x) override;
};

class TempVarMalloc : public ArithVarMalloc {
private:
  TheoryArithPrivate& d_ta;
public:
  TempVarMalloc(TheoryArithPrivate& ta);
  ArithVar request() override;
  void release(ArithVar v) override;
};

class RaiseConflict {
private:
  TheoryArithPrivate& d_ta;
public:
  RaiseConflict(TheoryArithPrivate& ta);

  /** Calls d_ta.raiseConflict(c) */
  void raiseConflict(ConstraintCP c) const;
};

class FarkasConflictBuilder {
private:
  RationalVector d_farkas;
  ConstraintCPVec d_constraints;
  ConstraintCP d_consequent;
  bool d_consequentSet;
public:

  /**
   * Constructs a new FarkasConflictBuilder.
   */
  FarkasConflictBuilder();

  /**
   * Adds an antecedent constraint to the conflict under construction
   * with the farkas coefficient fc * mult.
   *
   * The value mult is either 1 or -1.
   */
  void addConstraint(ConstraintCP c, const Rational& fc, const Rational& mult);

  /**
   * Adds an antecedent constraint to the conflict under construction
   * with the farkas coefficient fc.
   */
  void addConstraint(ConstraintCP c, const Rational& fc);
  
  /**
   * Makes the last constraint added the consequent.
   * Can be done exactly once per reset().
   */
  void makeLastConsequent();
  
  /**
   * Turns the antecendents into a proof of the negation of one of the
   * antecedents.
   *
   * The buffer is no longer underConstruction afterwards.
   *
   * precondition:
   * - At least two constraints have been asserted.
   * - makeLastConsequent() has been called.
   *
   * postcondition: The returned constraint is in conflict.
   */
  ConstraintCP commitConflict();

  /** Returns true if a conflict has been pushed back since the last reset. */
  bool underConstruction() const;
  
  /** Returns true if the consequent has been set since the last reset. */
  bool consequentIsSet() const;

  /** Resets the state of the buffer. */
  void reset();
};


class RaiseEqualityEngineConflict {
private:
  TheoryArithPrivate& d_ta;
  
public:
  RaiseEqualityEngineConflict(TheoryArithPrivate& ta);

<<<<<<< HEAD
  /* If you are not an equality engine, don't use this! */
=======
  /* If you are not an equality engine, don't use this!
   *
   * The proof should prove that `n` is a conflict.
   * */
>>>>>>> 5d519495
  void raiseEEConflict(Node n, std::shared_ptr<ProofNode> pf) const;
};

class BoundCountingLookup {
private:
  TheoryArithPrivate& d_ta;
public:
  BoundCountingLookup(TheoryArithPrivate& ta);
  const BoundsInfo& boundsInfo(ArithVar basic) const;
  BoundCounts atBounds(ArithVar basic) const;
  BoundCounts hasBounds(ArithVar basic) const;
};

}/* CVC4::theory::arith namespace */
}/* CVC4::theory namespace */
}/* CVC4 namespace */<|MERGE_RESOLUTION|>--- conflicted
+++ resolved
@@ -178,14 +178,10 @@
 public:
   RaiseEqualityEngineConflict(TheoryArithPrivate& ta);
 
-<<<<<<< HEAD
-  /* If you are not an equality engine, don't use this! */
-=======
   /* If you are not an equality engine, don't use this!
    *
    * The proof should prove that `n` is a conflict.
    * */
->>>>>>> 5d519495
   void raiseEEConflict(Node n, std::shared_ptr<ProofNode> pf) const;
 };
 
