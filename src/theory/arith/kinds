# kinds                                                               -*- sh -*-
#
# For documentation on this file format, please refer to
# src/theory/builtin/kinds.
#

theory THEORY_ARITH ::CVC4::theory::arith::TheoryArith "theory/arith/theory_arith.h"
typechecker "theory/arith/theory_arith_type_rules.h"

properties stable-infinite
properties check propagate ppStaticLearn presolve notifyRestart

rewriter ::CVC4::theory::arith::ArithRewriter "theory/arith/arith_rewriter.h"

operator PLUS 2: "arithmetic addition (N-ary)"
operator MULT 2: "arithmetic multiplication (N-ary)"
operator NONLINEAR_MULT 2: "synonym for MULT"
operator MINUS 2 "arithmetic binary subtraction operator"
operator UMINUS 1 "arithmetic unary negation"
operator DIVISION 2 "real division, division by 0 undefined (user symbol)"
operator DIVISION_TOTAL 2 "real division with interpreted division by 0 (internal symbol)"
operator INTS_DIVISION 2 "integer division, division by 0 undefined (user symbol)"
operator INTS_DIVISION_TOTAL 2 "integer division with interpreted division by 0 (internal symbol)"
operator INTS_MODULUS 2 "integer modulus, division by 0 undefined (user symbol)"
operator INTS_MODULUS_TOTAL 2 "integer modulus with interpreted division by 0 (internal symbol)"
operator ABS 1 "absolute value"
parameterized DIVISIBLE DIVISIBLE_OP 1 "divisibility-by-k predicate; first parameter is a DIVISIBLE_OP, second is integer term"
operator POW 2 "arithmetic power"

operator EXPONENTIAL 1 "exponential"
operator SINE 1 "sine"
operator COSINE 1 "consine"
operator TANGENT 1 "tangent"
operator COSECANT 1 "cosecant"
operator SECANT 1 "secant"
operator COTANGENT 1 "cotangent"
operator ARCSINE 1 "arc sine"
operator ARCCOSINE 1 "arc consine"
operator ARCTANGENT 1 "arc tangent"
operator ARCCOSECANT 1 "arc cosecant"
operator ARCSECANT 1 "arc secant"
operator ARCCOTANGENT 1 "arc cotangent"

operator SQRT 1 "square root"

constant DIVISIBLE_OP \
        ::CVC4::Divisible \
        ::CVC4::DivisibleHashFunction \
        "util/divisible.h" \
        "operator for the divisibility-by-k predicate; payload is an instance of the CVC4::Divisible class"

sort REAL_TYPE \
    Cardinality::REALS \
    well-founded \
        "NodeManager::currentNM()->mkConst(Rational(0))" \
        "expr/node_manager.h" \
    "real type"
sort INTEGER_TYPE \
    Cardinality::INTEGERS \
    well-founded \
        "NodeManager::currentNM()->mkConst(Rational(0))" \
        "expr/node_manager.h" \
    "integer type"

constant CONST_RATIONAL \
    ::CVC4::Rational \
    ::CVC4::RationalHashFunction \
    "util/rational.h" \
    "a multiple-precision rational constant; payload is an instance of the CVC4::Rational class"

enumerator REAL_TYPE \
    "::CVC4::theory::arith::RationalEnumerator" \
    "theory/arith/type_enumerator.h"
enumerator INTEGER_TYPE \
    "::CVC4::theory::arith::IntegerEnumerator" \
    "theory/arith/type_enumerator.h"

operator LT 2 "less than, x < y"
operator LEQ 2 "less than or equal, x <= y"
operator GT 2 "greater than, x > y"
operator GEQ 2 "greater than or equal, x >= y"

<<<<<<< HEAD
constant INDEXED_ROOT_PREDICATE_OP \
	::CVC4::IndexedRootPredicate \
	::CVC4::IndexedRootPredicateHashFunction \
	"util/arith.h" \
=======
# represents an indexed root predicate. See util/indexed_root_predicate.h for more documentation.
constant INDEXED_ROOT_PREDICATE_OP \
	::CVC4::IndexedRootPredicate \
	::CVC4::IndexedRootPredicateHashFunction \
	"util/indexed_root_predicate.h" \
>>>>>>> 1700089e
	"operator for the indexed root predicate; payload is an instance of the CVC4::IndexedRootPredicate class"
parameterized INDEXED_ROOT_PREDICATE INDEXED_ROOT_PREDICATE_OP 2 "indexed root predicate; first parameter is a INDEXED_ROOT_PREDICATE_OP, second is a real variable compared to zero, third is a polynomial"

operator IS_INTEGER 1 "term-is-integer predicate (parameter is a real-sorted term)"
operator TO_INTEGER 1 "convert term to integer by the floor function (parameter is a real-sorted term)"
operator TO_REAL 1 "cast term to real (parameter is an integer-sorted term; this is a no-op in CVC4, as integer is a subtype of real)"

# CAST_TO_REAL is added to distinguish between integers casted to reals internally, and
# integers casted to reals or using the API \
# Solver::mkReal(int val) would return an internal node (CAST_TO_REAL val), but in the api it appears as term (val) \
# Solver::mkTerm(TO_REAL, Solver::mkInteger(int val)) would return both term and node (TO_REAL val) \
# This way, we avoid having 2 nested TO_REAL nodess as a result of Solver::mkTerm(TO_REAL, Solver::mkReal(int val))
operator CAST_TO_REAL 1 "cast term to real same as TO_REAL, but it is used internally, whereas TO_REAL is accessible in the API"

typerule PLUS ::CVC4::theory::arith::ArithOperatorTypeRule
typerule MULT ::CVC4::theory::arith::ArithOperatorTypeRule
typerule NONLINEAR_MULT ::CVC4::theory::arith::ArithOperatorTypeRule
typerule MINUS ::CVC4::theory::arith::ArithOperatorTypeRule
typerule UMINUS ::CVC4::theory::arith::ArithOperatorTypeRule
typerule DIVISION ::CVC4::theory::arith::ArithOperatorTypeRule
typerule POW ::CVC4::theory::arith::ArithOperatorTypeRule

typerule CONST_RATIONAL ::CVC4::theory::arith::ArithConstantTypeRule

typerule LT "SimpleTypeRule<RBool, AReal, AReal>"
typerule LEQ "SimpleTypeRule<RBool, AReal, AReal>"
typerule GT "SimpleTypeRule<RBool, AReal, AReal>"
typerule GEQ "SimpleTypeRule<RBool, AReal, AReal>"

typerule INDEXED_ROOT_PREDICATE_OP "SimpleTypeRule<RBuiltinOperator>"
typerule INDEXED_ROOT_PREDICATE ::CVC4::theory::arith::IndexedRootPredicateTypeRule

typerule TO_REAL ::CVC4::theory::arith::ArithOperatorTypeRule
typerule CAST_TO_REAL ::CVC4::theory::arith::ArithOperatorTypeRule
typerule TO_INTEGER ::CVC4::theory::arith::ArithOperatorTypeRule
typerule IS_INTEGER "SimpleTypeRule<RBool, AReal>"

typerule ABS "SimpleTypeRule<RInteger, AInteger>"
typerule INTS_DIVISION "SimpleTypeRule<RInteger, AInteger, AInteger>"
typerule INTS_MODULUS "SimpleTypeRule<RInteger, AInteger, AInteger>"
typerule DIVISIBLE "SimpleTypeRule<RBool, AInteger>"
typerule DIVISIBLE_OP "SimpleTypeRule<RBuiltinOperator>"

typerule DIVISION_TOTAL ::CVC4::theory::arith::ArithOperatorTypeRule
typerule INTS_DIVISION_TOTAL "SimpleTypeRule<RInteger, AInteger, AInteger>"
typerule INTS_MODULUS_TOTAL "SimpleTypeRule<RInteger, AInteger, AInteger>"

typerule EXPONENTIAL "SimpleTypeRule<RReal, AReal>"
typerule SINE "SimpleTypeRule<RReal, AReal>"
typerule COSINE "SimpleTypeRule<RReal, AReal>"
typerule TANGENT "SimpleTypeRule<RReal, AReal>"
typerule COSECANT "SimpleTypeRule<RReal, AReal>"
typerule SECANT "SimpleTypeRule<RReal, AReal>"
typerule COTANGENT "SimpleTypeRule<RReal, AReal>"
typerule ARCSINE "SimpleTypeRule<RReal, AReal>"
typerule ARCCOSINE "SimpleTypeRule<RReal, AReal>"
typerule ARCTANGENT "SimpleTypeRule<RReal, AReal>"
typerule ARCCOSECANT "SimpleTypeRule<RReal, AReal>"
typerule ARCSECANT "SimpleTypeRule<RReal, AReal>"
typerule ARCCOTANGENT "SimpleTypeRule<RReal, AReal>"

typerule SQRT "SimpleTypeRule<RReal, AReal>"

nullaryoperator PI "pi"

typerule PI ::CVC4::theory::arith::RealNullaryOperatorTypeRule

# Integer AND, which is parameterized by a (positive) bitwidth k.
# ((_ iand k) i1 i2) is equivalent to:
# (bv2int (bvand ((_ int2bv k) i1) ((_ int2bv k) i2)))
# for all integers i1, i2.
constant IAND_OP \
	::CVC4::IntAnd \
	"::CVC4::UnsignedHashFunction< ::CVC4::IntAnd >" \
	"util/iand.h" \
	"operator for integer AND; payload is an instance of the CVC4::IntAnd class"
parameterized IAND IAND_OP 2 "integer version of AND operator; first parameter is an IAND_OP, second and third are integer terms"

typerule IAND_OP ::CVC4::theory::arith::IAndOpTypeRule
typerule IAND ::CVC4::theory::arith::IAndTypeRule

endtheory<|MERGE_RESOLUTION|>--- conflicted
+++ resolved
@@ -80,18 +80,11 @@
 operator GT 2 "greater than, x > y"
 operator GEQ 2 "greater than or equal, x >= y"
 
-<<<<<<< HEAD
-constant INDEXED_ROOT_PREDICATE_OP \
-	::CVC4::IndexedRootPredicate \
-	::CVC4::IndexedRootPredicateHashFunction \
-	"util/arith.h" \
-=======
 # represents an indexed root predicate. See util/indexed_root_predicate.h for more documentation.
 constant INDEXED_ROOT_PREDICATE_OP \
 	::CVC4::IndexedRootPredicate \
 	::CVC4::IndexedRootPredicateHashFunction \
 	"util/indexed_root_predicate.h" \
->>>>>>> 1700089e
 	"operator for the indexed root predicate; payload is an instance of the CVC4::IndexedRootPredicate class"
 parameterized INDEXED_ROOT_PREDICATE INDEXED_ROOT_PREDICATE_OP 2 "indexed root predicate; first parameter is a INDEXED_ROOT_PREDICATE_OP, second is a real variable compared to zero, third is a polynomial"
 
