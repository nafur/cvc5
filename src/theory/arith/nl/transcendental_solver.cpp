/*********************                                                        */
/*! \file transcendental_solver.cpp
 ** \verbatim
 ** Top contributors (to current version):
 **   Andrew Reynolds, Tim King, Mathias Preiner
 ** This file is part of the CVC4 project.
 ** Copyright (c) 2009-2020 by the authors listed in the file AUTHORS
 ** in the top-level source directory) and their institutional affiliations.
 ** All rights reserved.  See the file COPYING in the top-level source
 ** directory for licensing information.\endverbatim
 **
 ** \brief Implementation of solver for handling transcendental functions.
 **/

#include "theory/arith/nl/transcendental_solver.h"

#include <cmath>
#include <set>

#include "expr/node_algorithm.h"
#include "expr/node_builder.h"
#include "options/arith_options.h"
#include "theory/arith/arith_msum.h"
#include "theory/arith/arith_utilities.h"
#include "theory/rewriter.h"

using namespace CVC4::kind;

namespace CVC4 {
namespace theory {
namespace arith {
namespace nl {

TranscendentalSolver::TranscendentalSolver(InferenceManager& im, NlModel& m) : d_im(im), d_model(m)
{
  NodeManager* nm = NodeManager::currentNM();
  d_true = nm->mkConst(true);
  d_false = nm->mkConst(false);
  d_zero = nm->mkConst(Rational(0));
  d_one = nm->mkConst(Rational(1));
  d_neg_one = nm->mkConst(Rational(-1));
  d_taylor_real_fv = nm->mkBoundVar("x", nm->realType());
  d_taylor_real_fv_base = nm->mkBoundVar("a", nm->realType());
  d_taylor_real_fv_base_rem = nm->mkBoundVar("b", nm->realType());
  d_taylor_degree = options::nlExtTfTaylorDegree();
}

TranscendentalSolver::~TranscendentalSolver() {}

void TranscendentalSolver::initLastCall(const std::vector<Node>& assertions,
                                        const std::vector<Node>& false_asserts,
                                        const std::vector<Node>& xts)
{
  d_funcCongClass.clear();
  d_funcMap.clear();
  d_tf_region.clear();

  NodeManager* nm = NodeManager::currentNM();

  // register the extended function terms
  std::vector<Node> trNeedsMaster;
  bool needPi = false;
  // for computing congruence
  std::map<Kind, ArgTrie> argTrie;
  for (unsigned i = 0, xsize = xts.size(); i < xsize; i++)
  {
    Node a = xts[i];
    Kind ak = a.getKind();
    bool consider = true;
    // if is an unpurified application of SINE, or it is a transcendental
    // applied to a trancendental, purify.
    if (isTranscendentalKind(ak))
    {
      // if we've already computed master for a
      if (d_trMaster.find(a) != d_trMaster.end())
      {
        // a master has at least one slave
        consider = (d_trSlaves.find(a) != d_trSlaves.end());
      }
      else
      {
        if (ak == SINE)
        {
          // always not a master
          consider = false;
        }
        else
        {
          for (const Node& ac : a)
          {
            if (isTranscendentalKind(ac.getKind()))
            {
              consider = false;
              break;
            }
          }
        }
        if (!consider)
        {
          // wait to assign a master below
          trNeedsMaster.push_back(a);
        }
        else
        {
          d_trMaster[a] = a;
          d_trSlaves[a].insert(a);
        }
      }
    }
    if (ak == EXPONENTIAL || ak == SINE)
    {
      needPi = needPi || (ak == SINE);
      // if we didn't indicate that it should be purified above
      if (consider)
      {
        std::vector<Node> repList;
        for (const Node& ac : a)
        {
          Node r = d_model.computeConcreteModelValue(ac);
          repList.push_back(r);
        }
        Node aa = argTrie[ak].add(a, repList);
        if (aa != a)
        {
          // apply congruence to pairs of terms that are disequal and congruent
          Assert(aa.getNumChildren() == a.getNumChildren());
          Node mvaa = d_model.computeAbstractModelValue(a);
          Node mvaaa = d_model.computeAbstractModelValue(aa);
          if (mvaa != mvaaa)
          {
            std::vector<Node> exp;
            for (unsigned j = 0, size = a.getNumChildren(); j < size; j++)
            {
              exp.push_back(a[j].eqNode(aa[j]));
            }
            Node expn = exp.size() == 1 ? exp[0] : nm->mkNode(AND, exp);
            Node cong_lemma = nm->mkNode(OR, expn.negate(), a.eqNode(aa));
<<<<<<< HEAD
            d_im.addPendingArithLemma(cong_lemma, Inference::CONGRUENCE);
=======
            lems.emplace_back(cong_lemma, InferenceId::NL_CONGRUENCE);
>>>>>>> cdb338bb
          }
        }
        else
        {
          // new representative of congruence class
          d_funcMap[ak].push_back(a);
        }
        // add to congruence class
        d_funcCongClass[aa].push_back(a);
      }
    }
    else if (ak == PI)
    {
      Assert(consider);
      needPi = true;
      d_funcMap[ak].push_back(a);
      d_funcCongClass[a].push_back(a);
    }
  }
  // initialize pi if necessary
  if (needPi && d_pi.isNull())
  {
    mkPi();
    getCurrentPiBounds();
  }

  if (d_im.hasProcessed())
  {
    return;
  }

  // process SINE phase shifting
  for (const Node& a : trNeedsMaster)
  {
    // should not have processed this already
    Assert(d_trMaster.find(a) == d_trMaster.end());
    Kind k = a.getKind();
    Assert(k == SINE || k == EXPONENTIAL);
    Node y =
        nm->mkSkolem("y", nm->realType(), "phase shifted trigonometric arg");
    Node new_a = nm->mkNode(k, y);
    d_trSlaves[new_a].insert(new_a);
    d_trSlaves[new_a].insert(a);
    d_trMaster[a] = new_a;
    d_trMaster[new_a] = new_a;
    Node lem;
    if (k == SINE)
    {
      Trace("nl-ext-tf") << "Basis sine : " << new_a << " for " << a
                         << std::endl;
      Assert(!d_pi.isNull());
      Node shift = nm->mkSkolem("s", nm->integerType(), "number of shifts");
      // TODO : do not introduce shift here, instead needs model-based
      // refinement for constant shifts (cvc4-projects #1284)
      lem = nm->mkNode(
          AND,
          mkValidPhase(y, d_pi),
          nm->mkNode(
              ITE,
              mkValidPhase(a[0], d_pi),
              a[0].eqNode(y),
              a[0].eqNode(nm->mkNode(
                  PLUS,
                  y,
                  nm->mkNode(MULT, nm->mkConst(Rational(2)), shift, d_pi)))),
          new_a.eqNode(a));
    }
    else
    {
      // do both equalities to ensure that new_a becomes a preregistered term
      lem = nm->mkNode(AND, a.eqNode(new_a), a[0].eqNode(y));
    }
    // note we must do preprocess on this lemma
    Trace("nl-ext-lemma") << "NonlinearExtension::Lemma : purify : " << lem
                          << std::endl;
<<<<<<< HEAD
    NlLemma nlem(lem, LemmaProperty::PREPROCESS, nullptr, Inference::T_PURIFY_ARG);
    d_im.addPendingArithLemma(nlem);
=======
    NlLemma nlem(
        lem, LemmaProperty::PREPROCESS, nullptr, InferenceId::NL_T_PURIFY_ARG);
    lems.emplace_back(nlem);
>>>>>>> cdb338bb
  }

  if (Trace.isOn("nl-ext-mv"))
  {
    Trace("nl-ext-mv") << "Arguments of trancendental functions : "
                       << std::endl;
    for (std::pair<const Kind, std::vector<Node> >& tfl : d_funcMap)
    {
      Kind k = tfl.first;
      if (k == SINE || k == EXPONENTIAL)
      {
        for (const Node& tf : tfl.second)
        {
          Node v = tf[0];
          d_model.computeConcreteModelValue(v);
          d_model.computeAbstractModelValue(v);
          d_model.printModelValue("nl-ext-mv", v);
        }
      }
    }
  }
}

bool TranscendentalSolver::preprocessAssertionsCheckModel(
    std::vector<Node>& assertions)
{
  std::vector<Node> pvars;
  std::vector<Node> psubs;
  for (const std::pair<const Node, Node>& tb : d_trMaster)
  {
    pvars.push_back(tb.first);
    psubs.push_back(tb.second);
  }

  // initialize representation of assertions
  std::vector<Node> passertions;
  for (const Node& a : assertions)

  {
    Node pa = a;
    if (!pvars.empty())
    {
      pa = arithSubstitute(pa, pvars, psubs);
      pa = Rewriter::rewrite(pa);
    }
    if (!pa.isConst() || !pa.getConst<bool>())
    {
      Trace("nl-ext-cm-assert") << "- assert : " << pa << std::endl;
      passertions.push_back(pa);
    }
  }
  // get model bounds for all transcendental functions
  Trace("nl-ext-cm") << "----- Get bounds for transcendental functions..."
                     << std::endl;
  for (std::pair<const Kind, std::vector<Node> >& tfs : d_funcMap)
  {
    Kind k = tfs.first;
    for (const Node& tf : tfs.second)
    {
      Trace("nl-ext-cm") << "- Term: " << tf << std::endl;
      bool success = true;
      // tf is Figure 3 : tf( x )
      Node bl;
      Node bu;
      if (k == PI)
      {
        bl = d_pi_bound[0];
        bu = d_pi_bound[1];
      }
      else
      {
        std::pair<Node, Node> bounds = getTfModelBounds(tf, d_taylor_degree);
        bl = bounds.first;
        bu = bounds.second;
        if (bl != bu)
        {
          d_model.setUsedApproximate();
        }
      }
      if (!bl.isNull() && !bu.isNull())
      {
        // for each function in the congruence classe
        for (const Node& ctf : d_funcCongClass[tf])
        {
          // each term in congruence classes should be master terms
          Assert(d_trSlaves.find(ctf) != d_trSlaves.end());
          // we set the bounds for each slave of tf
          for (const Node& stf : d_trSlaves[ctf])
          {
            Trace("nl-ext-cm") << "...bound for " << stf << " : [" << bl << ", "
                               << bu << "]" << std::endl;
            success = d_model.addCheckModelBound(stf, bl, bu);
          }
        }
      }
      else
      {
        Trace("nl-ext-cm") << "...no bound for " << tf << std::endl;
      }
      if (!success)
      {
        // a bound was conflicting
        Trace("nl-ext-cm") << "...failed to set bound for " << tf << std::endl;
        Trace("nl-ext-cm") << "-----" << std::endl;
        return false;
      }
    }
  }
  // replace the assertions
  assertions = passertions;
  return true;
}

void TranscendentalSolver::incrementTaylorDegree() { d_taylor_degree++; }
unsigned TranscendentalSolver::getTaylorDegree() const
{
  return d_taylor_degree;
}

void TranscendentalSolver::processSideEffect(const NlLemma& se)
{
  for (const std::tuple<Node, unsigned, Node>& sp : se.d_secantPoint)
  {
    Node tf = std::get<0>(sp);
    unsigned d = std::get<1>(sp);
    Node c = std::get<2>(sp);
    d_secant_points[tf][d].push_back(c);
  }
}

void TranscendentalSolver::mkPi()
{
  NodeManager* nm = NodeManager::currentNM();
  if (d_pi.isNull())
  {
    d_pi = nm->mkNullaryOperator(nm->realType(), PI);
    d_pi_2 = Rewriter::rewrite(
        nm->mkNode(MULT, d_pi, nm->mkConst(Rational(1) / Rational(2))));
    d_pi_neg_2 = Rewriter::rewrite(
        nm->mkNode(MULT, d_pi, nm->mkConst(Rational(-1) / Rational(2))));
    d_pi_neg =
        Rewriter::rewrite(nm->mkNode(MULT, d_pi, nm->mkConst(Rational(-1))));
    // initialize bounds
    d_pi_bound[0] = nm->mkConst(Rational(103993) / Rational(33102));
    d_pi_bound[1] = nm->mkConst(Rational(104348) / Rational(33215));
  }
}

void TranscendentalSolver::getCurrentPiBounds()
{
  NodeManager* nm = NodeManager::currentNM();
  Node pi_lem = nm->mkNode(AND,
                           nm->mkNode(GEQ, d_pi, d_pi_bound[0]),
                           nm->mkNode(LEQ, d_pi, d_pi_bound[1]));
<<<<<<< HEAD
  d_im.addPendingArithLemma(pi_lem, Inference::T_PI_BOUND);
=======
  lemmas.emplace_back(pi_lem, InferenceId::NL_T_PI_BOUND);
>>>>>>> cdb338bb
}

void TranscendentalSolver::checkTranscendentalInitialRefine()
{
  NodeManager* nm = NodeManager::currentNM();
  Trace("nl-ext")
      << "Get initial refinement lemmas for transcendental functions..."
      << std::endl;
  for (std::pair<const Kind, std::vector<Node> >& tfl : d_funcMap)
  {
    Kind k = tfl.first;
    for (const Node& t : tfl.second)
    {
      // initial refinements
      if (d_tf_initial_refine.find(t) == d_tf_initial_refine.end())
      {
        d_tf_initial_refine[t] = true;
        Node lem;
        if (k == SINE)
        {
          Node symn = nm->mkNode(SINE, nm->mkNode(MULT, d_neg_one, t[0]));
          symn = Rewriter::rewrite(symn);
          // Can assume it is its own master since phase is split over 0,
          // hence  -pi <= t[0] <= pi implies -pi <= -t[0] <= pi.
          d_trMaster[symn] = symn;
          d_trSlaves[symn].insert(symn);
          Assert(d_trSlaves.find(t) != d_trSlaves.end());
          std::vector<Node> children;

          lem = nm->mkNode(AND,
                           // bounds
                           nm->mkNode(AND,
                                      nm->mkNode(LEQ, t, d_one),
                                      nm->mkNode(GEQ, t, d_neg_one)),
                           // symmetry
                           nm->mkNode(PLUS, t, symn).eqNode(d_zero),
                           // sign
                           nm->mkNode(EQUAL,
                                      nm->mkNode(LT, t[0], d_zero),
                                      nm->mkNode(LT, t, d_zero)),
                           // zero val
                           nm->mkNode(EQUAL,
                                      nm->mkNode(GT, t[0], d_zero),
                                      nm->mkNode(GT, t, d_zero)));
          lem = nm->mkNode(
              AND,
              lem,
              // zero tangent
              nm->mkNode(AND,
                         nm->mkNode(IMPLIES,
                                    nm->mkNode(GT, t[0], d_zero),
                                    nm->mkNode(LT, t, t[0])),
                         nm->mkNode(IMPLIES,
                                    nm->mkNode(LT, t[0], d_zero),
                                    nm->mkNode(GT, t, t[0]))),
              // pi tangent
              nm->mkNode(
                  AND,
                  nm->mkNode(IMPLIES,
                             nm->mkNode(LT, t[0], d_pi),
                             nm->mkNode(LT, t, nm->mkNode(MINUS, d_pi, t[0]))),
                  nm->mkNode(
                      IMPLIES,
                      nm->mkNode(GT, t[0], d_pi_neg),
                      nm->mkNode(GT, t, nm->mkNode(MINUS, d_pi_neg, t[0])))));
        }
        else if (k == EXPONENTIAL)
        {
          // ( exp(x) > 0 ) ^ ( x=0 <=> exp( x ) = 1 ) ^ ( x < 0 <=> exp( x ) <
          // 1 ) ^ ( x <= 0 V exp( x ) > x + 1 )
          lem = nm->mkNode(
              AND,
              nm->mkNode(GT, t, d_zero),
              nm->mkNode(EQUAL, t[0].eqNode(d_zero), t.eqNode(d_one)),
              nm->mkNode(EQUAL,
                         nm->mkNode(LT, t[0], d_zero),
                         nm->mkNode(LT, t, d_one)),
              nm->mkNode(OR,
                         nm->mkNode(LEQ, t[0], d_zero),
                         nm->mkNode(GT, t, nm->mkNode(PLUS, t[0], d_one))));
        }
        if (!lem.isNull())
        {
<<<<<<< HEAD
          d_im.addPendingArithLemma(lem, Inference::T_INIT_REFINE);
=======
          lemmas.emplace_back(lem, InferenceId::NL_T_INIT_REFINE);
>>>>>>> cdb338bb
        }
      }
    }
  }
}

void TranscendentalSolver::checkTranscendentalMonotonic()
{
  Trace("nl-ext") << "Get monotonicity lemmas for transcendental functions..."
                  << std::endl;

  // sort arguments of all transcendentals
  std::map<Kind, std::vector<Node> > sorted_tf_args;
  std::map<Kind, std::map<Node, Node> > tf_arg_to_term;

  for (std::pair<const Kind, std::vector<Node> >& tfl : d_funcMap)
  {
    Kind k = tfl.first;
    if (k == EXPONENTIAL || k == SINE)
    {
      for (const Node& tf : tfl.second)
      {
        Node a = tf[0];
        Node mvaa = d_model.computeAbstractModelValue(a);
        if (mvaa.isConst())
        {
          Trace("nl-ext-tf-mono-debug") << "...tf term : " << a << std::endl;
          sorted_tf_args[k].push_back(a);
          tf_arg_to_term[k][a] = tf;
        }
      }
    }
  }

  SortNlModel smv;
  smv.d_nlm = &d_model;
  // sort by concrete values
  smv.d_isConcrete = true;
  smv.d_reverse_order = true;
  for (std::pair<const Kind, std::vector<Node> >& tfl : d_funcMap)
  {
    Kind k = tfl.first;
    if (!sorted_tf_args[k].empty())
    {
      std::sort(sorted_tf_args[k].begin(), sorted_tf_args[k].end(), smv);
      Trace("nl-ext-tf-mono") << "Sorted transcendental function list for " << k
                              << " : " << std::endl;
      for (unsigned i = 0; i < sorted_tf_args[k].size(); i++)
      {
        Node targ = sorted_tf_args[k][i];
        Node mvatarg = d_model.computeAbstractModelValue(targ);
        Trace("nl-ext-tf-mono")
            << "  " << targ << " -> " << mvatarg << std::endl;
        Node t = tf_arg_to_term[k][targ];
        Node mvat = d_model.computeAbstractModelValue(t);
        Trace("nl-ext-tf-mono") << "     f-val : " << mvat << std::endl;
      }
      std::vector<Node> mpoints;
      std::vector<Node> mpoints_vals;
      if (k == SINE)
      {
        mpoints.push_back(d_pi);
        mpoints.push_back(d_pi_2);
        mpoints.push_back(d_zero);
        mpoints.push_back(d_pi_neg_2);
        mpoints.push_back(d_pi_neg);
      }
      else if (k == EXPONENTIAL)
      {
        mpoints.push_back(Node::null());
      }
      if (!mpoints.empty())
      {
        // get model values for points
        for (unsigned i = 0; i < mpoints.size(); i++)
        {
          Node mpv;
          if (!mpoints[i].isNull())
          {
            mpv = d_model.computeAbstractModelValue(mpoints[i]);
            Assert(mpv.isConst());
          }
          mpoints_vals.push_back(mpv);
        }

        unsigned mdir_index = 0;
        int monotonic_dir = -1;
        Node mono_bounds[2];
        Node targ, targval, t, tval;
        for (unsigned i = 0, size = sorted_tf_args[k].size(); i < size; i++)
        {
          Node sarg = sorted_tf_args[k][i];
          Node sargval = d_model.computeAbstractModelValue(sarg);
          Assert(sargval.isConst());
          Node s = tf_arg_to_term[k][sarg];
          Node sval = d_model.computeAbstractModelValue(s);
          Assert(sval.isConst());

          // increment to the proper monotonicity region
          bool increment = true;
          while (increment && mdir_index < mpoints.size())
          {
            increment = false;
            if (mpoints[mdir_index].isNull())
            {
              increment = true;
            }
            else
            {
              Node pval = mpoints_vals[mdir_index];
              Assert(pval.isConst());
              if (sargval.getConst<Rational>() < pval.getConst<Rational>())
              {
                increment = true;
                Trace("nl-ext-tf-mono") << "...increment at " << sarg
                                        << " since model value is less than "
                                        << mpoints[mdir_index] << std::endl;
              }
            }
            if (increment)
            {
              tval = Node::null();
              mono_bounds[1] = mpoints[mdir_index];
              mdir_index++;
              monotonic_dir = regionToMonotonicityDir(k, mdir_index);
              if (mdir_index < mpoints.size())
              {
                mono_bounds[0] = mpoints[mdir_index];
              }
              else
              {
                mono_bounds[0] = Node::null();
              }
            }
          }
          // store the concavity region
          d_tf_region[s] = mdir_index;
          Trace("nl-ext-concavity") << "Transcendental function " << s
                                    << " is in region #" << mdir_index;
          Trace("nl-ext-concavity")
              << ", arg model value = " << sargval << std::endl;

          if (!tval.isNull())
          {
            NodeManager* nm = NodeManager::currentNM();
            Node mono_lem;
            if (monotonic_dir == 1
                && sval.getConst<Rational>() > tval.getConst<Rational>())
            {
              mono_lem = nm->mkNode(
                  IMPLIES, nm->mkNode(GEQ, targ, sarg), nm->mkNode(GEQ, t, s));
            }
            else if (monotonic_dir == -1
                     && sval.getConst<Rational>() < tval.getConst<Rational>())
            {
              mono_lem = nm->mkNode(
                  IMPLIES, nm->mkNode(LEQ, targ, sarg), nm->mkNode(LEQ, t, s));
            }
            if (!mono_lem.isNull())
            {
              if (!mono_bounds[0].isNull())
              {
                Assert(!mono_bounds[1].isNull());
                mono_lem = nm->mkNode(
                    IMPLIES,
                    nm->mkNode(AND,
                               mkBounded(mono_bounds[0], targ, mono_bounds[1]),
                               mkBounded(mono_bounds[0], sarg, mono_bounds[1])),
                    mono_lem);
              }
              Trace("nl-ext-tf-mono")
                  << "Monotonicity lemma : " << mono_lem << std::endl;
<<<<<<< HEAD

              d_im.addPendingArithLemma(mono_lem, Inference::T_MONOTONICITY);
=======
              lemmas.emplace_back(mono_lem, InferenceId::NL_T_MONOTONICITY);
>>>>>>> cdb338bb
            }
          }
          // store the previous values
          targ = sarg;
          targval = sargval;
          t = s;
          tval = sval;
        }
      }
    }
  }
}

void TranscendentalSolver::checkTranscendentalTangentPlanes()
{
  Trace("nl-ext") << "Get tangent plane lemmas for transcendental functions..."
                  << std::endl;
  // this implements Figure 3 of "Satisfiaility Modulo Transcendental Functions
  // via Incremental Linearization" by Cimatti et al
  for (std::pair<const Kind, std::vector<Node> >& tfs : d_funcMap)
  {
    Kind k = tfs.first;
    if (k == PI)
    {
      // We do not use Taylor approximation for PI currently.
      // This is because the convergence is extremely slow, and hence an
      // initial approximation is superior.
      continue;
    }
    Trace("nl-ext-tftp-debug2") << "Taylor variables: " << std::endl;
    Trace("nl-ext-tftp-debug2")
        << "          taylor_real_fv : " << d_taylor_real_fv << std::endl;
    Trace("nl-ext-tftp-debug2")
        << "     taylor_real_fv_base : " << d_taylor_real_fv_base << std::endl;
    Trace("nl-ext-tftp-debug2")
        << " taylor_real_fv_base_rem : " << d_taylor_real_fv_base_rem
        << std::endl;
    Trace("nl-ext-tftp-debug2") << std::endl;

    // we substitute into the Taylor sum P_{n,f(0)}( x )

    for (const Node& tf : tfs.second)
    {
      // tf is Figure 3 : tf( x )
      Trace("nl-ext-tftp") << "Compute tangent planes " << tf << std::endl;
      // go until max degree is reached, or we don't meet bound criteria
      for (unsigned d = 1; d <= d_taylor_degree; d++)
      {
        Trace("nl-ext-tftp") << "- run at degree " << d << "..." << std::endl;
        if (checkTfTangentPlanesFun(tf, d))
        {
          Trace("nl-ext-tftp")
              << "...fail" << std::endl;
          break;
        }
        else
        {
          Trace("nl-ext-tftp") << "...success" << std::endl;
        }
      }
    }
  }
}

bool TranscendentalSolver::checkTfTangentPlanesFun(Node tf,
                                                   unsigned d)
{
  NodeManager* nm = NodeManager::currentNM();
  Kind k = tf.getKind();
  // this should only be run on master applications
  Assert(d_trSlaves.find(tf) != d_trSlaves.end());

  // Figure 3 : c
  Node c = d_model.computeAbstractModelValue(tf[0]);
  int csign = c.getConst<Rational>().sgn();
  if (csign == 0)
  {
    // no secant/tangent plane is necessary
    return true;
  }
  Assert(csign == 1 || csign == -1);

  // Figure 3: P_l, P_u
  // mapped to for signs of c
  std::map<int, Node> poly_approx_bounds[2];
  std::vector<Node> pbounds;
  getPolynomialApproximationBoundForArg(k, c, d, pbounds);
  poly_approx_bounds[0][1] = pbounds[0];
  poly_approx_bounds[0][-1] = pbounds[1];
  poly_approx_bounds[1][1] = pbounds[2];
  poly_approx_bounds[1][-1] = pbounds[3];

  // Figure 3 : v
  Node v = d_model.computeAbstractModelValue(tf);

  // check value of tf
  Trace("nl-ext-tftp-debug") << "Process tangent plane refinement for " << tf
                             << ", degree " << d << "..." << std::endl;
  Trace("nl-ext-tftp-debug") << "  value in model : " << v << std::endl;
  Trace("nl-ext-tftp-debug") << "  arg value in model : " << c << std::endl;

  std::vector<Node> taylor_vars;
  taylor_vars.push_back(d_taylor_real_fv);

  // compute the concavity
  int region = -1;
  std::unordered_map<Node, int, NodeHashFunction>::iterator itr =
      d_tf_region.find(tf);
  if (itr != d_tf_region.end())
  {
    region = itr->second;
    Trace("nl-ext-tftp-debug") << "  region is : " << region << std::endl;
  }
  // Figure 3 : conc
  int concavity = regionToConcavity(k, itr->second);
  Trace("nl-ext-tftp-debug") << "  concavity is : " << concavity << std::endl;
  if (concavity == 0)
  {
    // no secant/tangent plane is necessary
    return true;
  }
  // bounds for which we are this concavity
  // Figure 3: < l, u >
  Node bounds[2];
  if (k == SINE)
  {
    bounds[0] = regionToLowerBound(k, region);
    Assert(!bounds[0].isNull());
    bounds[1] = regionToUpperBound(k, region);
    Assert(!bounds[1].isNull());
  }

  // Figure 3: P
  Node poly_approx;

  // compute whether this is a tangent refinement or a secant refinement
  bool is_tangent = false;
  bool is_secant = false;
  std::pair<Node, Node> mvb = getTfModelBounds(tf, d);
  // this is the approximated value of tf(c), which is a value such that:
  //    M_A(tf(c)) >= poly_appox_c >= tf(c) or
  //    M_A(tf(c)) <= poly_appox_c <= tf(c)
  // In other words, it is a better approximation of the true value of tf(c)
  // in the case that we add a refinement lemma. We use this value in the
  // refinement schemas below.
  Node poly_approx_c;
  for (unsigned r = 0; r < 2; r++)
  {
    Node pab = poly_approx_bounds[r][csign];
    Node v_pab = r == 0 ? mvb.first : mvb.second;
    if (!v_pab.isNull())
    {
      Trace("nl-ext-tftp-debug2")
          << "...model value of " << pab << " is " << v_pab << std::endl;

      Assert(v_pab.isConst());
      Node comp = nm->mkNode(r == 0 ? LT : GT, v, v_pab);
      Trace("nl-ext-tftp-debug2") << "...compare : " << comp << std::endl;
      Node compr = Rewriter::rewrite(comp);
      Trace("nl-ext-tftp-debug2") << "...got : " << compr << std::endl;
      if (compr == d_true)
      {
        poly_approx_c = v_pab;
        // beyond the bounds
        if (r == 0)
        {
          poly_approx = poly_approx_bounds[r][csign];
          is_tangent = concavity == 1;
          is_secant = concavity == -1;
        }
        else
        {
          poly_approx = poly_approx_bounds[r][csign];
          is_tangent = concavity == -1;
          is_secant = concavity == 1;
        }
        if (Trace.isOn("nl-ext-tftp"))
        {
          Trace("nl-ext-tftp") << "*** Outside boundary point (";
          Trace("nl-ext-tftp") << (r == 0 ? "low" : "high") << ") ";
          printRationalApprox("nl-ext-tftp", v_pab);
          Trace("nl-ext-tftp") << ", will refine..." << std::endl;
          Trace("nl-ext-tftp")
              << "    poly_approx = " << poly_approx << std::endl;
          Trace("nl-ext-tftp")
              << "    is_tangent = " << is_tangent << std::endl;
          Trace("nl-ext-tftp") << "    is_secant = " << is_secant << std::endl;
        }
        break;
      }
      else
      {
        Trace("nl-ext-tftp")
            << "  ...within " << (r == 0 ? "low" : "high") << " bound : ";
        printRationalApprox("nl-ext-tftp", v_pab);
        Trace("nl-ext-tftp") << std::endl;
      }
    }
  }

  // Figure 3: P( c )
  if (is_tangent || is_secant)
  {
    Trace("nl-ext-tftp-debug2")
        << "...poly approximation at c is " << poly_approx_c << std::endl;
  }
  else
  {
    // we may want to continue getting better bounds
    return false;
  }

  if (is_tangent)
  {
    // compute tangent plane
    // Figure 3: T( x )
    // We use zero slope tangent planes, since the concavity of the Taylor
    // approximation cannot be easily established.
    Node tplane = poly_approx_c;

    Node lem = nm->mkNode(concavity == 1 ? GEQ : LEQ, tf, tplane);
    std::vector<Node> antec;
    int mdir = regionToMonotonicityDir(k, region);
    for (unsigned i = 0; i < 2; i++)
    {
      // Tangent plane is valid in the interval [c,u) if the slope of the
      // function matches its concavity, and is valid in (l, c] otherwise.
      Node use_bound = (mdir == concavity) == (i == 0) ? c : bounds[i];
      if (!use_bound.isNull())
      {
        Node ant = nm->mkNode(i == 0 ? GEQ : LEQ, tf[0], use_bound);
        antec.push_back(ant);
      }
    }
    if (!antec.empty())
    {
      Node antec_n = antec.size() == 1 ? antec[0] : nm->mkNode(AND, antec);
      lem = nm->mkNode(IMPLIES, antec_n, lem);
    }
    Trace("nl-ext-tftp-debug2")
        << "*** Tangent plane lemma (pre-rewrite): " << lem << std::endl;
    lem = Rewriter::rewrite(lem);
    Trace("nl-ext-tftp-lemma")
        << "*** Tangent plane lemma : " << lem << std::endl;
    Assert(d_model.computeAbstractModelValue(lem) == d_false);
    // Figure 3 : line 9
<<<<<<< HEAD
    d_im.addPendingArithLemma(lem, Inference::T_TANGENT);
=======
    lemmas.emplace_back(lem, InferenceId::NL_T_TANGENT);
>>>>>>> cdb338bb
  }
  else if (is_secant)
  {
    // bounds are the minimum and maximum previous secant points
    // should not repeat secant points: secant lemmas should suffice to
    // rule out previous assignment
    Assert(std::find(
               d_secant_points[tf][d].begin(), d_secant_points[tf][d].end(), c)
           == d_secant_points[tf][d].end());
    // Insert into the (temporary) vector. We do not update this vector
    // until we are sure this secant plane lemma has been processed. We do
    // this by mapping the lemma to a side effect below.
    std::vector<Node> spoints = d_secant_points[tf][d];
    spoints.push_back(c);

    // sort
    SortNlModel smv;
    smv.d_nlm = &d_model;
    smv.d_isConcrete = true;
    std::sort(spoints.begin(), spoints.end(), smv);
    // get the resulting index of c
    unsigned index =
        std::find(spoints.begin(), spoints.end(), c) - spoints.begin();
    // bounds are the next closest upper/lower bound values
    if (index > 0)
    {
      bounds[0] = spoints[index - 1];
    }
    else
    {
      // otherwise, we use the lower boundary point for this concavity
      // region
      if (k == SINE)
      {
        Assert(!bounds[0].isNull());
      }
      else if (k == EXPONENTIAL)
      {
        // pick c-1
        bounds[0] = Rewriter::rewrite(nm->mkNode(MINUS, c, d_one));
      }
    }
    if (index < spoints.size() - 1)
    {
      bounds[1] = spoints[index + 1];
    }
    else
    {
      // otherwise, we use the upper boundary point for this concavity
      // region
      if (k == SINE)
      {
        Assert(!bounds[1].isNull());
      }
      else if (k == EXPONENTIAL)
      {
        // pick c+1
        bounds[1] = Rewriter::rewrite(nm->mkNode(PLUS, c, d_one));
      }
    }
    Trace("nl-ext-tftp-debug2") << "...secant bounds are : " << bounds[0]
                                << " ... " << bounds[1] << std::endl;

    // the secant plane may be conjunction of 1-2 guarded inequalities
    std::vector<Node> lemmaConj;
    for (unsigned s = 0; s < 2; s++)
    {
      // compute secant plane
      Assert(!poly_approx.isNull());
      Assert(!bounds[s].isNull());
      // take the model value of l or u (since may contain PI)
      Node b = d_model.computeAbstractModelValue(bounds[s]);
      Trace("nl-ext-tftp-debug2") << "...model value of bound " << bounds[s]
                                  << " is " << b << std::endl;
      Assert(b.isConst());
      if (c != b)
      {
        // Figure 3 : P(l), P(u), for s = 0,1
        Node poly_approx_b;
        std::vector<Node> taylor_subs;
        taylor_subs.push_back(b);
        Assert(taylor_vars.size() == taylor_subs.size());
        poly_approx_b = poly_approx.substitute(taylor_vars.begin(),
                                               taylor_vars.end(),
                                               taylor_subs.begin(),
                                               taylor_subs.end());
        // Figure 3: S_l( x ), S_u( x ) for s = 0,1
        Node splane;
        Node rcoeff_n = Rewriter::rewrite(nm->mkNode(MINUS, b, c));
        Assert(rcoeff_n.isConst());
        Rational rcoeff = rcoeff_n.getConst<Rational>();
        Assert(rcoeff.sgn() != 0);
        poly_approx_b = Rewriter::rewrite(poly_approx_b);
        poly_approx_c = Rewriter::rewrite(poly_approx_c);
        splane = nm->mkNode(
            PLUS,
            poly_approx_b,
            nm->mkNode(MULT,
                       nm->mkNode(MINUS, poly_approx_b, poly_approx_c),
                       nm->mkConst(Rational(1) / rcoeff),
                       nm->mkNode(MINUS, tf[0], b)));

        Node lem = nm->mkNode(concavity == 1 ? LEQ : GEQ, tf, splane);
        // With respect to Figure 3, this is slightly different.
        // In particular, we chose b to be the model value of bounds[s],
        // which is a constant although bounds[s] may not be (e.g. if it
        // contains PI).
        // To ensure that c...b does not cross an inflection point,
        // we guard with the symbolic version of bounds[s].
        // This leads to lemmas e.g. of this form:
        //   ( c <= x <= PI/2 ) => ( sin(x) < ( P( b ) - P( c ) )*( x -
        //   b ) + P( b ) )
        // where b = (PI/2)^M, the current value of PI/2 in the model.
        // This is sound since we are guarded by the symbolic
        // representation of PI/2.
        Node antec_n =
            nm->mkNode(AND,
                       nm->mkNode(GEQ, tf[0], s == 0 ? bounds[s] : c),
                       nm->mkNode(LEQ, tf[0], s == 0 ? c : bounds[s]));
        lem = nm->mkNode(IMPLIES, antec_n, lem);
        Trace("nl-ext-tftp-debug2")
            << "*** Secant plane lemma (pre-rewrite) : " << lem << std::endl;
        lem = Rewriter::rewrite(lem);
        Trace("nl-ext-tftp-lemma")
            << "*** Secant plane lemma : " << lem << std::endl;
        lemmaConj.push_back(lem);
        Assert(d_model.computeAbstractModelValue(lem) == d_false);
      }
    }
    // Figure 3 : line 22
    Assert(!lemmaConj.empty());
    Node lem =
        lemmaConj.size() == 1 ? lemmaConj[0] : nm->mkNode(AND, lemmaConj);
<<<<<<< HEAD
    NlLemma nlem(lem, LemmaProperty::NONE, nullptr, Inference::T_SECANT);
=======
    NlLemma nlem(lem, InferenceId::NL_T_SECANT);
>>>>>>> cdb338bb
    // The side effect says that if lem is added, then we should add the
    // secant point c for (tf,d).
    nlem.d_secantPoint.push_back(std::make_tuple(tf, d, c));
    d_im.addPendingArithLemma(nlem);
  }
  return true;
}

int TranscendentalSolver::regionToMonotonicityDir(Kind k, int region)
{
  if (k == EXPONENTIAL)
  {
    if (region == 1)
    {
      return 1;
    }
  }
  else if (k == SINE)
  {
    if (region == 1 || region == 4)
    {
      return -1;
    }
    else if (region == 2 || region == 3)
    {
      return 1;
    }
  }
  return 0;
}

int TranscendentalSolver::regionToConcavity(Kind k, int region)
{
  if (k == EXPONENTIAL)
  {
    if (region == 1)
    {
      return 1;
    }
  }
  else if (k == SINE)
  {
    if (region == 1 || region == 2)
    {
      return -1;
    }
    else if (region == 3 || region == 4)
    {
      return 1;
    }
  }
  return 0;
}

Node TranscendentalSolver::regionToLowerBound(Kind k, int region)
{
  if (k == SINE)
  {
    if (region == 1)
    {
      return d_pi_2;
    }
    else if (region == 2)
    {
      return d_zero;
    }
    else if (region == 3)
    {
      return d_pi_neg_2;
    }
    else if (region == 4)
    {
      return d_pi_neg;
    }
  }
  return Node::null();
}

Node TranscendentalSolver::regionToUpperBound(Kind k, int region)
{
  if (k == SINE)
  {
    if (region == 1)
    {
      return d_pi;
    }
    else if (region == 2)
    {
      return d_pi_2;
    }
    else if (region == 3)
    {
      return d_zero;
    }
    else if (region == 4)
    {
      return d_pi_neg_2;
    }
  }
  return Node::null();
}

Node TranscendentalSolver::getDerivative(Node n, Node x)
{
  NodeManager* nm = NodeManager::currentNM();
  Assert(x.isVar());
  // only handle the cases of the taylor expansion of d
  if (n.getKind() == EXPONENTIAL)
  {
    if (n[0] == x)
    {
      return n;
    }
  }
  else if (n.getKind() == SINE)
  {
    if (n[0] == x)
    {
      Node na = nm->mkNode(MINUS, d_pi_2, n[0]);
      Node ret = nm->mkNode(SINE, na);
      ret = Rewriter::rewrite(ret);
      return ret;
    }
  }
  else if (n.getKind() == PLUS)
  {
    std::vector<Node> dchildren;
    for (unsigned i = 0; i < n.getNumChildren(); i++)
    {
      // PLUS is flattened in rewriter, recursion depth is bounded by 1
      Node dc = getDerivative(n[i], x);
      if (dc.isNull())
      {
        return dc;
      }
      else
      {
        dchildren.push_back(dc);
      }
    }
    return nm->mkNode(PLUS, dchildren);
  }
  else if (n.getKind() == MULT)
  {
    Assert(n[0].isConst());
    Node dc = getDerivative(n[1], x);
    if (!dc.isNull())
    {
      return nm->mkNode(MULT, n[0], dc);
    }
  }
  else if (n.getKind() == NONLINEAR_MULT)
  {
    unsigned xcount = 0;
    std::vector<Node> children;
    unsigned xindex = 0;
    for (unsigned i = 0, size = n.getNumChildren(); i < size; i++)
    {
      if (n[i] == x)
      {
        xcount++;
        xindex = i;
      }
      children.push_back(n[i]);
    }
    if (xcount == 0)
    {
      return d_zero;
    }
    else
    {
      children[xindex] = nm->mkConst(Rational(xcount));
    }
    return nm->mkNode(MULT, children);
  }
  else if (n.isVar())
  {
    return n == x ? d_one : d_zero;
  }
  else if (n.isConst())
  {
    return d_zero;
  }
  Trace("nl-ext-debug") << "No derivative computed for " << n;
  Trace("nl-ext-debug") << " for d/d{" << x << "}" << std::endl;
  return Node::null();
}

std::pair<Node, Node> TranscendentalSolver::getTaylor(Node fa, unsigned n)
{
  NodeManager* nm = NodeManager::currentNM();
  Assert(n > 0);
  Node fac;  // what term we cache for fa
  if (fa[0] == d_zero)
  {
    // optimization : simpler to compute (x-fa[0])^n if we are centered around 0
    fac = fa;
  }
  else
  {
    // otherwise we use a standard factor a in (x-a)^n
    fac = nm->mkNode(fa.getKind(), d_taylor_real_fv_base);
  }
  Node taylor_rem;
  Node taylor_sum;
  // check if we have already computed this Taylor series
  std::unordered_map<unsigned, Node>::iterator itt = d_taylor_sum[fac].find(n);
  if (itt == d_taylor_sum[fac].end())
  {
    Node i_exp_base;
    if (fa[0] == d_zero)
    {
      i_exp_base = d_taylor_real_fv;
    }
    else
    {
      i_exp_base = Rewriter::rewrite(
          nm->mkNode(MINUS, d_taylor_real_fv, d_taylor_real_fv_base));
    }
    Node i_derv = fac;
    Node i_fact = d_one;
    Node i_exp = d_one;
    int i_derv_status = 0;
    unsigned counter = 0;
    std::vector<Node> sum;
    do
    {
      counter++;
      if (fa.getKind() == EXPONENTIAL)
      {
        // unchanged
      }
      else if (fa.getKind() == SINE)
      {
        if (i_derv_status % 2 == 1)
        {
          Node arg = nm->mkNode(PLUS, d_pi_2, d_taylor_real_fv_base);
          i_derv = nm->mkNode(SINE, arg);
        }
        else
        {
          i_derv = fa;
        }
        if (i_derv_status >= 2)
        {
          i_derv = nm->mkNode(MINUS, d_zero, i_derv);
        }
        i_derv = Rewriter::rewrite(i_derv);
        i_derv_status = i_derv_status == 3 ? 0 : i_derv_status + 1;
      }
      if (counter == (n + 1))
      {
        TNode x = d_taylor_real_fv_base;
        i_derv = i_derv.substitute(x, d_taylor_real_fv_base_rem);
      }
      Node curr = nm->mkNode(MULT, nm->mkNode(DIVISION, i_derv, i_fact), i_exp);
      if (counter == (n + 1))
      {
        taylor_rem = curr;
      }
      else
      {
        sum.push_back(curr);
        i_fact = Rewriter::rewrite(
            nm->mkNode(MULT, nm->mkConst(Rational(counter)), i_fact));
        i_exp = Rewriter::rewrite(nm->mkNode(MULT, i_exp_base, i_exp));
      }
    } while (counter <= n);
    taylor_sum = sum.size() == 1 ? sum[0] : nm->mkNode(PLUS, sum);

    if (fac[0] != d_taylor_real_fv_base)
    {
      TNode x = d_taylor_real_fv_base;
      taylor_sum = taylor_sum.substitute(x, fac[0]);
    }

    // cache
    d_taylor_sum[fac][n] = taylor_sum;
    d_taylor_rem[fac][n] = taylor_rem;
  }
  else
  {
    taylor_sum = itt->second;
    Assert(d_taylor_rem[fac].find(n) != d_taylor_rem[fac].end());
    taylor_rem = d_taylor_rem[fac][n];
  }

  // must substitute for the argument if we were using a different lookup
  if (fa[0] != fac[0])
  {
    TNode x = d_taylor_real_fv_base;
    taylor_sum = taylor_sum.substitute(x, fa[0]);
  }
  return std::pair<Node, Node>(taylor_sum, taylor_rem);
}

void TranscendentalSolver::getPolynomialApproximationBounds(
    Kind k, unsigned d, std::vector<Node>& pbounds)
{
  if (d_poly_bounds[k][d].empty())
  {
    NodeManager* nm = NodeManager::currentNM();
    Node tft = nm->mkNode(k, d_zero);
    // n is the Taylor degree we are currently considering
    unsigned n = 2 * d;
    // n must be even
    std::pair<Node, Node> taylor = getTaylor(tft, n);
    Trace("nl-ext-tftp-debug2")
        << "Taylor for " << k << " is : " << taylor.first << std::endl;
    Node taylor_sum = Rewriter::rewrite(taylor.first);
    Trace("nl-ext-tftp-debug2")
        << "Taylor for " << k << " is (post-rewrite) : " << taylor_sum
        << std::endl;
    Assert(taylor.second.getKind() == MULT);
    Assert(taylor.second.getNumChildren() == 2);
    Assert(taylor.second[0].getKind() == DIVISION);
    Trace("nl-ext-tftp-debug2")
        << "Taylor remainder for " << k << " is " << taylor.second << std::endl;
    // ru is x^{n+1}/(n+1)!
    Node ru = nm->mkNode(DIVISION, taylor.second[1], taylor.second[0][1]);
    ru = Rewriter::rewrite(ru);
    Trace("nl-ext-tftp-debug2")
        << "Taylor remainder factor is (post-rewrite) : " << ru << std::endl;
    if (k == EXPONENTIAL)
    {
      pbounds.push_back(taylor_sum);
      pbounds.push_back(taylor_sum);
      pbounds.push_back(Rewriter::rewrite(
          nm->mkNode(MULT, taylor_sum, nm->mkNode(PLUS, d_one, ru))));
      pbounds.push_back(Rewriter::rewrite(nm->mkNode(PLUS, taylor_sum, ru)));
    }
    else
    {
      Assert(k == SINE);
      Node l = Rewriter::rewrite(nm->mkNode(MINUS, taylor_sum, ru));
      Node u = Rewriter::rewrite(nm->mkNode(PLUS, taylor_sum, ru));
      pbounds.push_back(l);
      pbounds.push_back(l);
      pbounds.push_back(u);
      pbounds.push_back(u);
    }
    Trace("nl-ext-tf-tplanes")
        << "Polynomial approximation for " << k << " is: " << std::endl;
    Trace("nl-ext-tf-tplanes") << " Lower (pos): " << pbounds[0] << std::endl;
    Trace("nl-ext-tf-tplanes") << " Upper (pos): " << pbounds[2] << std::endl;
    Trace("nl-ext-tf-tplanes") << " Lower (neg): " << pbounds[1] << std::endl;
    Trace("nl-ext-tf-tplanes") << " Upper (neg): " << pbounds[3] << std::endl;
    d_poly_bounds[k][d].insert(
        d_poly_bounds[k][d].end(), pbounds.begin(), pbounds.end());
  }
  else
  {
    pbounds.insert(
        pbounds.end(), d_poly_bounds[k][d].begin(), d_poly_bounds[k][d].end());
  }
}

void TranscendentalSolver::getPolynomialApproximationBoundForArg(
    Kind k, Node c, unsigned d, std::vector<Node>& pbounds)
{
  getPolynomialApproximationBounds(k, d, pbounds);
  Assert(c.isConst());
  if (k == EXPONENTIAL && c.getConst<Rational>().sgn() == 1)
  {
    NodeManager* nm = NodeManager::currentNM();
    Node tft = nm->mkNode(k, d_zero);
    bool success = false;
    unsigned ds = d;
    TNode ttrf = d_taylor_real_fv;
    TNode tc = c;
    do
    {
      success = true;
      unsigned n = 2 * ds;
      std::pair<Node, Node> taylor = getTaylor(tft, n);
      // check that 1-c^{n+1}/(n+1)! > 0
      Node ru = nm->mkNode(DIVISION, taylor.second[1], taylor.second[0][1]);
      Node rus = ru.substitute(ttrf, tc);
      rus = Rewriter::rewrite(rus);
      Assert(rus.isConst());
      if (rus.getConst<Rational>() > d_one.getConst<Rational>())
      {
        success = false;
        ds = ds + 1;
      }
    } while (!success);
    if (ds > d)
    {
      Trace("nl-ext-exp-taylor")
          << "*** Increase Taylor bound to " << ds << " > " << d << " for ("
          << k << " " << c << ")" << std::endl;
      // must use sound upper bound
      std::vector<Node> pboundss;
      getPolynomialApproximationBounds(k, ds, pboundss);
      pbounds[2] = pboundss[2];
    }
  }
}

std::pair<Node, Node> TranscendentalSolver::getTfModelBounds(Node tf,
                                                             unsigned d)
{
  // compute the model value of the argument
  Node c = d_model.computeAbstractModelValue(tf[0]);
  Assert(c.isConst());
  int csign = c.getConst<Rational>().sgn();
  Kind k = tf.getKind();
  if (csign == 0)
  {
    // at zero, its trivial
    if (k == SINE)
    {
      return std::pair<Node, Node>(d_zero, d_zero);
    }
    Assert(k == EXPONENTIAL);
    return std::pair<Node, Node>(d_one, d_one);
  }
  bool isNeg = csign == -1;

  std::vector<Node> pbounds;
  getPolynomialApproximationBoundForArg(k, c, d, pbounds);

  std::vector<Node> bounds;
  TNode tfv = d_taylor_real_fv;
  TNode tfs = tf[0];
  for (unsigned d2 = 0; d2 < 2; d2++)
  {
    int index = d2 == 0 ? (isNeg ? 1 : 0) : (isNeg ? 3 : 2);
    Node pab = pbounds[index];
    if (!pab.isNull())
    {
      // { x -> M_A(tf[0]) }
      // Notice that we compute the model value of tfs first, so that
      // the call to rewrite below does not modify the term, where notice that
      // rewrite( x*x { x -> M_A(t) } ) = M_A(t)*M_A(t)
      // is not equal to
      // M_A( x*x { x -> t } ) = M_A( t*t )
      // where M_A denotes the abstract model.
      Node mtfs = d_model.computeAbstractModelValue(tfs);
      pab = pab.substitute(tfv, mtfs);
      pab = Rewriter::rewrite(pab);
      Assert (pab.isConst());
      bounds.push_back(pab);
    }
    else
    {
      bounds.push_back(Node::null());
    }
  }
  return std::pair<Node, Node>(bounds[0], bounds[1]);
}

Node TranscendentalSolver::mkValidPhase(Node a, Node pi)
{
  return mkBounded(
      NodeManager::currentNM()->mkNode(MULT, mkRationalNode(-1), pi), a, pi);
}

}  // namespace nl
}  // namespace arith
}  // namespace theory
}  // namespace CVC4<|MERGE_RESOLUTION|>--- conflicted
+++ resolved
@@ -135,11 +135,7 @@
             }
             Node expn = exp.size() == 1 ? exp[0] : nm->mkNode(AND, exp);
             Node cong_lemma = nm->mkNode(OR, expn.negate(), a.eqNode(aa));
-<<<<<<< HEAD
-            d_im.addPendingArithLemma(cong_lemma, Inference::CONGRUENCE);
-=======
-            lems.emplace_back(cong_lemma, InferenceId::NL_CONGRUENCE);
->>>>>>> cdb338bb
+            d_im.addPendingArithLemma(cong_lemma, InferenceId::NL_CONGRUENCE);
           }
         }
         else
@@ -215,14 +211,8 @@
     // note we must do preprocess on this lemma
     Trace("nl-ext-lemma") << "NonlinearExtension::Lemma : purify : " << lem
                           << std::endl;
-<<<<<<< HEAD
-    NlLemma nlem(lem, LemmaProperty::PREPROCESS, nullptr, Inference::T_PURIFY_ARG);
+    NlLemma nlem(lem, LemmaProperty::PREPROCESS, nullptr, InferenceId::NL_T_PURIFY_ARG);
     d_im.addPendingArithLemma(nlem);
-=======
-    NlLemma nlem(
-        lem, LemmaProperty::PREPROCESS, nullptr, InferenceId::NL_T_PURIFY_ARG);
-    lems.emplace_back(nlem);
->>>>>>> cdb338bb
   }
 
   if (Trace.isOn("nl-ext-mv"))
@@ -377,11 +367,7 @@
   Node pi_lem = nm->mkNode(AND,
                            nm->mkNode(GEQ, d_pi, d_pi_bound[0]),
                            nm->mkNode(LEQ, d_pi, d_pi_bound[1]));
-<<<<<<< HEAD
-  d_im.addPendingArithLemma(pi_lem, Inference::T_PI_BOUND);
-=======
-  lemmas.emplace_back(pi_lem, InferenceId::NL_T_PI_BOUND);
->>>>>>> cdb338bb
+  d_im.addPendingArithLemma(pi_lem, InferenceId::NL_T_PI_BOUND);
 }
 
 void TranscendentalSolver::checkTranscendentalInitialRefine()
@@ -465,11 +451,7 @@
         }
         if (!lem.isNull())
         {
-<<<<<<< HEAD
-          d_im.addPendingArithLemma(lem, Inference::T_INIT_REFINE);
-=======
-          lemmas.emplace_back(lem, InferenceId::NL_T_INIT_REFINE);
->>>>>>> cdb338bb
+          d_im.addPendingArithLemma(lem, InferenceId::NL_T_INIT_REFINE);
         }
       }
     }
@@ -642,12 +624,8 @@
               }
               Trace("nl-ext-tf-mono")
                   << "Monotonicity lemma : " << mono_lem << std::endl;
-<<<<<<< HEAD
-
-              d_im.addPendingArithLemma(mono_lem, Inference::T_MONOTONICITY);
-=======
-              lemmas.emplace_back(mono_lem, InferenceId::NL_T_MONOTONICITY);
->>>>>>> cdb338bb
+
+              d_im.addPendingArithLemma(mono_lem, InferenceId::NL_T_MONOTONICITY);
             }
           }
           // store the previous values
@@ -894,11 +872,7 @@
         << "*** Tangent plane lemma : " << lem << std::endl;
     Assert(d_model.computeAbstractModelValue(lem) == d_false);
     // Figure 3 : line 9
-<<<<<<< HEAD
-    d_im.addPendingArithLemma(lem, Inference::T_TANGENT);
-=======
-    lemmas.emplace_back(lem, InferenceId::NL_T_TANGENT);
->>>>>>> cdb338bb
+    d_im.addPendingArithLemma(lem, InferenceId::NL_T_TANGENT);
   }
   else if (is_secant)
   {
@@ -1032,11 +1006,7 @@
     Assert(!lemmaConj.empty());
     Node lem =
         lemmaConj.size() == 1 ? lemmaConj[0] : nm->mkNode(AND, lemmaConj);
-<<<<<<< HEAD
-    NlLemma nlem(lem, LemmaProperty::NONE, nullptr, Inference::T_SECANT);
-=======
-    NlLemma nlem(lem, InferenceId::NL_T_SECANT);
->>>>>>> cdb338bb
+    NlLemma nlem(lem, LemmaProperty::NONE, nullptr, InferenceId::NL_T_SECANT);
     // The side effect says that if lem is added, then we should add the
     // secant point c for (tf,d).
     nlem.d_secantPoint.push_back(std::make_tuple(tf, d, c));
