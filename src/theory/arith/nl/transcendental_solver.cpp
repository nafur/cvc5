/*********************                                                        */
/*! \file transcendental_solver.cpp
 ** \verbatim
 ** Top contributors (to current version):
 **   Andrew Reynolds, Tim King, Mathias Preiner
 ** This file is part of the CVC4 project.
 ** Copyright (c) 2009-2020 by the authors listed in the file AUTHORS
 ** in the top-level source directory) and their institutional affiliations.
 ** All rights reserved.  See the file COPYING in the top-level source
 ** directory for licensing information.\endverbatim
 **
 ** \brief Implementation of solver for handling transcendental functions.
 **/

#include "theory/arith/nl/transcendental_solver.h"

#include <cmath>
#include <set>

#include "expr/node_algorithm.h"
#include "expr/node_builder.h"
#include "options/arith_options.h"
#include "theory/arith/arith_msum.h"
#include "theory/arith/arith_utilities.h"
#include "theory/rewriter.h"

using namespace CVC4::kind;

namespace CVC4 {
namespace theory {
namespace arith {
namespace nl {

TranscendentalSolver::TranscendentalSolver(InferenceManager& im, NlModel& m) : d_im(im), d_model(m)
{
  NodeManager* nm = NodeManager::currentNM();
  d_true = nm->mkConst(true);
  d_false = nm->mkConst(false);
  d_zero = nm->mkConst(Rational(0));
  d_one = nm->mkConst(Rational(1));
  d_neg_one = nm->mkConst(Rational(-1));
  d_taylor_real_fv = nm->mkBoundVar("x", nm->realType());
  d_taylor_real_fv_base = nm->mkBoundVar("a", nm->realType());
  d_taylor_real_fv_base_rem = nm->mkBoundVar("b", nm->realType());
  d_taylor_degree = options::nlExtTfTaylorDegree();
}

TranscendentalSolver::~TranscendentalSolver() {}

void TranscendentalSolver::initLastCall(const std::vector<Node>& assertions,
                                        const std::vector<Node>& false_asserts,
                                        const std::vector<Node>& xts)
{
  d_funcCongClass.clear();
  d_funcMap.clear();
  d_tf_region.clear();

  NodeManager* nm = NodeManager::currentNM();

  // register the extended function terms
  std::vector<Node> trNeedsMaster;
  bool needPi = false;
  // for computing congruence
  std::map<Kind, ArgTrie> argTrie;
  for (unsigned i = 0, xsize = xts.size(); i < xsize; i++)
  {
    Node a = xts[i];
    Kind ak = a.getKind();
    bool consider = true;
    // if is an unpurified application of SINE, or it is a transcendental
    // applied to a trancendental, purify.
    if (isTranscendentalKind(ak))
    {
      // if we've already computed master for a
      if (d_trMaster.find(a) != d_trMaster.end())
      {
        // a master has at least one slave
        consider = (d_trSlaves.find(a) != d_trSlaves.end());
      }
      else
      {
        if (ak == SINE)
        {
          // always not a master
          consider = false;
        }
        else
        {
          for (const Node& ac : a)
          {
            if (isTranscendentalKind(ac.getKind()))
            {
              consider = false;
              break;
            }
          }
        }
        if (!consider)
        {
          // wait to assign a master below
          trNeedsMaster.push_back(a);
        }
        else
        {
          d_trMaster[a] = a;
          d_trSlaves[a].insert(a);
        }
      }
    }
    if (ak == EXPONENTIAL || ak == SINE)
    {
      needPi = needPi || (ak == SINE);
      // if we didn't indicate that it should be purified above
      if (consider)
      {
        std::vector<Node> repList;
        for (const Node& ac : a)
        {
          Node r = d_model.computeConcreteModelValue(ac);
          repList.push_back(r);
        }
        Node aa = argTrie[ak].add(a, repList);
        if (aa != a)
        {
          // apply congruence to pairs of terms that are disequal and congruent
          Assert(aa.getNumChildren() == a.getNumChildren());
          Node mvaa = d_model.computeAbstractModelValue(a);
          Node mvaaa = d_model.computeAbstractModelValue(aa);
          if (mvaa != mvaaa)
          {
            std::vector<Node> exp;
            for (unsigned j = 0, size = a.getNumChildren(); j < size; j++)
            {
              exp.push_back(a[j].eqNode(aa[j]));
            }
            Node expn = exp.size() == 1 ? exp[0] : nm->mkNode(AND, exp);
            Node cong_lemma = nm->mkNode(OR, expn.negate(), a.eqNode(aa));
            d_im.addPendingArithLemma(cong_lemma, InferenceId::NL_CONGRUENCE);
          }
        }
        else
        {
          // new representative of congruence class
          d_funcMap[ak].push_back(a);
        }
        // add to congruence class
        d_funcCongClass[aa].push_back(a);
      }
    }
    else if (ak == PI)
    {
      Assert(consider);
      needPi = true;
      d_funcMap[ak].push_back(a);
      d_funcCongClass[a].push_back(a);
    }
  }
  // initialize pi if necessary
  if (needPi && d_pi.isNull())
  {
    mkPi();
    getCurrentPiBounds();
  }

  if (d_im.hasUsed())
  {
    return;
  }

  // process SINE phase shifting
  for (const Node& a : trNeedsMaster)
  {
    // should not have processed this already
    Assert(d_trMaster.find(a) == d_trMaster.end());
    Kind k = a.getKind();
    Assert(k == SINE || k == EXPONENTIAL);
    Node y =
        nm->mkSkolem("y", nm->realType(), "phase shifted trigonometric arg");
    Node new_a = nm->mkNode(k, y);
    d_trSlaves[new_a].insert(new_a);
    d_trSlaves[new_a].insert(a);
    d_trMaster[a] = new_a;
    d_trMaster[new_a] = new_a;
    Node lem;
    if (k == SINE)
    {
      Trace("nl-ext-tf") << "Basis sine : " << new_a << " for " << a
                         << std::endl;
      Assert(!d_pi.isNull());
      Node shift = nm->mkSkolem("s", nm->integerType(), "number of shifts");
      // TODO : do not introduce shift here, instead needs model-based
      // refinement for constant shifts (cvc4-projects #1284)
      lem = nm->mkNode(
          AND,
          mkValidPhase(y, d_pi),
          nm->mkNode(
              ITE,
              mkValidPhase(a[0], d_pi),
              a[0].eqNode(y),
              a[0].eqNode(nm->mkNode(
                  PLUS,
                  y,
                  nm->mkNode(MULT, nm->mkConst(Rational(2)), shift, d_pi)))),
          new_a.eqNode(a));
    }
    else
    {
      // do both equalities to ensure that new_a becomes a preregistered term
      lem = nm->mkNode(AND, a.eqNode(new_a), a[0].eqNode(y));
    }
    // note we must do preprocess on this lemma
    Trace("nl-ext-lemma") << "NonlinearExtension::Lemma : purify : " << lem
                          << std::endl;
    NlLemma nlem(lem, LemmaProperty::PREPROCESS, nullptr, InferenceId::NL_T_PURIFY_ARG);
    d_im.addPendingArithLemma(nlem);
  }

  if (Trace.isOn("nl-ext-mv"))
  {
    Trace("nl-ext-mv") << "Arguments of trancendental functions : "
                       << std::endl;
    for (std::pair<const Kind, std::vector<Node> >& tfl : d_funcMap)
    {
      Kind k = tfl.first;
      if (k == SINE || k == EXPONENTIAL)
      {
        for (const Node& tf : tfl.second)
        {
          Node v = tf[0];
          d_model.computeConcreteModelValue(v);
          d_model.computeAbstractModelValue(v);
          d_model.printModelValue("nl-ext-mv", v);
        }
      }
    }
  }
}

bool TranscendentalSolver::preprocessAssertionsCheckModel(
    std::vector<Node>& assertions)
{
  std::vector<Node> pvars;
  std::vector<Node> psubs;
  for (const std::pair<const Node, Node>& tb : d_trMaster)
  {
    pvars.push_back(tb.first);
    psubs.push_back(tb.second);
  }

  // initialize representation of assertions
  std::vector<Node> passertions;
  for (const Node& a : assertions)

  {
    Node pa = a;
    if (!pvars.empty())
    {
      pa = arithSubstitute(pa, pvars, psubs);
      pa = Rewriter::rewrite(pa);
    }
    if (!pa.isConst() || !pa.getConst<bool>())
    {
      Trace("nl-ext-cm-assert") << "- assert : " << pa << std::endl;
      passertions.push_back(pa);
    }
  }
  // get model bounds for all transcendental functions
  Trace("nl-ext-cm") << "----- Get bounds for transcendental functions..."
                     << std::endl;
  for (std::pair<const Kind, std::vector<Node> >& tfs : d_funcMap)
  {
    Kind k = tfs.first;
    for (const Node& tf : tfs.second)
    {
      Trace("nl-ext-cm") << "- Term: " << tf << std::endl;
      bool success = true;
      // tf is Figure 3 : tf( x )
      Node bl;
      Node bu;
      if (k == PI)
      {
        bl = d_pi_bound[0];
        bu = d_pi_bound[1];
      }
      else
      {
        std::pair<Node, Node> bounds = getTfModelBounds(tf, d_taylor_degree);
        bl = bounds.first;
        bu = bounds.second;
        if (bl != bu)
        {
          d_model.setUsedApproximate();
        }
      }
      if (!bl.isNull() && !bu.isNull())
      {
        // for each function in the congruence classe
        for (const Node& ctf : d_funcCongClass[tf])
        {
          // each term in congruence classes should be master terms
          Assert(d_trSlaves.find(ctf) != d_trSlaves.end());
          // we set the bounds for each slave of tf
          for (const Node& stf : d_trSlaves[ctf])
          {
            Trace("nl-ext-cm") << "...bound for " << stf << " : [" << bl << ", "
                               << bu << "]" << std::endl;
            success = d_model.addCheckModelBound(stf, bl, bu);
          }
        }
      }
      else
      {
        Trace("nl-ext-cm") << "...no bound for " << tf << std::endl;
      }
      if (!success)
      {
        // a bound was conflicting
        Trace("nl-ext-cm") << "...failed to set bound for " << tf << std::endl;
        Trace("nl-ext-cm") << "-----" << std::endl;
        return false;
      }
    }
  }
  // replace the assertions
  assertions = passertions;
  return true;
}

void TranscendentalSolver::incrementTaylorDegree() { d_taylor_degree++; }
unsigned TranscendentalSolver::getTaylorDegree() const
{
  return d_taylor_degree;
}

void TranscendentalSolver::processSideEffect(const NlLemma& se)
{
  for (const std::tuple<Node, unsigned, Node>& sp : se.d_secantPoint)
  {
    Node tf = std::get<0>(sp);
    unsigned d = std::get<1>(sp);
    Node c = std::get<2>(sp);
    d_secant_points[tf][d].push_back(c);
  }
}

void TranscendentalSolver::mkPi()
{
  NodeManager* nm = NodeManager::currentNM();
  if (d_pi.isNull())
  {
    d_pi = nm->mkNullaryOperator(nm->realType(), PI);
    d_pi_2 = Rewriter::rewrite(
        nm->mkNode(MULT, d_pi, nm->mkConst(Rational(1) / Rational(2))));
    d_pi_neg_2 = Rewriter::rewrite(
        nm->mkNode(MULT, d_pi, nm->mkConst(Rational(-1) / Rational(2))));
    d_pi_neg =
        Rewriter::rewrite(nm->mkNode(MULT, d_pi, nm->mkConst(Rational(-1))));
    // initialize bounds
    d_pi_bound[0] = nm->mkConst(Rational(103993) / Rational(33102));
    d_pi_bound[1] = nm->mkConst(Rational(104348) / Rational(33215));
  }
}

void TranscendentalSolver::getCurrentPiBounds()
{
  NodeManager* nm = NodeManager::currentNM();
  Node pi_lem = nm->mkNode(AND,
                           nm->mkNode(GEQ, d_pi, d_pi_bound[0]),
                           nm->mkNode(LEQ, d_pi, d_pi_bound[1]));
  d_im.addPendingArithLemma(pi_lem, InferenceId::NL_T_PI_BOUND);
}

void TranscendentalSolver::checkTranscendentalInitialRefine()
{
  NodeManager* nm = NodeManager::currentNM();
  Trace("nl-ext")
      << "Get initial refinement lemmas for transcendental functions..."
      << std::endl;
  for (std::pair<const Kind, std::vector<Node> >& tfl : d_funcMap)
  {
    Kind k = tfl.first;
    for (const Node& t : tfl.second)
    {
      // initial refinements
      if (d_tf_initial_refine.find(t) == d_tf_initial_refine.end())
      {
        d_tf_initial_refine[t] = true;
        Node lem;
        if (k == SINE)
        {
          Node symn = nm->mkNode(SINE, nm->mkNode(MULT, d_neg_one, t[0]));
          symn = Rewriter::rewrite(symn);
          // Can assume it is its own master since phase is split over 0,
          // hence  -pi <= t[0] <= pi implies -pi <= -t[0] <= pi.
          d_trMaster[symn] = symn;
          d_trSlaves[symn].insert(symn);
          Assert(d_trSlaves.find(t) != d_trSlaves.end());
          std::vector<Node> children;

          lem = nm->mkNode(AND,
                           // bounds
                           nm->mkNode(AND,
                                      nm->mkNode(LEQ, t, d_one),
                                      nm->mkNode(GEQ, t, d_neg_one)),
                           // symmetry
                           nm->mkNode(PLUS, t, symn).eqNode(d_zero),
                           // sign
                           nm->mkNode(EQUAL,
                                      nm->mkNode(LT, t[0], d_zero),
                                      nm->mkNode(LT, t, d_zero)),
                           // zero val
                           nm->mkNode(EQUAL,
                                      nm->mkNode(GT, t[0], d_zero),
                                      nm->mkNode(GT, t, d_zero)));
          lem = nm->mkNode(
              AND,
              lem,
              // zero tangent
              nm->mkNode(AND,
                         nm->mkNode(IMPLIES,
                                    nm->mkNode(GT, t[0], d_zero),
                                    nm->mkNode(LT, t, t[0])),
                         nm->mkNode(IMPLIES,
                                    nm->mkNode(LT, t[0], d_zero),
                                    nm->mkNode(GT, t, t[0]))),
              // pi tangent
              nm->mkNode(
                  AND,
                  nm->mkNode(IMPLIES,
                             nm->mkNode(LT, t[0], d_pi),
                             nm->mkNode(LT, t, nm->mkNode(MINUS, d_pi, t[0]))),
                  nm->mkNode(
                      IMPLIES,
                      nm->mkNode(GT, t[0], d_pi_neg),
                      nm->mkNode(GT, t, nm->mkNode(MINUS, d_pi_neg, t[0])))));
        }
        else if (k == EXPONENTIAL)
        {
          // ( exp(x) > 0 ) ^ ( x=0 <=> exp( x ) = 1 ) ^ ( x < 0 <=> exp( x ) <
          // 1 ) ^ ( x <= 0 V exp( x ) > x + 1 )
          lem = nm->mkNode(
              AND,
              nm->mkNode(GT, t, d_zero),
              nm->mkNode(EQUAL, t[0].eqNode(d_zero), t.eqNode(d_one)),
              nm->mkNode(EQUAL,
                         nm->mkNode(LT, t[0], d_zero),
                         nm->mkNode(LT, t, d_one)),
              nm->mkNode(OR,
                         nm->mkNode(LEQ, t[0], d_zero),
                         nm->mkNode(GT, t, nm->mkNode(PLUS, t[0], d_one))));
        }
        if (!lem.isNull())
        {
          d_im.addPendingArithLemma(lem, InferenceId::NL_T_INIT_REFINE);
        }
      }
    }
  }
}

void TranscendentalSolver::checkTranscendentalMonotonic()
{
  Trace("nl-ext") << "Get monotonicity lemmas for transcendental functions..."
                  << std::endl;

  // sort arguments of all transcendentals
  std::map<Kind, std::vector<Node> > sorted_tf_args;
  std::map<Kind, std::map<Node, Node> > tf_arg_to_term;

  for (std::pair<const Kind, std::vector<Node> >& tfl : d_funcMap)
  {
    Kind k = tfl.first;
    if (k == EXPONENTIAL || k == SINE)
    {
      for (const Node& tf : tfl.second)
      {
        Node a = tf[0];
        Node mvaa = d_model.computeAbstractModelValue(a);
        if (mvaa.isConst())
        {
          Trace("nl-ext-tf-mono-debug") << "...tf term : " << a << std::endl;
          sorted_tf_args[k].push_back(a);
          tf_arg_to_term[k][a] = tf;
        }
      }
    }
  }

  SortNlModel smv;
  smv.d_nlm = &d_model;
  // sort by concrete values
  smv.d_isConcrete = true;
  smv.d_reverse_order = true;
  for (std::pair<const Kind, std::vector<Node> >& tfl : d_funcMap)
  {
    Kind k = tfl.first;
    if (!sorted_tf_args[k].empty())
    {
      std::sort(sorted_tf_args[k].begin(), sorted_tf_args[k].end(), smv);
      Trace("nl-ext-tf-mono") << "Sorted transcendental function list for " << k
                              << " : " << std::endl;
      for (unsigned i = 0; i < sorted_tf_args[k].size(); i++)
      {
        Node targ = sorted_tf_args[k][i];
        Node mvatarg = d_model.computeAbstractModelValue(targ);
        Trace("nl-ext-tf-mono")
            << "  " << targ << " -> " << mvatarg << std::endl;
        Node t = tf_arg_to_term[k][targ];
        Node mvat = d_model.computeAbstractModelValue(t);
        Trace("nl-ext-tf-mono") << "     f-val : " << mvat << std::endl;
      }
      std::vector<Node> mpoints;
      std::vector<Node> mpoints_vals;
      if (k == SINE)
      {
        mpoints.push_back(d_pi);
        mpoints.push_back(d_pi_2);
        mpoints.push_back(d_zero);
        mpoints.push_back(d_pi_neg_2);
        mpoints.push_back(d_pi_neg);
      }
      else if (k == EXPONENTIAL)
      {
        mpoints.push_back(Node::null());
      }
      if (!mpoints.empty())
      {
        // get model values for points
        for (unsigned i = 0; i < mpoints.size(); i++)
        {
          Node mpv;
          if (!mpoints[i].isNull())
          {
            mpv = d_model.computeAbstractModelValue(mpoints[i]);
            Assert(mpv.isConst());
          }
          mpoints_vals.push_back(mpv);
        }

        unsigned mdir_index = 0;
        int monotonic_dir = -1;
        Node mono_bounds[2];
        Node targ, targval, t, tval;
        for (unsigned i = 0, size = sorted_tf_args[k].size(); i < size; i++)
        {
          Node sarg = sorted_tf_args[k][i];
          Node sargval = d_model.computeAbstractModelValue(sarg);
          Assert(sargval.isConst());
          Node s = tf_arg_to_term[k][sarg];
          Node sval = d_model.computeAbstractModelValue(s);
          Assert(sval.isConst());

          // increment to the proper monotonicity region
          bool increment = true;
          while (increment && mdir_index < mpoints.size())
          {
            increment = false;
            if (mpoints[mdir_index].isNull())
            {
              increment = true;
            }
            else
            {
              Node pval = mpoints_vals[mdir_index];
              Assert(pval.isConst());
              if (sargval.getConst<Rational>() < pval.getConst<Rational>())
              {
                increment = true;
                Trace("nl-ext-tf-mono") << "...increment at " << sarg
                                        << " since model value is less than "
                                        << mpoints[mdir_index] << std::endl;
              }
            }
            if (increment)
            {
              tval = Node::null();
              mono_bounds[1] = mpoints[mdir_index];
              mdir_index++;
              monotonic_dir = regionToMonotonicityDir(k, mdir_index);
              if (mdir_index < mpoints.size())
              {
                mono_bounds[0] = mpoints[mdir_index];
              }
              else
              {
                mono_bounds[0] = Node::null();
              }
            }
          }
          // store the concavity region
          d_tf_region[s] = mdir_index;
          Trace("nl-ext-concavity") << "Transcendental function " << s
                                    << " is in region #" << mdir_index;
          Trace("nl-ext-concavity")
              << ", arg model value = " << sargval << std::endl;

          if (!tval.isNull())
          {
            NodeManager* nm = NodeManager::currentNM();
            Node mono_lem;
            if (monotonic_dir == 1
                && sval.getConst<Rational>() > tval.getConst<Rational>())
            {
              mono_lem = nm->mkNode(
                  IMPLIES, nm->mkNode(GEQ, targ, sarg), nm->mkNode(GEQ, t, s));
            }
            else if (monotonic_dir == -1
                     && sval.getConst<Rational>() < tval.getConst<Rational>())
            {
              mono_lem = nm->mkNode(
                  IMPLIES, nm->mkNode(LEQ, targ, sarg), nm->mkNode(LEQ, t, s));
            }
            if (!mono_lem.isNull())
            {
              if (!mono_bounds[0].isNull())
              {
                Assert(!mono_bounds[1].isNull());
                mono_lem = nm->mkNode(
                    IMPLIES,
                    nm->mkNode(AND,
                               mkBounded(mono_bounds[0], targ, mono_bounds[1]),
                               mkBounded(mono_bounds[0], sarg, mono_bounds[1])),
                    mono_lem);
              }
              Trace("nl-ext-tf-mono")
                  << "Monotonicity lemma : " << mono_lem << std::endl;

              d_im.addPendingArithLemma(mono_lem, InferenceId::NL_T_MONOTONICITY);
            }
          }
          // store the previous values
          targ = sarg;
          targval = sargval;
          t = s;
          tval = sval;
        }
      }
    }
  }
}

void TranscendentalSolver::checkTranscendentalTangentPlanes()
{
  Trace("nl-ext") << "Get tangent plane lemmas for transcendental functions..."
                  << std::endl;
  // this implements Figure 3 of "Satisfiaility Modulo Transcendental Functions
  // via Incremental Linearization" by Cimatti et al
  for (std::pair<const Kind, std::vector<Node> >& tfs : d_funcMap)
  {
    Kind k = tfs.first;
    if (k == PI)
    {
      // We do not use Taylor approximation for PI currently.
      // This is because the convergence is extremely slow, and hence an
      // initial approximation is superior.
      continue;
    }
    Trace("nl-ext-tftp-debug2") << "Taylor variables: " << std::endl;
    Trace("nl-ext-tftp-debug2")
        << "          taylor_real_fv : " << d_taylor_real_fv << std::endl;
    Trace("nl-ext-tftp-debug2")
        << "     taylor_real_fv_base : " << d_taylor_real_fv_base << std::endl;
    Trace("nl-ext-tftp-debug2")
        << " taylor_real_fv_base_rem : " << d_taylor_real_fv_base_rem
        << std::endl;
    Trace("nl-ext-tftp-debug2") << std::endl;

    // we substitute into the Taylor sum P_{n,f(0)}( x )

    for (const Node& tf : tfs.second)
    {
      // tf is Figure 3 : tf( x )
      Trace("nl-ext-tftp") << "Compute tangent planes " << tf << std::endl;
      // go until max degree is reached, or we don't meet bound criteria
      for (unsigned d = 1; d <= d_taylor_degree; d++)
      {
        Trace("nl-ext-tftp") << "- run at degree " << d << "..." << std::endl;
<<<<<<< HEAD
        if (checkTfTangentPlanesFun(tf, d))
        {
          Trace("nl-ext-tftp")
              << "...fail" << std::endl;
=======
        unsigned prev = d_im.numPendingLemmas() + d_im.numWaitingLemmas();
        if (checkTfTangentPlanesFun(tf, d))
        {
          Trace("nl-ext-tftp")
              << "...fail, #lemmas = "
              << (d_im.numPendingLemmas() + d_im.numWaitingLemmas() - prev)
              << std::endl;
>>>>>>> 44fd0bd8
          break;
        }
        else
        {
          Trace("nl-ext-tftp") << "...success" << std::endl;
        }
      }
    }
  }
}

bool TranscendentalSolver::checkTfTangentPlanesFun(Node tf,
                                                   unsigned d)
{
  NodeManager* nm = NodeManager::currentNM();
  Kind k = tf.getKind();
  // this should only be run on master applications
  Assert(d_trSlaves.find(tf) != d_trSlaves.end());

  // Figure 3 : c
  Node c = d_model.computeAbstractModelValue(tf[0]);
  int csign = c.getConst<Rational>().sgn();
  if (csign == 0)
  {
    // no secant/tangent plane is necessary
    return true;
  }
  Assert(csign == 1 || csign == -1);

  // Figure 3: P_l, P_u
  // mapped to for signs of c
  std::map<int, Node> poly_approx_bounds[2];
  std::vector<Node> pbounds;
  getPolynomialApproximationBoundForArg(k, c, d, pbounds);
  poly_approx_bounds[0][1] = pbounds[0];
  poly_approx_bounds[0][-1] = pbounds[1];
  poly_approx_bounds[1][1] = pbounds[2];
  poly_approx_bounds[1][-1] = pbounds[3];

  // Figure 3 : v
  Node v = d_model.computeAbstractModelValue(tf);

  // check value of tf
  Trace("nl-ext-tftp-debug") << "Process tangent plane refinement for " << tf
                             << ", degree " << d << "..." << std::endl;
  Trace("nl-ext-tftp-debug") << "  value in model : " << v << std::endl;
  Trace("nl-ext-tftp-debug") << "  arg value in model : " << c << std::endl;

  std::vector<Node> taylor_vars;
  taylor_vars.push_back(d_taylor_real_fv);

  // compute the concavity
  int region = -1;
  std::unordered_map<Node, int, NodeHashFunction>::iterator itr =
      d_tf_region.find(tf);
  if (itr != d_tf_region.end())
  {
    region = itr->second;
    Trace("nl-ext-tftp-debug") << "  region is : " << region << std::endl;
  }
  // Figure 3 : conc
  int concavity = regionToConcavity(k, itr->second);
  Trace("nl-ext-tftp-debug") << "  concavity is : " << concavity << std::endl;
  if (concavity == 0)
  {
    // no secant/tangent plane is necessary
    return true;
  }
  // bounds for which we are this concavity
  // Figure 3: < l, u >
  Node bounds[2];
  if (k == SINE)
  {
    bounds[0] = regionToLowerBound(k, region);
    Assert(!bounds[0].isNull());
    bounds[1] = regionToUpperBound(k, region);
    Assert(!bounds[1].isNull());
  }

  // Figure 3: P
  Node poly_approx;

  // compute whether this is a tangent refinement or a secant refinement
  bool is_tangent = false;
  bool is_secant = false;
  std::pair<Node, Node> mvb = getTfModelBounds(tf, d);
  // this is the approximated value of tf(c), which is a value such that:
  //    M_A(tf(c)) >= poly_appox_c >= tf(c) or
  //    M_A(tf(c)) <= poly_appox_c <= tf(c)
  // In other words, it is a better approximation of the true value of tf(c)
  // in the case that we add a refinement lemma. We use this value in the
  // refinement schemas below.
  Node poly_approx_c;
  for (unsigned r = 0; r < 2; r++)
  {
    Node pab = poly_approx_bounds[r][csign];
    Node v_pab = r == 0 ? mvb.first : mvb.second;
    if (!v_pab.isNull())
    {
      Trace("nl-ext-tftp-debug2")
          << "...model value of " << pab << " is " << v_pab << std::endl;

      Assert(v_pab.isConst());
      Node comp = nm->mkNode(r == 0 ? LT : GT, v, v_pab);
      Trace("nl-ext-tftp-debug2") << "...compare : " << comp << std::endl;
      Node compr = Rewriter::rewrite(comp);
      Trace("nl-ext-tftp-debug2") << "...got : " << compr << std::endl;
      if (compr == d_true)
      {
        poly_approx_c = v_pab;
        // beyond the bounds
        if (r == 0)
        {
          poly_approx = poly_approx_bounds[r][csign];
          is_tangent = concavity == 1;
          is_secant = concavity == -1;
        }
        else
        {
          poly_approx = poly_approx_bounds[r][csign];
          is_tangent = concavity == -1;
          is_secant = concavity == 1;
        }
        if (Trace.isOn("nl-ext-tftp"))
        {
          Trace("nl-ext-tftp") << "*** Outside boundary point (";
          Trace("nl-ext-tftp") << (r == 0 ? "low" : "high") << ") ";
          printRationalApprox("nl-ext-tftp", v_pab);
          Trace("nl-ext-tftp") << ", will refine..." << std::endl;
          Trace("nl-ext-tftp")
              << "    poly_approx = " << poly_approx << std::endl;
          Trace("nl-ext-tftp")
              << "    is_tangent = " << is_tangent << std::endl;
          Trace("nl-ext-tftp") << "    is_secant = " << is_secant << std::endl;
        }
        break;
      }
      else
      {
        Trace("nl-ext-tftp")
            << "  ...within " << (r == 0 ? "low" : "high") << " bound : ";
        printRationalApprox("nl-ext-tftp", v_pab);
        Trace("nl-ext-tftp") << std::endl;
      }
    }
  }

  // Figure 3: P( c )
  if (is_tangent || is_secant)
  {
    Trace("nl-ext-tftp-debug2")
        << "...poly approximation at c is " << poly_approx_c << std::endl;
  }
  else
  {
    // we may want to continue getting better bounds
    return false;
  }

  if (is_tangent)
  {
    // compute tangent plane
    // Figure 3: T( x )
    // We use zero slope tangent planes, since the concavity of the Taylor
    // approximation cannot be easily established.
    Node tplane = poly_approx_c;

    Node lem = nm->mkNode(concavity == 1 ? GEQ : LEQ, tf, tplane);
    std::vector<Node> antec;
    int mdir = regionToMonotonicityDir(k, region);
    for (unsigned i = 0; i < 2; i++)
    {
      // Tangent plane is valid in the interval [c,u) if the slope of the
      // function matches its concavity, and is valid in (l, c] otherwise.
      Node use_bound = (mdir == concavity) == (i == 0) ? c : bounds[i];
      if (!use_bound.isNull())
      {
        Node ant = nm->mkNode(i == 0 ? GEQ : LEQ, tf[0], use_bound);
        antec.push_back(ant);
      }
    }
    if (!antec.empty())
    {
      Node antec_n = antec.size() == 1 ? antec[0] : nm->mkNode(AND, antec);
      lem = nm->mkNode(IMPLIES, antec_n, lem);
    }
    Trace("nl-ext-tftp-debug2")
        << "*** Tangent plane lemma (pre-rewrite): " << lem << std::endl;
    lem = Rewriter::rewrite(lem);
    Trace("nl-ext-tftp-lemma")
        << "*** Tangent plane lemma : " << lem << std::endl;
    Assert(d_model.computeAbstractModelValue(lem) == d_false);
    // Figure 3 : line 9
<<<<<<< HEAD
    d_im.addPendingArithLemma(lem, InferenceId::NL_T_TANGENT);
=======
    d_im.addPendingArithLemma(lem, InferenceId::NL_T_TANGENT, true);
>>>>>>> 44fd0bd8
  }
  else if (is_secant)
  {
    // bounds are the minimum and maximum previous secant points
    // should not repeat secant points: secant lemmas should suffice to
    // rule out previous assignment
    Assert(std::find(
               d_secant_points[tf][d].begin(), d_secant_points[tf][d].end(), c)
           == d_secant_points[tf][d].end());
    // Insert into the (temporary) vector. We do not update this vector
    // until we are sure this secant plane lemma has been processed. We do
    // this by mapping the lemma to a side effect below.
    std::vector<Node> spoints = d_secant_points[tf][d];
    spoints.push_back(c);

    // sort
    SortNlModel smv;
    smv.d_nlm = &d_model;
    smv.d_isConcrete = true;
    std::sort(spoints.begin(), spoints.end(), smv);
    // get the resulting index of c
    unsigned index =
        std::find(spoints.begin(), spoints.end(), c) - spoints.begin();
    // bounds are the next closest upper/lower bound values
    if (index > 0)
    {
      bounds[0] = spoints[index - 1];
    }
    else
    {
      // otherwise, we use the lower boundary point for this concavity
      // region
      if (k == SINE)
      {
        Assert(!bounds[0].isNull());
      }
      else if (k == EXPONENTIAL)
      {
        // pick c-1
        bounds[0] = Rewriter::rewrite(nm->mkNode(MINUS, c, d_one));
      }
    }
    if (index < spoints.size() - 1)
    {
      bounds[1] = spoints[index + 1];
    }
    else
    {
      // otherwise, we use the upper boundary point for this concavity
      // region
      if (k == SINE)
      {
        Assert(!bounds[1].isNull());
      }
      else if (k == EXPONENTIAL)
      {
        // pick c+1
        bounds[1] = Rewriter::rewrite(nm->mkNode(PLUS, c, d_one));
      }
    }
    Trace("nl-ext-tftp-debug2") << "...secant bounds are : " << bounds[0]
                                << " ... " << bounds[1] << std::endl;

    // the secant plane may be conjunction of 1-2 guarded inequalities
    std::vector<Node> lemmaConj;
    for (unsigned s = 0; s < 2; s++)
    {
      // compute secant plane
      Assert(!poly_approx.isNull());
      Assert(!bounds[s].isNull());
      // take the model value of l or u (since may contain PI)
      Node b = d_model.computeAbstractModelValue(bounds[s]);
      Trace("nl-ext-tftp-debug2") << "...model value of bound " << bounds[s]
                                  << " is " << b << std::endl;
      Assert(b.isConst());
      if (c != b)
      {
        // Figure 3 : P(l), P(u), for s = 0,1
        Node poly_approx_b;
        std::vector<Node> taylor_subs;
        taylor_subs.push_back(b);
        Assert(taylor_vars.size() == taylor_subs.size());
        poly_approx_b = poly_approx.substitute(taylor_vars.begin(),
                                               taylor_vars.end(),
                                               taylor_subs.begin(),
                                               taylor_subs.end());
        // Figure 3: S_l( x ), S_u( x ) for s = 0,1
        Node splane;
        Node rcoeff_n = Rewriter::rewrite(nm->mkNode(MINUS, b, c));
        Assert(rcoeff_n.isConst());
        Rational rcoeff = rcoeff_n.getConst<Rational>();
        Assert(rcoeff.sgn() != 0);
        poly_approx_b = Rewriter::rewrite(poly_approx_b);
        poly_approx_c = Rewriter::rewrite(poly_approx_c);
        splane = nm->mkNode(
            PLUS,
            poly_approx_b,
            nm->mkNode(MULT,
                       nm->mkNode(MINUS, poly_approx_b, poly_approx_c),
                       nm->mkConst(Rational(1) / rcoeff),
                       nm->mkNode(MINUS, tf[0], b)));

        Node lem = nm->mkNode(concavity == 1 ? LEQ : GEQ, tf, splane);
        // With respect to Figure 3, this is slightly different.
        // In particular, we chose b to be the model value of bounds[s],
        // which is a constant although bounds[s] may not be (e.g. if it
        // contains PI).
        // To ensure that c...b does not cross an inflection point,
        // we guard with the symbolic version of bounds[s].
        // This leads to lemmas e.g. of this form:
        //   ( c <= x <= PI/2 ) => ( sin(x) < ( P( b ) - P( c ) )*( x -
        //   b ) + P( b ) )
        // where b = (PI/2)^M, the current value of PI/2 in the model.
        // This is sound since we are guarded by the symbolic
        // representation of PI/2.
        Node antec_n =
            nm->mkNode(AND,
                       nm->mkNode(GEQ, tf[0], s == 0 ? bounds[s] : c),
                       nm->mkNode(LEQ, tf[0], s == 0 ? c : bounds[s]));
        lem = nm->mkNode(IMPLIES, antec_n, lem);
        Trace("nl-ext-tftp-debug2")
            << "*** Secant plane lemma (pre-rewrite) : " << lem << std::endl;
        lem = Rewriter::rewrite(lem);
        Trace("nl-ext-tftp-lemma")
            << "*** Secant plane lemma : " << lem << std::endl;
        lemmaConj.push_back(lem);
        Assert(d_model.computeAbstractModelValue(lem) == d_false);
      }
    }
    // Figure 3 : line 22
    Assert(!lemmaConj.empty());
    Node lem =
        lemmaConj.size() == 1 ? lemmaConj[0] : nm->mkNode(AND, lemmaConj);
    NlLemma nlem(lem, LemmaProperty::NONE, nullptr, InferenceId::NL_T_SECANT);
    // The side effect says that if lem is added, then we should add the
    // secant point c for (tf,d).
    nlem.d_secantPoint.push_back(std::make_tuple(tf, d, c));
<<<<<<< HEAD
    d_im.addPendingArithLemma(nlem);
=======
    d_im.addPendingArithLemma(nlem, true);
>>>>>>> 44fd0bd8
  }
  return true;
}

int TranscendentalSolver::regionToMonotonicityDir(Kind k, int region)
{
  if (k == EXPONENTIAL)
  {
    if (region == 1)
    {
      return 1;
    }
  }
  else if (k == SINE)
  {
    if (region == 1 || region == 4)
    {
      return -1;
    }
    else if (region == 2 || region == 3)
    {
      return 1;
    }
  }
  return 0;
}

int TranscendentalSolver::regionToConcavity(Kind k, int region)
{
  if (k == EXPONENTIAL)
  {
    if (region == 1)
    {
      return 1;
    }
  }
  else if (k == SINE)
  {
    if (region == 1 || region == 2)
    {
      return -1;
    }
    else if (region == 3 || region == 4)
    {
      return 1;
    }
  }
  return 0;
}

Node TranscendentalSolver::regionToLowerBound(Kind k, int region)
{
  if (k == SINE)
  {
    if (region == 1)
    {
      return d_pi_2;
    }
    else if (region == 2)
    {
      return d_zero;
    }
    else if (region == 3)
    {
      return d_pi_neg_2;
    }
    else if (region == 4)
    {
      return d_pi_neg;
    }
  }
  return Node::null();
}

Node TranscendentalSolver::regionToUpperBound(Kind k, int region)
{
  if (k == SINE)
  {
    if (region == 1)
    {
      return d_pi;
    }
    else if (region == 2)
    {
      return d_pi_2;
    }
    else if (region == 3)
    {
      return d_zero;
    }
    else if (region == 4)
    {
      return d_pi_neg_2;
    }
  }
  return Node::null();
}

Node TranscendentalSolver::getDerivative(Node n, Node x)
{
  NodeManager* nm = NodeManager::currentNM();
  Assert(x.isVar());
  // only handle the cases of the taylor expansion of d
  if (n.getKind() == EXPONENTIAL)
  {
    if (n[0] == x)
    {
      return n;
    }
  }
  else if (n.getKind() == SINE)
  {
    if (n[0] == x)
    {
      Node na = nm->mkNode(MINUS, d_pi_2, n[0]);
      Node ret = nm->mkNode(SINE, na);
      ret = Rewriter::rewrite(ret);
      return ret;
    }
  }
  else if (n.getKind() == PLUS)
  {
    std::vector<Node> dchildren;
    for (unsigned i = 0; i < n.getNumChildren(); i++)
    {
      // PLUS is flattened in rewriter, recursion depth is bounded by 1
      Node dc = getDerivative(n[i], x);
      if (dc.isNull())
      {
        return dc;
      }
      else
      {
        dchildren.push_back(dc);
      }
    }
    return nm->mkNode(PLUS, dchildren);
  }
  else if (n.getKind() == MULT)
  {
    Assert(n[0].isConst());
    Node dc = getDerivative(n[1], x);
    if (!dc.isNull())
    {
      return nm->mkNode(MULT, n[0], dc);
    }
  }
  else if (n.getKind() == NONLINEAR_MULT)
  {
    unsigned xcount = 0;
    std::vector<Node> children;
    unsigned xindex = 0;
    for (unsigned i = 0, size = n.getNumChildren(); i < size; i++)
    {
      if (n[i] == x)
      {
        xcount++;
        xindex = i;
      }
      children.push_back(n[i]);
    }
    if (xcount == 0)
    {
      return d_zero;
    }
    else
    {
      children[xindex] = nm->mkConst(Rational(xcount));
    }
    return nm->mkNode(MULT, children);
  }
  else if (n.isVar())
  {
    return n == x ? d_one : d_zero;
  }
  else if (n.isConst())
  {
    return d_zero;
  }
  Trace("nl-ext-debug") << "No derivative computed for " << n;
  Trace("nl-ext-debug") << " for d/d{" << x << "}" << std::endl;
  return Node::null();
}

std::pair<Node, Node> TranscendentalSolver::getTaylor(Node fa, unsigned n)
{
  NodeManager* nm = NodeManager::currentNM();
  Assert(n > 0);
  Node fac;  // what term we cache for fa
  if (fa[0] == d_zero)
  {
    // optimization : simpler to compute (x-fa[0])^n if we are centered around 0
    fac = fa;
  }
  else
  {
    // otherwise we use a standard factor a in (x-a)^n
    fac = nm->mkNode(fa.getKind(), d_taylor_real_fv_base);
  }
  Node taylor_rem;
  Node taylor_sum;
  // check if we have already computed this Taylor series
  std::unordered_map<unsigned, Node>::iterator itt = d_taylor_sum[fac].find(n);
  if (itt == d_taylor_sum[fac].end())
  {
    Node i_exp_base;
    if (fa[0] == d_zero)
    {
      i_exp_base = d_taylor_real_fv;
    }
    else
    {
      i_exp_base = Rewriter::rewrite(
          nm->mkNode(MINUS, d_taylor_real_fv, d_taylor_real_fv_base));
    }
    Node i_derv = fac;
    Node i_fact = d_one;
    Node i_exp = d_one;
    int i_derv_status = 0;
    unsigned counter = 0;
    std::vector<Node> sum;
    do
    {
      counter++;
      if (fa.getKind() == EXPONENTIAL)
      {
        // unchanged
      }
      else if (fa.getKind() == SINE)
      {
        if (i_derv_status % 2 == 1)
        {
          Node arg = nm->mkNode(PLUS, d_pi_2, d_taylor_real_fv_base);
          i_derv = nm->mkNode(SINE, arg);
        }
        else
        {
          i_derv = fa;
        }
        if (i_derv_status >= 2)
        {
          i_derv = nm->mkNode(MINUS, d_zero, i_derv);
        }
        i_derv = Rewriter::rewrite(i_derv);
        i_derv_status = i_derv_status == 3 ? 0 : i_derv_status + 1;
      }
      if (counter == (n + 1))
      {
        TNode x = d_taylor_real_fv_base;
        i_derv = i_derv.substitute(x, d_taylor_real_fv_base_rem);
      }
      Node curr = nm->mkNode(MULT, nm->mkNode(DIVISION, i_derv, i_fact), i_exp);
      if (counter == (n + 1))
      {
        taylor_rem = curr;
      }
      else
      {
        sum.push_back(curr);
        i_fact = Rewriter::rewrite(
            nm->mkNode(MULT, nm->mkConst(Rational(counter)), i_fact));
        i_exp = Rewriter::rewrite(nm->mkNode(MULT, i_exp_base, i_exp));
      }
    } while (counter <= n);
    taylor_sum = sum.size() == 1 ? sum[0] : nm->mkNode(PLUS, sum);

    if (fac[0] != d_taylor_real_fv_base)
    {
      TNode x = d_taylor_real_fv_base;
      taylor_sum = taylor_sum.substitute(x, fac[0]);
    }

    // cache
    d_taylor_sum[fac][n] = taylor_sum;
    d_taylor_rem[fac][n] = taylor_rem;
  }
  else
  {
    taylor_sum = itt->second;
    Assert(d_taylor_rem[fac].find(n) != d_taylor_rem[fac].end());
    taylor_rem = d_taylor_rem[fac][n];
  }

  // must substitute for the argument if we were using a different lookup
  if (fa[0] != fac[0])
  {
    TNode x = d_taylor_real_fv_base;
    taylor_sum = taylor_sum.substitute(x, fa[0]);
  }
  return std::pair<Node, Node>(taylor_sum, taylor_rem);
}

void TranscendentalSolver::getPolynomialApproximationBounds(
    Kind k, unsigned d, std::vector<Node>& pbounds)
{
  if (d_poly_bounds[k][d].empty())
  {
    NodeManager* nm = NodeManager::currentNM();
    Node tft = nm->mkNode(k, d_zero);
    // n is the Taylor degree we are currently considering
    unsigned n = 2 * d;
    // n must be even
    std::pair<Node, Node> taylor = getTaylor(tft, n);
    Trace("nl-ext-tftp-debug2")
        << "Taylor for " << k << " is : " << taylor.first << std::endl;
    Node taylor_sum = Rewriter::rewrite(taylor.first);
    Trace("nl-ext-tftp-debug2")
        << "Taylor for " << k << " is (post-rewrite) : " << taylor_sum
        << std::endl;
    Assert(taylor.second.getKind() == MULT);
    Assert(taylor.second.getNumChildren() == 2);
    Assert(taylor.second[0].getKind() == DIVISION);
    Trace("nl-ext-tftp-debug2")
        << "Taylor remainder for " << k << " is " << taylor.second << std::endl;
    // ru is x^{n+1}/(n+1)!
    Node ru = nm->mkNode(DIVISION, taylor.second[1], taylor.second[0][1]);
    ru = Rewriter::rewrite(ru);
    Trace("nl-ext-tftp-debug2")
        << "Taylor remainder factor is (post-rewrite) : " << ru << std::endl;
    if (k == EXPONENTIAL)
    {
      pbounds.push_back(taylor_sum);
      pbounds.push_back(taylor_sum);
      pbounds.push_back(Rewriter::rewrite(
          nm->mkNode(MULT, taylor_sum, nm->mkNode(PLUS, d_one, ru))));
      pbounds.push_back(Rewriter::rewrite(nm->mkNode(PLUS, taylor_sum, ru)));
    }
    else
    {
      Assert(k == SINE);
      Node l = Rewriter::rewrite(nm->mkNode(MINUS, taylor_sum, ru));
      Node u = Rewriter::rewrite(nm->mkNode(PLUS, taylor_sum, ru));
      pbounds.push_back(l);
      pbounds.push_back(l);
      pbounds.push_back(u);
      pbounds.push_back(u);
    }
    Trace("nl-ext-tf-tplanes")
        << "Polynomial approximation for " << k << " is: " << std::endl;
    Trace("nl-ext-tf-tplanes") << " Lower (pos): " << pbounds[0] << std::endl;
    Trace("nl-ext-tf-tplanes") << " Upper (pos): " << pbounds[2] << std::endl;
    Trace("nl-ext-tf-tplanes") << " Lower (neg): " << pbounds[1] << std::endl;
    Trace("nl-ext-tf-tplanes") << " Upper (neg): " << pbounds[3] << std::endl;
    d_poly_bounds[k][d].insert(
        d_poly_bounds[k][d].end(), pbounds.begin(), pbounds.end());
  }
  else
  {
    pbounds.insert(
        pbounds.end(), d_poly_bounds[k][d].begin(), d_poly_bounds[k][d].end());
  }
}

void TranscendentalSolver::getPolynomialApproximationBoundForArg(
    Kind k, Node c, unsigned d, std::vector<Node>& pbounds)
{
  getPolynomialApproximationBounds(k, d, pbounds);
  Assert(c.isConst());
  if (k == EXPONENTIAL && c.getConst<Rational>().sgn() == 1)
  {
    NodeManager* nm = NodeManager::currentNM();
    Node tft = nm->mkNode(k, d_zero);
    bool success = false;
    unsigned ds = d;
    TNode ttrf = d_taylor_real_fv;
    TNode tc = c;
    do
    {
      success = true;
      unsigned n = 2 * ds;
      std::pair<Node, Node> taylor = getTaylor(tft, n);
      // check that 1-c^{n+1}/(n+1)! > 0
      Node ru = nm->mkNode(DIVISION, taylor.second[1], taylor.second[0][1]);
      Node rus = ru.substitute(ttrf, tc);
      rus = Rewriter::rewrite(rus);
      Assert(rus.isConst());
      if (rus.getConst<Rational>() > d_one.getConst<Rational>())
      {
        success = false;
        ds = ds + 1;
      }
    } while (!success);
    if (ds > d)
    {
      Trace("nl-ext-exp-taylor")
          << "*** Increase Taylor bound to " << ds << " > " << d << " for ("
          << k << " " << c << ")" << std::endl;
      // must use sound upper bound
      std::vector<Node> pboundss;
      getPolynomialApproximationBounds(k, ds, pboundss);
      pbounds[2] = pboundss[2];
    }
  }
}

std::pair<Node, Node> TranscendentalSolver::getTfModelBounds(Node tf,
                                                             unsigned d)
{
  // compute the model value of the argument
  Node c = d_model.computeAbstractModelValue(tf[0]);
  Assert(c.isConst());
  int csign = c.getConst<Rational>().sgn();
  Kind k = tf.getKind();
  if (csign == 0)
  {
    // at zero, its trivial
    if (k == SINE)
    {
      return std::pair<Node, Node>(d_zero, d_zero);
    }
    Assert(k == EXPONENTIAL);
    return std::pair<Node, Node>(d_one, d_one);
  }
  bool isNeg = csign == -1;

  std::vector<Node> pbounds;
  getPolynomialApproximationBoundForArg(k, c, d, pbounds);

  std::vector<Node> bounds;
  TNode tfv = d_taylor_real_fv;
  TNode tfs = tf[0];
  for (unsigned d2 = 0; d2 < 2; d2++)
  {
    int index = d2 == 0 ? (isNeg ? 1 : 0) : (isNeg ? 3 : 2);
    Node pab = pbounds[index];
    if (!pab.isNull())
    {
      // { x -> M_A(tf[0]) }
      // Notice that we compute the model value of tfs first, so that
      // the call to rewrite below does not modify the term, where notice that
      // rewrite( x*x { x -> M_A(t) } ) = M_A(t)*M_A(t)
      // is not equal to
      // M_A( x*x { x -> t } ) = M_A( t*t )
      // where M_A denotes the abstract model.
      Node mtfs = d_model.computeAbstractModelValue(tfs);
      pab = pab.substitute(tfv, mtfs);
      pab = Rewriter::rewrite(pab);
      Assert (pab.isConst());
      bounds.push_back(pab);
    }
    else
    {
      bounds.push_back(Node::null());
    }
  }
  return std::pair<Node, Node>(bounds[0], bounds[1]);
}

Node TranscendentalSolver::mkValidPhase(Node a, Node pi)
{
  return mkBounded(
      NodeManager::currentNM()->mkNode(MULT, mkRationalNode(-1), pi), a, pi);
}

}  // namespace nl
}  // namespace arith
}  // namespace theory
}  // namespace CVC4<|MERGE_RESOLUTION|>--- conflicted
+++ resolved
@@ -675,12 +675,6 @@
       for (unsigned d = 1; d <= d_taylor_degree; d++)
       {
         Trace("nl-ext-tftp") << "- run at degree " << d << "..." << std::endl;
-<<<<<<< HEAD
-        if (checkTfTangentPlanesFun(tf, d))
-        {
-          Trace("nl-ext-tftp")
-              << "...fail" << std::endl;
-=======
         unsigned prev = d_im.numPendingLemmas() + d_im.numWaitingLemmas();
         if (checkTfTangentPlanesFun(tf, d))
         {
@@ -688,7 +682,6 @@
               << "...fail, #lemmas = "
               << (d_im.numPendingLemmas() + d_im.numWaitingLemmas() - prev)
               << std::endl;
->>>>>>> 44fd0bd8
           break;
         }
         else
@@ -882,11 +875,7 @@
         << "*** Tangent plane lemma : " << lem << std::endl;
     Assert(d_model.computeAbstractModelValue(lem) == d_false);
     // Figure 3 : line 9
-<<<<<<< HEAD
-    d_im.addPendingArithLemma(lem, InferenceId::NL_T_TANGENT);
-=======
     d_im.addPendingArithLemma(lem, InferenceId::NL_T_TANGENT, true);
->>>>>>> 44fd0bd8
   }
   else if (is_secant)
   {
@@ -1024,11 +1013,7 @@
     // The side effect says that if lem is added, then we should add the
     // secant point c for (tf,d).
     nlem.d_secantPoint.push_back(std::make_tuple(tf, d, c));
-<<<<<<< HEAD
-    d_im.addPendingArithLemma(nlem);
-=======
     d_im.addPendingArithLemma(nlem, true);
->>>>>>> 44fd0bd8
   }
   return true;
 }
