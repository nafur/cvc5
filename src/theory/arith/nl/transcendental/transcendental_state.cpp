--- conflicted
+++ resolved
@@ -41,21 +41,11 @@
       d_trPurifies(userContext()),
       d_trPurifyVars(userContext())
 {
-<<<<<<< HEAD
-  auto* nm = NodeManager::currentNM();
-  d_true = nm->mkConst(true);
-  d_false = nm->mkConst(false);
-  d_zero = nm->mkConstReal(Rational(0));
-  d_one = nm->mkConstReal(Rational(1));
-  d_neg_one = nm->mkConstReal(Rational(-1));
-  d_pi = nm->mkNullaryOperator(nm->realType(), Kind::PI);
-=======
   d_true = NodeManager::currentNM()->mkConst(true);
   d_false = NodeManager::currentNM()->mkConst(false);
   d_zero = NodeManager::currentNM()->mkConstInt(Rational(0));
   d_one = NodeManager::currentNM()->mkConstInt(Rational(1));
   d_neg_one = NodeManager::currentNM()->mkConstInt(Rational(-1));
->>>>>>> 181fd2fa
   if (d_env.isTheoryProofProducing())
   {
     d_proof.reset(new CDProofSet<CDProof>(
@@ -221,21 +211,6 @@
   d_funcCongClass[aa].push_back(a);
 }
 
-<<<<<<< HEAD
-=======
-void TranscendentalState::mkPi()
-{
-  NodeManager* nm = NodeManager::currentNM();
-  if (d_pi.isNull())
-  {
-    d_pi = nm->mkNullaryOperator(nm->realType(), Kind::PI);
-    // initialize bounds
-    d_pi_bound[0] = nm->mkConstReal(getPiInitialLowerBound());
-    d_pi_bound[1] = nm->mkConstReal(getPiInitialUpperBound());
-  }
-}
-
->>>>>>> 181fd2fa
 void TranscendentalState::getCurrentPiBounds()
 {
   NodeManager* nm = NodeManager::currentNM();
