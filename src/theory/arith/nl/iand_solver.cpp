/*********************                                                        */
/*! \file iand_solver.cpp
 ** \verbatim
 ** Top contributors (to current version):
 **   Andrew Reynolds, Gereon Kremer, Tim King
 ** This file is part of the CVC4 project.
 ** Copyright (c) 2009-2020 by the authors listed in the file AUTHORS
 ** in the top-level source directory and their institutional affiliations.
 ** All rights reserved.  See the file COPYING in the top-level source
 ** directory for licensing information.\endverbatim
 **
 ** \brief Implementation of integer and (IAND) solver
 **/

#include "theory/arith/nl/iand_solver.h"

#include "options/arith_options.h"
#include "options/smt_options.h"
#include "preprocessing/passes/bv_to_int.h"
#include "theory/arith/arith_msum.h"
#include "theory/arith/arith_utilities.h"
#include "util/iand.h"

using namespace CVC4::kind;

namespace CVC4 {
namespace theory {
namespace arith {
namespace nl {

IAndSolver::IAndSolver(InferenceManager& im, ArithState& state, NlModel& model)
    : d_im(im),
      d_model(model),
      d_initRefine(state.getUserContext())
{
  NodeManager* nm = NodeManager::currentNM();
  d_true = nm->mkConst(true);
  d_false = nm->mkConst(false);
  d_zero = nm->mkConst(Rational(0));
  d_one = nm->mkConst(Rational(1));
  d_two = nm->mkConst(Rational(2));
  d_neg_one = nm->mkConst(Rational(-1));
}

IAndSolver::~IAndSolver() {}

void IAndSolver::initLastCall(const std::vector<Node>& assertions,
                              const std::vector<Node>& false_asserts,
                              const std::vector<Node>& xts)
{
  d_iands.clear();

  Trace("iand-mv") << "IAND terms : " << std::endl;
  for (const Node& a : xts)
  {
    Kind ak = a.getKind();
    if (ak != IAND)
    {
      // don't care about other terms
      continue;
    }
    size_t bsize = a.getOperator().getConst<IntAnd>().d_size;
    d_iands[bsize].push_back(a);
  }

  Trace("iand") << "We have " << d_iands.size() << " IAND terms." << std::endl;
}

void IAndSolver::checkInitialRefine()
{
  Trace("iand-check") << "IAndSolver::checkInitialRefine" << std::endl;
  NodeManager* nm = NodeManager::currentNM();
  for (const std::pair<const unsigned, std::vector<Node> >& is : d_iands)
  {
    // the reference bitwidth
    unsigned k = is.first;
    for (const Node& i : is.second)
    {
      if (d_initRefine.find(i) != d_initRefine.end())
      {
        // already sent initial axioms for i in this user context
        continue;
      }
      d_initRefine.insert(i);
      Node op = i.getOperator();
      // initial refinement lemmas
      std::vector<Node> conj;
      // iand(x,y)=iand(y,x) is guaranteed by rewriting
      Assert(i[0] <= i[1]);
      // conj.push_back(i.eqNode(nm->mkNode(IAND, op, i[1], i[0])));
      // 0 <= iand(x,y) < 2^k
      conj.push_back(nm->mkNode(LEQ, d_zero, i));
      conj.push_back(nm->mkNode(LT, i, twoToK(k)));
      // iand(x,y)<=x
      conj.push_back(nm->mkNode(LEQ, i, i[0]));
      // iand(x,y)<=y
      conj.push_back(nm->mkNode(LEQ, i, i[1]));
      // x=y => iand(x,y)=x
      conj.push_back(nm->mkNode(IMPLIES, i[0].eqNode(i[1]), i.eqNode(i[0])));
      Node lem = conj.size() == 1 ? conj[0] : nm->mkNode(AND, conj);
      Trace("iand-lemma") << "IAndSolver::Lemma: " << lem << " ; INIT_REFINE"
                          << std::endl;
      d_im.addPendingArithLemma(lem, InferenceId::NL_IAND_INIT_REFINE);
    }
  }
}

void IAndSolver::checkFullRefine()
{
  Trace("iand-check") << "IAndSolver::checkFullRefine";
  Trace("iand-check") << "IAND terms: " << std::endl;
  for (const std::pair<const unsigned, std::vector<Node> >& is : d_iands)
  {
    // the reference bitwidth
    unsigned k = is.first;
    for (const Node& i : is.second)
    {
      Node valAndXY = d_model.computeAbstractModelValue(i);
      Node valAndXYC = d_model.computeConcreteModelValue(i);
      if (Trace.isOn("iand-check"))
      {
        Node x = i[0];
        Node y = i[1];

        Node valX = d_model.computeConcreteModelValue(x);
        Node valY = d_model.computeConcreteModelValue(y);

        Trace("iand-check")
            << "* " << i << ", value = " << valAndXY << std::endl;
        Trace("iand-check") << "  actual (" << valX << ", " << valY
                            << ") = " << valAndXYC << std::endl;
        // print the bit-vector versions
        Node bvalX = convertToBvK(k, valX);
        Node bvalY = convertToBvK(k, valY);
        Node bvalAndXY = convertToBvK(k, valAndXY);
        Node bvalAndXYC = convertToBvK(k, valAndXYC);

        Trace("iand-check") << "  bv-value = " << bvalAndXY << std::endl;
        Trace("iand-check") << "  bv-actual (" << bvalX << ", " << bvalY
                            << ") = " << bvalAndXYC << std::endl;
      }
      if (valAndXY == valAndXYC)
      {
        Trace("iand-check") << "...already correct" << std::endl;
        continue;
      }

      // ************* additional lemma schemas go here
      if (options::iandMode() == options::IandMode::SUM)
      {
        // add lemmas based on sum mode
      }
      else if (options::iandMode() == options::IandMode::BITWISE)
      {
        // add lemmas based on sum mode
      }
      else
      {
        // this is the most naive model-based schema based on model values
        Node lem = valueBasedLemma(i);
        Trace("iand-lemma")
            << "IAndSolver::Lemma: " << lem << " ; VALUE_REFINE" << std::endl;
<<<<<<< HEAD
        d_im.addPendingArithLemma(lem, InferenceId::NL_IAND_VALUE_REFINE);
=======
        d_im.addPendingArithLemma(lem, InferenceId::NL_IAND_VALUE_REFINE, true);
>>>>>>> 96da64b4
      }
    }
  }
}

Node IAndSolver::convertToBvK(unsigned k, Node n) const
{
  Assert(n.isConst() && n.getType().isInteger());
  NodeManager* nm = NodeManager::currentNM();
  Node iToBvOp = nm->mkConst(IntToBitVector(k));
  Node bn = nm->mkNode(kind::INT_TO_BITVECTOR, iToBvOp, n);
  return Rewriter::rewrite(bn);
}

Node IAndSolver::twoToK(unsigned k) const
{
  // could be faster
  NodeManager* nm = NodeManager::currentNM();
  Node ret = nm->mkNode(POW, d_two, nm->mkConst(Rational(k)));
  ret = Rewriter::rewrite(ret);
  return ret;
}

Node IAndSolver::twoToKMinusOne(unsigned k) const
{
  // could be faster
  NodeManager* nm = NodeManager::currentNM();
  Node ret = nm->mkNode(MINUS, twoToK(k), d_one);
  ret = Rewriter::rewrite(ret);
  return ret;
}

Node IAndSolver::mkIAnd(unsigned k, Node x, Node y) const
{
  NodeManager* nm = NodeManager::currentNM();
  Node iAndOp = nm->mkConst(IntAnd(k));
  Node ret = nm->mkNode(IAND, iAndOp, x, y);
  ret = Rewriter::rewrite(ret);
  return ret;
}

Node IAndSolver::mkIOr(unsigned k, Node x, Node y) const
{
  Node ret = mkINot(k, mkIAnd(k, mkINot(k, x), mkINot(k, y)));
  ret = Rewriter::rewrite(ret);
  return ret;
}

Node IAndSolver::mkINot(unsigned k, Node x) const
{
  NodeManager* nm = NodeManager::currentNM();
  Node ret = nm->mkNode(MINUS, twoToKMinusOne(k), x);
  ret = Rewriter::rewrite(ret);
  return ret;
}

Node IAndSolver::iextract(unsigned i, unsigned j, Node n) const
{
  NodeManager* nm = NodeManager::currentNM();
  //  ((_ extract i j) n) is n / 2^j mod 2^{i-j+1}
  Node n2j = nm->mkNode(INTS_DIVISION_TOTAL, n, twoToK(j));
  Node ret = nm->mkNode(INTS_MODULUS_TOTAL, n2j, twoToK(i - j + 1));
  ret = Rewriter::rewrite(ret);
  return ret;
}

Node IAndSolver::valueBasedLemma(Node i)
{
  Assert(i.getKind() == IAND);
  Node x = i[0];
  Node y = i[1];

  Node valX = d_model.computeConcreteModelValue(x);
  Node valY = d_model.computeConcreteModelValue(y);

  NodeManager* nm = NodeManager::currentNM();
  Node valC = nm->mkNode(IAND, i.getOperator(), valX, valY);
  valC = Rewriter::rewrite(valC);

  Node lem = nm->mkNode(
      IMPLIES, nm->mkNode(AND, x.eqNode(valX), y.eqNode(valY)), i.eqNode(valC));
  return lem;
}

bool oneBitAnd(bool a, bool b) { return (a && b); }

}  // namespace nl
}  // namespace arith
}  // namespace theory
}  // namespace CVC4<|MERGE_RESOLUTION|>--- conflicted
+++ resolved
@@ -160,11 +160,7 @@
         Node lem = valueBasedLemma(i);
         Trace("iand-lemma")
             << "IAndSolver::Lemma: " << lem << " ; VALUE_REFINE" << std::endl;
-<<<<<<< HEAD
-        d_im.addPendingArithLemma(lem, InferenceId::NL_IAND_VALUE_REFINE);
-=======
         d_im.addPendingArithLemma(lem, InferenceId::NL_IAND_VALUE_REFINE, true);
->>>>>>> 96da64b4
       }
     }
   }
