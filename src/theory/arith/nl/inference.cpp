/*********************                                                        */
/*! \file inference.cpp
 ** \verbatim
 ** Top contributors (to current version):
 **   Andrew Reynolds
 ** This file is part of the CVC4 project.
 ** Copyright (c) 2009-2020 by the authors listed in the file AUTHORS
 ** in the top-level source directory) and their institutional affiliations.
 ** All rights reserved.  See the file COPYING in the top-level source
 ** directory for licensing information.\endverbatim
 **
 ** \brief Implementation of inference enumeration.
 **/

#include "theory/arith/nl/inference.h"

namespace CVC4 {
namespace theory {
namespace arith {
namespace nl {

const char* toString(Inference i)
{
  switch (i)
  {
    case Inference::CONGRUENCE: return "CONGRUENCE";
    case Inference::SHARED_TERM_VALUE_SPLIT: return "SHARED_TERM_VALUE_SPLIT";
    case Inference::SPLIT_ZERO: return "SPLIT_ZERO";
    case Inference::SIGN: return "SIGN";
    case Inference::COMPARISON: return "COMPARISON";
    case Inference::INFER_BOUNDS: return "INFER_BOUNDS";
    case Inference::INFER_BOUNDS_NT: return "INFER_BOUNDS_NT";
    case Inference::FACTOR: return "FACTOR";
    case Inference::RES_INFER_BOUNDS: return "RES_INFER_BOUNDS";
    case Inference::TANGENT_PLANE: return "TANGENT_PLANE";
    case Inference::T_PURIFY_ARG: return "T_PURIFY_ARG";
    case Inference::T_INIT_REFINE: return "T_INIT_REFINE";
    case Inference::T_PI_BOUND: return "T_PI_BOUND";
    case Inference::T_MONOTONICITY: return "T_MONOTONICITY";
    case Inference::T_SECANT: return "T_SECANT";
    case Inference::T_TANGENT: return "T_TANGENT";
<<<<<<< HEAD
=======
    case Inference::IAND_INIT_REFINE: return "IAND_INIT_REFINE";
    case Inference::IAND_VALUE_REFINE: return "IAND_VALUE_REFINE";
>>>>>>> a0a969d7
    case Inference::CAD_CONFLICT: return "CAD_CONFLICT";
    case Inference::CAD_EXCLUDED_INTERVAL: return "CAD_EXCLUDED_INTERVAL";
    default: return "?";
  }
}

std::ostream& operator<<(std::ostream& out, Inference i)
{
  out << toString(i);
  return out;
}

}  // namespace nl
}  // namespace arith
}  // namespace theory
}  // namespace CVC4<|MERGE_RESOLUTION|>--- conflicted
+++ resolved
@@ -39,11 +39,8 @@
     case Inference::T_MONOTONICITY: return "T_MONOTONICITY";
     case Inference::T_SECANT: return "T_SECANT";
     case Inference::T_TANGENT: return "T_TANGENT";
-<<<<<<< HEAD
-=======
     case Inference::IAND_INIT_REFINE: return "IAND_INIT_REFINE";
     case Inference::IAND_VALUE_REFINE: return "IAND_VALUE_REFINE";
->>>>>>> a0a969d7
     case Inference::CAD_CONFLICT: return "CAD_CONFLICT";
     case Inference::CAD_EXCLUDED_INTERVAL: return "CAD_EXCLUDED_INTERVAL";
     default: return "?";
