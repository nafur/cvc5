/*********************                                                        */
/*! \file nonlinear_extension.h
 ** \verbatim
 ** Top contributors (to current version):
 **   Andrew Reynolds, Tim King, Tianyi Liang
 ** This file is part of the CVC4 project.
 ** Copyright (c) 2009-2020 by the authors listed in the file AUTHORS
 ** in the top-level source directory) and their institutional affiliations.
 ** All rights reserved.  See the file COPYING in the top-level source
 ** directory for licensing information.\endverbatim
 **
 ** \brief Extensions for incomplete handling of nonlinear multiplication.
 **
 ** Extensions to the theory of arithmetic incomplete handling of nonlinear
 ** multiplication via axiom instantiations.
 **/

#ifndef CVC4__THEORY__ARITH__NL__NONLINEAR_EXTENSION_H
#define CVC4__THEORY__ARITH__NL__NONLINEAR_EXTENSION_H

#include <stdint.h>

#include <map>
#include <vector>

#include "context/cdlist.h"
#include "expr/kind.h"
#include "expr/node.h"
#include "theory/arith/inference_manager.h"
#include "theory/arith/nl/cad_solver.h"
#include "theory/arith/nl/ext_theory_callback.h"
#include "theory/arith/nl/iand_solver.h"
#include "theory/arith/nl/icp/icp.h"
#include "theory/arith/nl/nl_model.h"
#include "theory/arith/nl/nl_solver.h"
#include "theory/arith/nl/stats.h"
#include "theory/arith/nl/transcendental_solver.h"
#include "theory/arith/theory_arith.h"
#include "theory/arith/inference_manager.h"
#include "theory/ext_theory.h"
#include "theory/uf/equality_engine.h"

namespace CVC4 {
namespace theory {
namespace arith {
namespace nl {

/** Non-linear extension class
 *
 * This class implements model-based refinement schemes
 * for non-linear arithmetic, described in:
 *
 * - "Invariant Checking of NRA Transition Systems
 * via Incremental Reduction to LRA with EUF" by
 * Cimatti et al., TACAS 2017.
 *
 * - Section 5 of "Desiging Theory Solvers with
 * Extensions" by Reynolds et al., FroCoS 2017.
 *
 * - "Satisfiability Modulo Transcendental
 * Functions via Incremental Linearization" by Cimatti
 * et al., CADE 2017.
 *
 * It's main functionality is a check(...) method,
 * which is called by TheoryArithPrivate either:
 * (1) at full effort with no conflicts or lemmas emitted, or
 * (2) at last call effort.
 * In this method, this class calls d_out->lemma(...)
 * for valid arithmetic theory lemmas, based on the current set of assertions,
 * where d_out is the output channel of TheoryArith.
 */
class NonlinearExtension
{
  typedef context::CDHashSet<Node, NodeHashFunction> NodeSet;

 public:
  NonlinearExtension(TheoryArith& containing, ArithState& state, eq::EqualityEngine* ee);
  ~NonlinearExtension();
  /**
   * Does non-context dependent setup for a node connected to a theory.
   */
  void preRegisterTerm(TNode n);
  /** Check at effort level e.
   *
   * This call may result in (possibly multiple) calls to d_out->lemma(...)
   * where d_out is the output channel of TheoryArith.
   *
   * If e is FULL, then we add lemmas based on context-depedent
   * simplification (see Reynolds et al FroCoS 2017).
   *
   * If e is LAST_CALL, we add lemmas based on model-based refinement
   * (see additionally Cimatti et al., TACAS 2017). The lemmas added at this
   * effort may be computed during a call to interceptModel as described below.
   */
  void check(Theory::Effort e);
  /** intercept model
   *
   * This method is called during TheoryArith::collectModelInfo, which is
   * invoked after the linear arithmetic solver passes a full effort check
   * with no lemmas.
   *
   * The argument arithModel is a map of the form { v1 -> c1, ..., vn -> cn }
   * which represents the linear arithmetic theory solver's contribution to the
   * current candidate model. That is, its collectModelInfo method is requesting
   * that equalities v1 = c1, ..., vn = cn be added to the current model, where
   * v1, ..., vn are arithmetic variables and c1, ..., cn are constants. Notice
   * arithmetic variables may be real-valued terms belonging to other theories,
   * or abstractions of applications of multiplication (kind NONLINEAR_MULT).
   *
   * This method requests that the non-linear solver inspect this model and
   * do any number of the following:
   * (1) Construct lemmas based on a model-based refinement procedure inspired
   * by Cimatti et al., TACAS 2017.,
   * (2) In the case that the nonlinear solver finds that the current
   * constraints are satisfiable, it may "repair" the values in the argument
   * arithModel so that it satisfies certain nonlinear constraints. This may
   * involve e.g. solving for variables in nonlinear equations.
   *
   * Notice that in the former case, the lemmas it constructs are not sent out
   * immediately. Instead, they are put in temporary vector d_cmiLemmas, which
   * are then sent out (if necessary) when a last call
   * effort check is issued to this class.
   */
  void interceptModel(std::map<Node, Node>& arithModel);
  /** Does this class need a call to check(...) at last call effort? */
  bool needsCheckLastEffort() const { return d_needsLastCall; }
  /** presolve
   *
   * This function is called during TheoryArith's presolve command.
   * In this function, we send lemmas we accumulated during preprocessing,
   * for instance, definitional lemmas from expandDefinitions are sent out
   * on the output channel of TheoryArith in this function.
   */
  void presolve();

  /** Process side effect se */
  void processSideEffect(const NlLemma& se);

 private:
  /** Model-based refinement
   *
   * This is the main entry point of this class for generating lemmas on the
   * output channel of the theory of arithmetic.
   *
   * It is currently run at last call effort. It applies lemma schemas
   * described in Reynolds et al. FroCoS 2017 that are based on ruling out
   * the current candidate model.
   *
   * This function returns true if a lemma was added to the vector lems.
   * Otherwise, it returns false. In the latter case, the model object d_model
   * may have information regarding how to construct a model, in the case that
   * we determined the problem is satisfiable.
   */
  bool modelBasedRefinement();

  /** check last call
   *
   * Check assertions for consistency in the effort LAST_CALL with a subset of
   * the assertions, false_asserts, that evaluate to false in the current model.
   *
   * xts : the list of (non-reduced) extended terms in the current context.
   *
   * This method adds lemmas to arguments lems and wlems, each of
   * which are intended to be sent out on the output channel of TheoryArith
   * under certain conditions.
   *
   * If the set lems is non-empty, then no further processing is
   * necessary. The last call effort check should terminate and these
   * lemmas should be sent.
   *
   * The "waiting" lemmas wlems contain lemmas that should be sent on the
   * output channel as a last resort. In other words, only if we are not
   * able to establish SAT via a call to checkModel(...) should wlems be
   * considered. This set typically contains tangent plane lemmas.
   */
  int checkLastCall(const std::vector<Node>& assertions,
                    const std::vector<Node>& false_asserts,
                    const std::vector<Node>& xts);

  /** get assertions
   *
   * Let M be the set of assertions known by THEORY_ARITH. This function adds a
   * set of literals M' to assertions such that M' and M are equivalent.
   *
   * Examples of how M' differs with M:
   * (1) M' may not include t < c (in M) if t < c' is in M' for c' < c, where
   * c and c' are constants,
   * (2) M' may contain t = c if both t >= c and t <= c are in M.
   */
  void getAssertions(std::vector<Node>& assertions);
  /** check model
   *
   * Returns the subset of assertions whose concrete values we cannot show are
   * true in the current model. Notice that we typically cannot compute concrete
   * values for assertions involving transcendental functions. Any assertion
   * whose model value cannot be computed is included in the return value of
   * this function.
   */
  std::vector<Node> checkModelEval(const std::vector<Node>& assertions);

  //---------------------------check model
  /** Check model
   *
   * Checks the current model based on solving for equalities, and using error
   * bounds on the Taylor approximation.
   *
   * If this function returns true, then all assertions in the input argument
   * "assertions" are satisfied for all interpretations of variables within
   * their computed bounds (as stored in d_check_model_bounds).
   *
   * For details, see Section 3 of Cimatti et al CADE 2017 under the heading
   * "Detecting Satisfiable Formulas".
   *
   * The arguments lemmas and gs store the lemmas and guard literals to be sent
   * out on the output channel of TheoryArith as lemmas and calls to
   * ensureLiteral respectively.
   */
  bool checkModel(const std::vector<Node>& assertions,
                  std::vector<Node>& gs);
  //---------------------------end check model
  /** compute relevant assertions */
  void computeRelevantAssertions(const std::vector<Node>& assertions,
                                 std::vector<Node>& keep);
<<<<<<< HEAD
=======
  /**
   * Potentially adds lemmas to the set out and clears lemmas. Returns
   * the number of lemmas added to out. We do not add lemmas that have already
   * been sent on the output channel of TheoryArith.
   */
  unsigned filterLemmas(std::vector<NlLemma>& lemmas,
                        std::vector<NlLemma>& out);
  /** singleton version of above */
  unsigned filterLemma(NlLemma lem, std::vector<NlLemma>& out);

  /**
   * Send lemmas in out on the output channel of theory of arithmetic.
   */
  void sendLemmas(const std::vector<NlLemma>& out);
>>>>>>> edd69cb2

  /** cache of all lemmas sent on the output channel (user-context-dependent) */
  NodeSet d_lemmas;
  /** Same as above, for preprocessed lemmas */
  NodeSet d_lemmasPp;
  /** commonly used terms */
  Node d_zero;
  Node d_true;
  // The theory of arithmetic containing this extension.
  TheoryArith& d_containing;
  InferenceManager& d_im;
  // pointer to used equality engine
  eq::EqualityEngine* d_ee;
  /** The statistics class */
  NlStats d_stats;
  // needs last call effort
  bool d_needsLastCall;
  /**
   * The number of times we have the called main check method
   * (modelBasedRefinement). This counter is used for interleaving strategies.
   */
  unsigned d_checkCounter;
  /** The callback for the extended theory below */
  NlExtTheoryCallback d_extTheoryCb;
  /** Extended theory, responsible for context-dependent simplification. */
  ExtTheory d_extTheory;
  /** The non-linear model object
   *
   * This class is responsible for computing model values for arithmetic terms
   * and for establishing when we are able to answer "SAT".
   */
  NlModel d_model;
  /** The transcendental extension object
   *
   * This is the subsolver responsible for running the procedure for
   * transcendental functions.
   */
  TranscendentalSolver d_trSlv;
  /** The nonlinear extension object
   *
   * This is the subsolver responsible for running the procedure for
   * constraints involving nonlinear mulitplication, Cimatti et al., TACAS 2017.
   */
  NlSolver d_nlSlv;
  /** The CAD-based solver */
  CadSolver d_cadSlv;
  /** The ICP-based solver */
  icp::ICPSolver d_icpSlv;
  /** The integer and solver
   *
   * This is the subsolver responsible for running the procedure for
   * constraints involving integer and.
   */
  IAndSolver d_iandSlv;

  /**
   * The lemmas we computed during collectModelInfo, to be sent out on the
   * output channel of TheoryArith.
   */
  std::vector<NlLemma> d_cmiLemmas;
  /**
   * The approximations computed during collectModelInfo. For details, see
   * NlModel::getModelValueRepair.
   */
  std::map<Node, std::pair<Node, Node>> d_approximations;
  /**
   * The witnesses computed during collectModelInfo. For details, see
   * NlModel::getModelValueRepair.
   */
  std::map<Node, Node> d_witnesses;
  /** have we successfully built the model in this SAT context? */
  context::CDO<bool> d_builtModel;
}; /* class NonlinearExtension */

}  // namespace nl
}  // namespace arith
}  // namespace theory
}  // namespace CVC4

#endif /* CVC4__THEORY__ARITH__NONLINEAR_EXTENSION_H */<|MERGE_RESOLUTION|>--- conflicted
+++ resolved
@@ -221,23 +221,6 @@
   /** compute relevant assertions */
   void computeRelevantAssertions(const std::vector<Node>& assertions,
                                  std::vector<Node>& keep);
-<<<<<<< HEAD
-=======
-  /**
-   * Potentially adds lemmas to the set out and clears lemmas. Returns
-   * the number of lemmas added to out. We do not add lemmas that have already
-   * been sent on the output channel of TheoryArith.
-   */
-  unsigned filterLemmas(std::vector<NlLemma>& lemmas,
-                        std::vector<NlLemma>& out);
-  /** singleton version of above */
-  unsigned filterLemma(NlLemma lem, std::vector<NlLemma>& out);
-
-  /**
-   * Send lemmas in out on the output channel of theory of arithmetic.
-   */
-  void sendLemmas(const std::vector<NlLemma>& out);
->>>>>>> edd69cb2
 
   /** cache of all lemmas sent on the output channel (user-context-dependent) */
   NodeSet d_lemmas;
