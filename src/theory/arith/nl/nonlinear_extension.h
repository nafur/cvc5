--- conflicted
+++ resolved
@@ -189,11 +189,7 @@
    * may have information regarding how to construct a model, in the case that
    * we determined the problem is satisfiable.
    */
-<<<<<<< HEAD
-  bool modelBasedRefinement(std::vector<ArithLemma>& mlems);
-=======
   bool modelBasedRefinement();
->>>>>>> eb3e14ca
 
   /** check last call
    *
@@ -217,13 +213,7 @@
    */
   int checkLastCall(const std::vector<Node>& assertions,
                     const std::vector<Node>& false_asserts,
-<<<<<<< HEAD
-                    const std::vector<Node>& xts,
-                    std::vector<ArithLemma>& lems,
-                    std::vector<ArithLemma>& wlems);
-=======
                     const std::vector<Node>& xts);
->>>>>>> eb3e14ca
 
   /** get assertions
    *
@@ -264,10 +254,6 @@
    * ensureLiteral respectively.
    */
   bool checkModel(const std::vector<Node>& assertions,
-<<<<<<< HEAD
-                  std::vector<ArithLemma>& lemmas,
-=======
->>>>>>> eb3e14ca
                   std::vector<Node>& gs);
   //---------------------------end check model
   /** compute relevant assertions */
