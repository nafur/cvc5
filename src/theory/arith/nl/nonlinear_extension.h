--- conflicted
+++ resolved
@@ -37,11 +37,6 @@
 #include "theory/arith/nl/stats.h"
 #include "theory/arith/nl/strategy.h"
 #include "theory/arith/nl/transcendental_solver.h"
-<<<<<<< HEAD
-#include "theory/arith/theory_arith.h"
-#include "theory/arith/inference_manager.h"
-=======
->>>>>>> 1cecdb3b
 #include "theory/ext_theory.h"
 #include "theory/uf/equality_engine.h"
 
@@ -79,7 +74,9 @@
   typedef context::CDHashSet<Node, NodeHashFunction> NodeSet;
 
  public:
-  NonlinearExtension(TheoryArith& containing, ArithState& state, eq::EqualityEngine* ee);
+  NonlinearExtension(TheoryArith& containing,
+                     ArithState& state,
+                     eq::EqualityEngine* ee);
   ~NonlinearExtension();
   /**
    * Does non-context dependent setup for a node connected to a theory.
@@ -193,8 +190,7 @@
    * out on the output channel of TheoryArith as lemmas and calls to
    * ensureLiteral respectively.
    */
-  bool checkModel(const std::vector<Node>& assertions,
-                  std::vector<Node>& gs);
+  bool checkModel(const std::vector<Node>& assertions, std::vector<Node>& gs);
   //---------------------------end check model
   /** compute relevant assertions */
   void computeRelevantAssertions(const std::vector<Node>& assertions,
