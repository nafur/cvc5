/*********************                                                        */
/*! \file nonlinear_extension.h
 ** \verbatim
 ** Top contributors (to current version):
 **   Andrew Reynolds, Tim King, Tianyi Liang
 ** This file is part of the CVC4 project.
 ** Copyright (c) 2009-2020 by the authors listed in the file AUTHORS
 ** in the top-level source directory) and their institutional affiliations.
 ** All rights reserved.  See the file COPYING in the top-level source
 ** directory for licensing information.\endverbatim
 **
 ** \brief Extensions for incomplete handling of nonlinear multiplication.
 **
 ** Extensions to the theory of arithmetic incomplete handling of nonlinear
 ** multiplication via axiom instantiations.
 **/

#ifndef CVC4__THEORY__ARITH__NL__NONLINEAR_EXTENSION_H
#define CVC4__THEORY__ARITH__NL__NONLINEAR_EXTENSION_H

#include <stdint.h>
#include <map>
#include <vector>

#include "context/cdlist.h"
#include "expr/kind.h"
#include "expr/node.h"
<<<<<<< HEAD
#include "theory/arith/nl/cad_solver.h"
=======
#include "theory/arith/nl/iand_solver.h"
>>>>>>> 2faf908e
#include "theory/arith/nl/nl_lemma_utils.h"
#include "theory/arith/nl/nl_model.h"
#include "theory/arith/nl/nl_solver.h"
#include "theory/arith/nl/transcendental_solver.h"
#include "theory/arith/theory_arith.h"
#include "theory/uf/equality_engine.h"

namespace CVC4 {
namespace theory {
namespace arith {
namespace nl {

/** Non-linear extension class
 *
 * This class implements model-based refinement schemes
 * for non-linear arithmetic, described in:
 *
 * - "Invariant Checking of NRA Transition Systems
 * via Incremental Reduction to LRA with EUF" by
 * Cimatti et al., TACAS 2017.
 *
 * - Section 5 of "Desiging Theory Solvers with
 * Extensions" by Reynolds et al., FroCoS 2017.
 *
 * - "Satisfiability Modulo Transcendental
 * Functions via Incremental Linearization" by Cimatti
 * et al., CADE 2017.
 *
 * It's main functionality is a check(...) method,
 * which is called by TheoryArithPrivate either:
 * (1) at full effort with no conflicts or lemmas emitted, or
 * (2) at last call effort.
 * In this method, this class calls d_out->lemma(...)
 * for valid arithmetic theory lemmas, based on the current set of assertions,
 * where d_out is the output channel of TheoryArith.
 */
class NonlinearExtension
{
  typedef context::CDHashSet<Node, NodeHashFunction> NodeSet;

 public:
  NonlinearExtension(TheoryArith& containing, eq::EqualityEngine* ee);
  ~NonlinearExtension();
  /** Get current substitution
   *
   * This function and the one below are
   * used for context-dependent
   * simplification, see Section 3.1 of
   * "Designing Theory Solvers with Extensions"
   * by Reynolds et al. FroCoS 2017.
   *
   * effort : an identifier indicating the stage where
   *          we are performing context-dependent simplification,
   * vars : a set of arithmetic variables.
   *
   * This function populates subs and exp, such that for 0 <= i < vars.size():
   *   ( exp[vars[i]] ) => vars[i] = subs[i]
   * where exp[vars[i]] is a set of assertions
   * that hold in the current context. We call { vars -> subs } a "derivable
   * substituion" (see Reynolds et al. FroCoS 2017).
   */
  bool getCurrentSubstitution(int effort,
                              const std::vector<Node>& vars,
                              std::vector<Node>& subs,
                              std::map<Node, std::vector<Node>>& exp);
  /** Is the term n in reduced form?
   *
   * Used for context-dependent simplification.
   *
   * effort : an identifier indicating the stage where
   *          we are performing context-dependent simplification,
   * on : the original term that we reduced to n,
   * exp : an explanation such that ( exp => on = n ).
   *
   * We return a pair ( b, exp' ) such that
   *   if b is true, then:
   *     n is in reduced form
   *     if exp' is non-null, then ( exp' => on = n )
   * The second part of the pair is used for constructing
   * minimal explanations for context-dependent simplifications.
   */
  std::pair<bool, Node> isExtfReduced(int effort,
                                      Node n,
                                      Node on,
                                      const std::vector<Node>& exp) const;
  /** Check at effort level e.
   *
   * This call may result in (possibly multiple) calls to d_out->lemma(...)
   * where d_out is the output channel of TheoryArith.
   *
   * If e is FULL, then we add lemmas based on context-depedent
   * simplification (see Reynolds et al FroCoS 2017).
   *
   * If e is LAST_CALL, we add lemmas based on model-based refinement
   * (see additionally Cimatti et al., TACAS 2017). The lemmas added at this
   * effort may be computed during a call to interceptModel as described below.
   */
  void check(Theory::Effort e);
  /** intercept model
   *
   * This method is called during TheoryArith::collectModelInfo, which is
   * invoked after the linear arithmetic solver passes a full effort check
   * with no lemmas.
   *
   * The argument arithModel is a map of the form { v1 -> c1, ..., vn -> cn }
   * which represents the linear arithmetic theory solver's contribution to the
   * current candidate model. That is, its collectModelInfo method is requesting
   * that equalities v1 = c1, ..., vn = cn be added to the current model, where
   * v1, ..., vn are arithmetic variables and c1, ..., cn are constants. Notice
   * arithmetic variables may be real-valued terms belonging to other theories,
   * or abstractions of applications of multiplication (kind NONLINEAR_MULT).
   *
   * This method requests that the non-linear solver inspect this model and
   * do any number of the following:
   * (1) Construct lemmas based on a model-based refinement procedure inspired
   * by Cimatti et al., TACAS 2017.,
   * (2) In the case that the nonlinear solver finds that the current
   * constraints are satisfiable, it may "repair" the values in the argument
   * arithModel so that it satisfies certain nonlinear constraints. This may
   * involve e.g. solving for variables in nonlinear equations.
   *
   * Notice that in the former case, the lemmas it constructs are not sent out
   * immediately. Instead, they are put in temporary vector d_cmiLemmas, which
   * are then sent out (if necessary) when a last call
   * effort check is issued to this class.
   */
  void interceptModel(std::map<Node, Node>& arithModel);
  /** Does this class need a call to check(...) at last call effort? */
  bool needsCheckLastEffort() const { return d_needsLastCall; }
  /** presolve
   *
   * This function is called during TheoryArith's presolve command.
   * In this function, we send lemmas we accumulated during preprocessing,
   * for instance, definitional lemmas from expandDefinitions are sent out
   * on the output channel of TheoryArith in this function.
   */
  void presolve();

 private:
  /** Model-based refinement
   *
   * This is the main entry point of this class for generating lemmas on the
   * output channel of the theory of arithmetic.
   *
   * It is currently run at last call effort. It applies lemma schemas
   * described in Reynolds et al. FroCoS 2017 that are based on ruling out
   * the current candidate model.
   *
   * This function returns true if a lemma was added to the vector lems.
   * Otherwise, it returns false. In the latter case, the model object d_model
   * may have information regarding how to construct a model, in the case that
   * we determined the problem is satisfiable.
   */
  bool modelBasedRefinement(std::vector<NlLemma>& mlems);

  /** check last call
   *
   * Check assertions for consistency in the effort LAST_CALL with a subset of
   * the assertions, false_asserts, that evaluate to false in the current model.
   *
   * xts : the list of (non-reduced) extended terms in the current context.
   *
   * This method adds lemmas to arguments lems and wlems, each of
   * which are intended to be sent out on the output channel of TheoryArith
   * under certain conditions.
   *
   * If the set lems is non-empty, then no further processing is
   * necessary. The last call effort check should terminate and these
   * lemmas should be sent.
   *
   * The "waiting" lemmas wlems contain lemmas that should be sent on the
   * output channel as a last resort. In other words, only if we are not
   * able to establish SAT via a call to checkModel(...) should wlems be
   * considered. This set typically contains tangent plane lemmas.
   */
  int checkLastCall(const std::vector<Node>& assertions,
                    const std::vector<Node>& false_asserts,
                    const std::vector<Node>& xts,
                    std::vector<NlLemma>& lems,
                    std::vector<NlLemma>& wlems);

  /** get assertions
   *
   * Let M be the set of assertions known by THEORY_ARITH. This function adds a
   * set of literals M' to assertions such that M' and M are equivalent.
   *
   * Examples of how M' differs with M:
   * (1) M' may not include t < c (in M) if t < c' is in M' for c' < c, where
   * c and c' are constants,
   * (2) M' may contain t = c if both t >= c and t <= c are in M.
   */
  void getAssertions(std::vector<Node>& assertions);
  /** check model
   *
   * Returns the subset of assertions whose concrete values we cannot show are
   * true in the current model. Notice that we typically cannot compute concrete
   * values for assertions involving transcendental functions. Any assertion
   * whose model value cannot be computed is included in the return value of
   * this function.
   */
  std::vector<Node> checkModelEval(const std::vector<Node>& assertions);

  //---------------------------check model
  /** Check model
   *
   * Checks the current model based on solving for equalities, and using error
   * bounds on the Taylor approximation.
   *
   * If this function returns true, then all assertions in the input argument
   * "assertions" are satisfied for all interpretations of variables within
   * their computed bounds (as stored in d_check_model_bounds).
   *
   * For details, see Section 3 of Cimatti et al CADE 2017 under the heading
   * "Detecting Satisfiable Formulas".
   *
   * The arguments lemmas and gs store the lemmas and guard literals to be sent
   * out on the output channel of TheoryArith as lemmas and calls to
   * ensureLiteral respectively.
   */
  bool checkModel(const std::vector<Node>& assertions,
                  const std::vector<Node>& false_asserts,
                  std::vector<NlLemma>& lemmas,
                  std::vector<Node>& gs);
  //---------------------------end check model

  /** Is n entailed with polarity pol in the current context? */
  bool isEntailed(Node n, bool pol);

  /**
   * Potentially adds lemmas to the set out and clears lemmas. Returns
   * the number of lemmas added to out. We do not add lemmas that have already
   * been sent on the output channel of TheoryArith.
   */
  unsigned filterLemmas(std::vector<NlLemma>& lemmas,
                        std::vector<NlLemma>& out);
  /** singleton version of above */
  unsigned filterLemma(NlLemma lem, std::vector<NlLemma>& out);

  /**
   * Send lemmas in out on the output channel of theory of arithmetic.
   */
  void sendLemmas(const std::vector<NlLemma>& out);
  /** Process side effect se */
  void processSideEffect(const NlLemma& se);

  /** cache of all lemmas sent on the output channel (user-context-dependent) */
  NodeSet d_lemmas;
  /** Same as above, for preprocessed lemmas */
  NodeSet d_lemmasPp;
  /** commonly used terms */
  Node d_zero;
  Node d_one;
  Node d_neg_one;
  Node d_true;
  // The theory of arithmetic containing this extension.
  TheoryArith& d_containing;
  // pointer to used equality engine
  eq::EqualityEngine* d_ee;
  // needs last call effort
  bool d_needsLastCall;
  /** The non-linear model object
   *
   * This class is responsible for computing model values for arithmetic terms
   * and for establishing when we are able to answer "SAT".
   */
  NlModel d_model;
  /** The transcendental extension object
   *
   * This is the subsolver responsible for running the procedure for
   * transcendental functions.
   */
  TranscendentalSolver d_trSlv;
  /** The nonlinear extension object
   *
   * This is the subsolver responsible for running the procedure for
   * constraints involving nonlinear mulitplication, Cimatti et al., TACAS 2017.
   */
  NlSolver d_nlSlv;
<<<<<<< HEAD
  /** The CAD-based solver
   */
  CadSolver d_cadSlv;
=======
  /** The integer and solver
   *
   * This is the subsolver responsible for running the procedure for
   * constraints involving integer and.
   */
  IAndSolver d_iandSlv;
>>>>>>> 2faf908e
  /**
   * The lemmas we computed during collectModelInfo, to be sent out on the
   * output channel of TheoryArith.
   */
  std::vector<NlLemma> d_cmiLemmas;
  /**
   * The approximations computed during collectModelInfo. For details, see
   * NlModel::getModelValueRepair.
   */
  std::map<Node, std::pair<Node, Node>> d_approximations;
  /**
   * The witnesses computed during collectModelInfo. For details, see
   * NlModel::getModelValueRepair.
   */
  std::map<Node, Node> d_witnesses;
  /** have we successfully built the model in this SAT context? */
  context::CDO<bool> d_builtModel;
}; /* class NonlinearExtension */

}  // namespace nl
}  // namespace arith
}  // namespace theory
}  // namespace CVC4

#endif /* CVC4__THEORY__ARITH__NONLINEAR_EXTENSION_H */<|MERGE_RESOLUTION|>--- conflicted
+++ resolved
@@ -25,11 +25,8 @@
 #include "context/cdlist.h"
 #include "expr/kind.h"
 #include "expr/node.h"
-<<<<<<< HEAD
 #include "theory/arith/nl/cad_solver.h"
-=======
 #include "theory/arith/nl/iand_solver.h"
->>>>>>> 2faf908e
 #include "theory/arith/nl/nl_lemma_utils.h"
 #include "theory/arith/nl/nl_model.h"
 #include "theory/arith/nl/nl_solver.h"
@@ -308,18 +305,15 @@
    * constraints involving nonlinear mulitplication, Cimatti et al., TACAS 2017.
    */
   NlSolver d_nlSlv;
-<<<<<<< HEAD
   /** The CAD-based solver
    */
   CadSolver d_cadSlv;
-=======
   /** The integer and solver
    *
    * This is the subsolver responsible for running the procedure for
    * constraints involving integer and.
    */
   IAndSolver d_iandSlv;
->>>>>>> 2faf908e
   /**
    * The lemmas we computed during collectModelInfo, to be sent out on the
    * output channel of TheoryArith.
