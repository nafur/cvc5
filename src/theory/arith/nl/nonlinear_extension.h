--- conflicted
+++ resolved
@@ -188,11 +188,7 @@
    * For details, see Section 3 of Cimatti et al CADE 2017 under the heading
    * "Detecting Satisfiable Formulas".
    */
-<<<<<<< HEAD
-  bool checkModel(const std::vector<Node>& assertions, std::vector<Node>& gs);
-=======
   bool checkModel(const std::vector<Node>& assertions);
->>>>>>> aa1b0e19
   //---------------------------end check model
   /** compute relevant assertions */
   void computeRelevantAssertions(const std::vector<Node>& assertions,
