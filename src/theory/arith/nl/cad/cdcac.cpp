--- conflicted
+++ resolved
@@ -80,10 +80,7 @@
 
 void CDCAC::retrieveInitialAssignment(NlModel& model, const Node& ran_variable)
 {
-<<<<<<< HEAD
   if (!use_initial_assignment) return;
-=======
->>>>>>> c110363c
   d_initialAssignment.clear();
   Trace("cdcac") << "Retrieving initial assignment:" << std::endl;
   for (const auto& var : d_variableOrdering)
@@ -142,11 +139,7 @@
                                      poly::Value& sample,
                                      std::size_t cur_variable)
 {
-<<<<<<< HEAD
   if (use_initial_assignment && cur_variable < d_initialAssignment.size())
-=======
-  if (cur_variable < d_initialAssignment.size())
->>>>>>> c110363c
   {
     const poly::Value& suggested = d_initialAssignment[cur_variable];
     for (const auto& i : infeasible)
@@ -352,13 +345,8 @@
   }
 }
 
-<<<<<<< HEAD
-std::vector<CACInterval> CDCAC::getUnsatCover(std::size_t cur_variable,
-                                              bool return_first_interval)
-=======
 std::vector<CACInterval> CDCAC::getUnsatCover(std::size_t curVariable,
                                               bool returnFirstInterval)
->>>>>>> c110363c
 {
   if (cur_variable == 0)
   {
@@ -385,11 +373,7 @@
   }
   poly::Value sample;
 
-<<<<<<< HEAD
-  while (sampleOutsideWithInitial(intervals, sample, cur_variable))
-=======
   while (sampleOutsideWithInitial(intervals, sample, curVariable))
->>>>>>> c110363c
   {
     if (!checkIntegrality(curVariable, sample))
     {
