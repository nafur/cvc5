--- conflicted
+++ resolved
@@ -146,7 +146,6 @@
                                        const poly::Value& value);
 
   /**
-<<<<<<< HEAD
    * Check whether the polynomial has a real root above the given value (when
    * evaluated over the current assignment).
    */
@@ -158,8 +157,6 @@
   bool hasRootBelow(const poly::Polynomial& p, const poly::Value& val) const;
 
   /**
-=======
->>>>>>> 02fa1dea
    * The current assignment. When the method terminates with SAT, it contains a
    * model for the input constraints.
    */
@@ -178,6 +175,12 @@
   std::vector<poly::Value> d_initialAssignment;
 
   CDCACDebugger d_debugger;
+
+  /**
+   * Decides whether we use the model from the linear solver as an initial
+   * assignment to guide the sampling process.
+   */
+  static constexpr bool use_initial_assignment = true;
 };
 
 }  // namespace cad
