--- conflicted
+++ resolved
@@ -154,12 +154,7 @@
    */
   bool checkModel(const std::vector<Node>& assertions,
                   unsigned d,
-<<<<<<< HEAD
-                  std::vector<ArithLemma>& lemmas,
-                  std::vector<Node>& gs);
-=======
-                  std::vector<NlLemma>& lemmas);
->>>>>>> aa1b0e19
+                  std::vector<ArithLemma>& lemmas);
   /**
    * Set that we have used an approximation during this check. This flag is
    * reset on a call to resetCheck. It is set when we use reasoning that
