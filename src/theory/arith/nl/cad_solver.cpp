/*********************                                                        */
/*! \file cad_solver.cpp
 ** \verbatim
 ** Top contributors (to current version):
 **   Gereon Kremer
 ** This file is part of the CVC4 project.
 ** Copyright (c) 2009-2019 by the authors listed in the file AUTHORS
 ** in the top-level source directory) and their institutional affiliations.
 ** All rights reserved.  See the file COPYING in the top-level source
 ** directory for licensing information.\endverbatim
 **
 ** \brief Implementation of new non-linear solver
 **/

#include "theory/arith/nl/cad_solver.h"

#ifdef CVC4_POLY_IMP
#include <poly/polyxx.h>
#endif

#include "cad/theory_call_exporter.h"
#include "inference.h"
#include "theory/arith/nl/cad/cdcac.h"
#include "theory/arith/nl/poly_conversion.h"
#include "util/poly_util.h"

namespace CVC4 {
namespace theory {
namespace arith {
namespace nl {

// #define EXPORT_THEORY_CALLS

CadSolver::CadSolver(TheoryArith& containing, NlModel& model)
    : d_foundSatisfiability(false), d_containing(containing), d_model(model)
{
  d_ranVariable =
      NodeManager::currentNM()->mkSkolem("__z",
                                         NodeManager::currentNM()->realType(),
                                         "",
                                         NodeManager::SKOLEM_EXACT_NAME);
}

CadSolver::~CadSolver() {}

void CadSolver::initLastCall(const std::vector<Node>& assertions)
{
#ifdef CVC4_POLY_IMP
  if (Trace.isOn("nl-cad"))
  {
    Trace("nl-cad") << "CadSolver::initLastCall" << std::endl;
    Trace("nl-cad") << "* Assertions: " << std::endl;
    for (const Node& a : assertions)
    {
      Trace("nl-cad") << "  " << a << std::endl;
    }
  }
  // store or process assertions
  d_CAC.reset();
  for (const Node& a : assertions)
  {
    d_CAC.getConstraints().addConstraint(a);
  }
#ifdef EXPORT_THEORY_CALLS
  static std::size_t theory_calls = 0;
  ++theory_calls;
  cad::NRAFeatures stats(d_CAC.get_constraints().get_constraints());
  cad::export_theory_call(theory_calls, assertions, stats);
#endif
  d_CAC.computeVariableOrdering();
  d_CAC.retrieveInitialAssignment(d_model, d_ranVariable);
#else
  Warning() << "Tried to use CadSolver but libpoly is not available. Compile "
               "with --poly."
            << std::endl;
#endif
}

std::vector<NlLemma> CadSolver::checkFull()
{
#ifdef CVC4_POLY_IMP
#ifdef EXPORT_THEORY_CALLS
  std::cout << "Abort solving as we only export theory calls." << std::endl;
  return {};
#endif

  std::vector<NlLemma> lems;
  auto covering = d_CAC.getUnsatCover();
  if (covering.empty())
  {
    d_foundSatisfiability = true;
    Trace("nl-cad") << "SAT: " << d_CAC.getModel() << std::endl;
  }
  else
  {
    d_foundSatisfiability = false;
    auto mis = collectConstraints(covering);
    Trace("nl-cad") << "Collected MIS: " << mis << std::endl;
    auto* nm = NodeManager::currentNM();
    for (auto& n : mis)
    {
      n = n.negate();
    }
    Assert(!mis.empty()) << "Infeasible subset can not be empty";
    if (mis.size() == 1)
    {
      lems.emplace_back(mis.front(), Inference::CAD_CONFLICT);
    }
    else
    {
      lems.emplace_back(nm->mkNode(Kind::OR, mis), Inference::CAD_CONFLICT);
    }
    Trace("nl-cad") << "UNSAT with MIS: " << lems.back().d_lemma << std::endl;
  }
  return lems;
#else
  Warning() << "Tried to use CadSolver but libpoly is not available. Compile "
               "with --poly."
            << std::endl;
  return {};
#endif
}

std::vector<NlLemma> CadSolver::checkPartial()
{
#ifdef CVC4_POLY_IMP
  std::vector<NlLemma> lems;
  auto covering = d_CAC.getUnsatCover(0, true);
  if (covering.empty())
  {
    d_foundSatisfiability = true;
    Trace("nl-cad") << "SAT: " << d_CAC.getModel() << std::endl;
  }
  else
  {
    auto* nm = NodeManager::currentNM();
    Node first_var =
        d_CAC.getConstraints().varMapper()(d_CAC.getVariableOrdering()[0]);
    for (const auto& interval : covering)
    {
      Node premise;
      Assert(!interval.d_origins.empty());
<<<<<<< HEAD
      if (interval.d_origins.size() == 1) {
        premise = interval.d_origins[0];
      } else {
        premise = nm->mkNode(Kind::AND, interval.d_origins);
      }
      Node conclusion = excluding_interval_to_lemma(first_var, interval.d_interval);
=======
      if (interval.d_origins.size() == 1)
      {
        premise = interval.d_origins[0];
      }
      else
      {
        premise = nm->mkNode(Kind::AND, interval.d_origins);
      }
      Node conclusion =
          excluding_interval_to_lemma(first_var, interval.d_interval);
>>>>>>> c110363c
      Node lemma = nm->mkNode(Kind::IMPLIES, premise, conclusion);
      Trace("nl-cad") << "Excluding " << first_var << " -> " << interval.d_interval << " using " << lemma << std::endl;
      lems.emplace_back(lemma, Inference::CAD_EXCLUDED_INTERVAL);
    }
  }
  return lems;
#else
  Warning() << "Tried to use CadSolver but libpoly is not available. Compile "
               "with --poly."
            << std::endl;
  return {};
#endif
}

bool CadSolver::constructModelIfAvailable(std::vector<Node>& assertions)
{
#ifdef CVC4_POLY_IMP
  if (!d_foundSatisfiability)
  {
    return false;
  }
  assertions.clear();
  for (const auto& v : d_CAC.getVariableOrdering())
  {
    Node variable = d_CAC.getConstraints().varMapper()(v);
    Node value = value_to_node(d_CAC.getModel().get(v), d_ranVariable);
    if (value.isConst())
    {
      d_model.addCheckModelSubstitution(variable, value);
    }
    else
    {
      d_model.addCheckModelWitness(variable, value);
    }
    Trace("nl-cad") << "-> " << v << " = " << value << std::endl;
  }
  return true;
#else
  Warning() << "Tried to use CadSolver but libpoly is not available. Compile "
               "with --poly."
            << std::endl;
  return false;
#endif
}

}  // namespace nl
}  // namespace arith
}  // namespace theory
}  // namespace CVC4<|MERGE_RESOLUTION|>--- conflicted
+++ resolved
@@ -140,14 +140,6 @@
     {
       Node premise;
       Assert(!interval.d_origins.empty());
-<<<<<<< HEAD
-      if (interval.d_origins.size() == 1) {
-        premise = interval.d_origins[0];
-      } else {
-        premise = nm->mkNode(Kind::AND, interval.d_origins);
-      }
-      Node conclusion = excluding_interval_to_lemma(first_var, interval.d_interval);
-=======
       if (interval.d_origins.size() == 1)
       {
         premise = interval.d_origins[0];
@@ -158,7 +150,6 @@
       }
       Node conclusion =
           excluding_interval_to_lemma(first_var, interval.d_interval);
->>>>>>> c110363c
       Node lemma = nm->mkNode(Kind::IMPLIES, premise, conclusion);
       Trace("nl-cad") << "Excluding " << first_var << " -> " << interval.d_interval << " using " << lemma << std::endl;
       lems.emplace_back(lemma, Inference::CAD_EXCLUDED_INTERVAL);
