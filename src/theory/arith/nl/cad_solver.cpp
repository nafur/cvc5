/*********************                                                        */
/*! \file cad_solver.cpp
 ** \verbatim
 ** Top contributors (to current version):
 **   Gereon Kremer
 ** This file is part of the CVC4 project.
 ** Copyright (c) 2009-2020 by the authors listed in the file AUTHORS
 ** in the top-level source directory and their institutional affiliations.
 ** All rights reserved.  See the file COPYING in the top-level source
 ** directory for licensing information.\endverbatim
 **
 ** \brief Implementation of new non-linear solver
 **/

#include "theory/arith/nl/cad_solver.h"

#ifdef CVC4_POLY_IMP
#include <poly/polyxx.h>
#endif

#include "options/arith_options.h"
#include "theory/inference_id.h"
#include "theory/arith/nl/cad/cdcac.h"
#include "theory/arith/nl/poly_conversion.h"
#include "util/poly_util.h"

namespace CVC4 {
namespace theory {
namespace arith {
namespace nl {

CadSolver::CadSolver(InferenceManager& im,
                     NlModel& model,
                     context::Context* ctx,
                     ProofNodeManager* pnm)
    :
#ifdef CVC4_POLY_IMP
      d_CAC(ctx, pnm),
#endif
      d_foundSatisfiability(false),
      d_im(im),
      d_model(model)
{
  d_ranVariable =
      NodeManager::currentNM()->mkSkolem("__z",
                                         NodeManager::currentNM()->realType(),
                                         "",
                                         NodeManager::SKOLEM_EXACT_NAME);
#ifdef CVC4_POLY_IMP
  ProofChecker* pc = pnm != nullptr ? pnm->getChecker() : nullptr;
  if (pc != nullptr)
  {
    // add checkers
    d_proofChecker.registerTo(pc);
  }
#endif
}

CadSolver::~CadSolver() {}

void CadSolver::initLastCall(const std::vector<Node>& assertions)
{
#ifdef CVC4_POLY_IMP
  if (Trace.isOn("nl-cad"))
  {
    Trace("nl-cad") << "CadSolver::initLastCall" << std::endl;
    Trace("nl-cad") << "* Assertions: " << std::endl;
    for (const Node& a : assertions)
    {
      Trace("nl-cad") << "  " << a << std::endl;
    }
  }
  // store or process assertions
  d_CAC.reset();
  for (const Node& a : assertions)
  {
    d_CAC.getConstraints().addConstraint(a);
  }
  d_CAC.computeVariableOrdering();
  d_CAC.retrieveInitialAssignment(d_model, d_ranVariable);
#else
  Warning() << "Tried to use CadSolver but libpoly is not available. Compile "
               "with --poly."
            << std::endl;
#endif
}

void CadSolver::checkFull()
{
#ifdef CVC4_POLY_IMP
  if (d_CAC.getConstraints().getConstraints().empty()) {
    Trace("nl-cad") << "No constraints. Return." << std::endl;
    return;
  }
  d_CAC.startNewProof();
  auto covering = d_CAC.getUnsatCover();
  if (covering.empty())
  {
    d_foundSatisfiability = true;
    Trace("nl-cad") << "SAT: " << d_CAC.getModel() << std::endl;
  }
  else
  {
    d_foundSatisfiability = false;
    auto mis = collectConstraints(covering);
    Trace("nl-cad") << "Collected MIS: " << mis << std::endl;
    Assert(!mis.empty()) << "Infeasible subset can not be empty";
    Trace("nl-cad") << "UNSAT with MIS: " << mis << std::endl;
<<<<<<< HEAD
    Node lem = NodeManager::currentNM()->mkAnd(mis).negate();
    ProofGenerator* proof = d_CAC.closeProof(mis);
    d_im.addPendingArithLemma(lem, InferenceId::ARITH_NL_CAD_CONFLICT, proof);
=======
    for (auto& n : mis)
    {
      n = n.negate();
    }
    d_im.addPendingLemma(NodeManager::currentNM()->mkOr(mis),
                         InferenceId::ARITH_NL_CAD_CONFLICT);
>>>>>>> 00479d03
  }
#else
  Warning() << "Tried to use CadSolver but libpoly is not available. Compile "
               "with --poly."
            << std::endl;
#endif
}

void CadSolver::checkPartial()
{
#ifdef CVC4_POLY_IMP
  if (d_CAC.getConstraints().getConstraints().empty()) {
    Trace("nl-cad") << "No constraints. Return." << std::endl;
    return;
  }
  auto covering = d_CAC.getUnsatCover(0, true);
  if (covering.empty())
  {
    d_foundSatisfiability = true;
    Trace("nl-cad") << "SAT: " << d_CAC.getModel() << std::endl;
  }
  else
  {
    auto* nm = NodeManager::currentNM();
    Node first_var =
        d_CAC.getConstraints().varMapper()(d_CAC.getVariableOrdering()[0]);
    for (const auto& interval : covering)
    {
      Node premise;
      Assert(!interval.d_origins.empty());
      if (interval.d_origins.size() == 1)
      {
        premise = interval.d_origins[0];
      }
      else
      {
        premise = nm->mkNode(Kind::AND, interval.d_origins);
      }
      Node conclusion =
          excluding_interval_to_lemma(first_var, interval.d_interval, false);
      if (!conclusion.isNull())
      {
        Node lemma = nm->mkNode(Kind::IMPLIES, premise, conclusion);
        Trace("nl-cad") << "Excluding " << first_var << " -> "
                        << interval.d_interval << " using " << lemma
                        << std::endl;
        d_im.addPendingLemma(lemma,
                             InferenceId::ARITH_NL_CAD_EXCLUDED_INTERVAL);
      }
    }
  }
#else
  Warning() << "Tried to use CadSolver but libpoly is not available. Compile "
               "with --poly."
            << std::endl;
#endif
}

bool CadSolver::constructModelIfAvailable(std::vector<Node>& assertions)
{
#ifdef CVC4_POLY_IMP
  if (!d_foundSatisfiability)
  {
    return false;
  }
  bool foundNonVariable = false;
  for (const auto& v : d_CAC.getVariableOrdering())
  {
    Node variable = d_CAC.getConstraints().varMapper()(v);
    if (!variable.isVar())
    {
      Trace("nl-cad") << "Not a variable: " << variable << std::endl;
      foundNonVariable = true;
    }
    Node value = value_to_node(d_CAC.getModel().get(v), d_ranVariable);
    if (value.isConst())
    {
      d_model.addCheckModelSubstitution(variable, value);
    }
    else
    {
      d_model.addCheckModelWitness(variable, value);
    }
    Trace("nl-cad") << "-> " << v << " = " << value << std::endl;
  }
  if (foundNonVariable)
  {
    Trace("nl-cad")
        << "Some variable was an extended term, don't clear list of assertions."
        << std::endl;
    return false;
  }
  Trace("nl-cad") << "Constructed a full assignment, clear list of assertions."
                  << std::endl;
  assertions.clear();
  return true;
#else
  Warning() << "Tried to use CadSolver but libpoly is not available. Compile "
               "with --poly."
            << std::endl;
  return false;
#endif
}

}  // namespace nl
}  // namespace arith
}  // namespace theory
}  // namespace CVC4<|MERGE_RESOLUTION|>--- conflicted
+++ resolved
@@ -106,18 +106,9 @@
     Trace("nl-cad") << "Collected MIS: " << mis << std::endl;
     Assert(!mis.empty()) << "Infeasible subset can not be empty";
     Trace("nl-cad") << "UNSAT with MIS: " << mis << std::endl;
-<<<<<<< HEAD
     Node lem = NodeManager::currentNM()->mkAnd(mis).negate();
     ProofGenerator* proof = d_CAC.closeProof(mis);
-    d_im.addPendingArithLemma(lem, InferenceId::ARITH_NL_CAD_CONFLICT, proof);
-=======
-    for (auto& n : mis)
-    {
-      n = n.negate();
-    }
-    d_im.addPendingLemma(NodeManager::currentNM()->mkOr(mis),
-                         InferenceId::ARITH_NL_CAD_CONFLICT);
->>>>>>> 00479d03
+    d_im.addPendingLemma(lem, InferenceId::ARITH_NL_CAD_CONFLICT, proof);
   }
 #else
   Warning() << "Tried to use CadSolver but libpoly is not available. Compile "
