--- conflicted
+++ resolved
@@ -100,18 +100,9 @@
     Trace("nl-cad") << "Collected MIS: " << mis << std::endl;
     Assert(!mis.empty()) << "Infeasible subset can not be empty";
     Trace("nl-cad") << "UNSAT with MIS: " << mis << std::endl;
-<<<<<<< HEAD
-    Node conf = NodeManager::currentNM()->mkAnd(mis);
-    d_im.addTrustedConflict(TrustNode::mkTrustConflict(conf, d_CAC.getProof()),
+    Node lem = NodeManager::currentNM()->mkAnd(mis).negate();
+    d_im.addTrustedLemma(TrustNode::mkTrustLemma(lem, d_CAC.getProof()),
                             InferenceId::NL_CAD_CONFLICT);
-=======
-    for (auto& n : mis)
-    {
-      n = n.negate();
-    }
-    d_im.addPendingArithLemma(NodeManager::currentNM()->mkOr(mis),
-                              InferenceId::NL_CAD_CONFLICT);
->>>>>>> 42fe4ae0
   }
 #else
   Warning() << "Tried to use CadSolver but libpoly is not available. Compile "
