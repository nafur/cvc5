/*********************                                                        */
/*! \file poly_conversion.cpp
 ** \verbatim
 ** Top contributors (to current version):
 **   Gereon Kremer
 ** This file is part of the CVC4 project.
 ** Copyright (c) 2009-2020 by the authors listed in the file AUTHORS
 ** in the top-level source directory) and their institutional affiliations.
 ** All rights reserved.  See the file COPYING in the top-level source
 ** directory for licensing information.\endverbatim
 **
 ** \brief Utilities for converting to and from LibPoly objects.
 **
 ** Utilities for converting to and from LibPoly objects.
 **/

#include "poly_conversion.h"

#ifdef CVC4_POLY_IMP

#include "expr/node.h"
#include "expr/node_manager_attributes.h"
#include "options/arith_options.h"
#include "util/integer.h"
#include "util/poly_util.h"
#include "util/rational.h"

namespace CVC4 {
namespace theory {
namespace arith {
namespace nl {

poly::SignCondition to_sign_condition(CVC4::Kind kind)
{
  switch (kind)
  {
    case Kind::LT: return poly::SignCondition::LT;
    case Kind::LEQ: return poly::SignCondition::LE;
    case Kind::EQUAL: return poly::SignCondition::EQ;
    case Kind::DISTINCT: return poly::SignCondition::NE;
    case Kind::GT: return poly::SignCondition::GT;
    case Kind::GEQ: return poly::SignCondition::GE;
    default:
      Assert(false) << "Unexpected kind: " << kind;
      return poly::SignCondition::EQ;
  }
}

poly::Variable VariableMapper::operator()(const CVC4::Node& n)
{
  auto it = mVarCVCpoly.find(n);
  if (it == mVarCVCpoly.end())
  {
    std::string name;
    if (n.isVar())
    {
      if (!n.getAttribute(expr::VarNameAttr(), name))
      {
        Trace("poly::conversion")
            << "Variable " << n << " has no name, using ID instead."
            << std::endl;
        name = "v_" + std::to_string(n.getId());
      }
    }
    else
    {
      name = "v_" + std::to_string(n.getId());
    }
    it = mVarCVCpoly.emplace(n, poly::Variable(name.c_str())).first;
    mVarpolyCVC.emplace(it->second, n);
  }
  return it->second;
}

CVC4::Node VariableMapper::operator()(const poly::Variable& n)
{
  auto it = mVarpolyCVC.find(n);
  Assert(it != mVarpolyCVC.end())
      << "Expect variable " << n << " to be added already.";
  return it->second;
}

CVC4::Node as_cvc_upolynomial(const poly::UPolynomial& p, const CVC4::Node& var)
{
  Trace("poly::conversion")
      << "Converting " << p << " over " << var << std::endl;

  std::vector<poly::Integer> coeffs = coefficients(p);

  auto* nm = NodeManager::currentNM();

  Node res = nm->mkConst(Rational(0));
  Node monomial = nm->mkConst(Rational(1));
  for (std::size_t i = 0, n = coeffs.size(); i < n; ++i)
  {
    if (!is_zero(coeffs[i]))
    {
      Node coeff = nm->mkConst(poly_utils::toRational(coeffs[i]));
      Node term = nm->mkNode(Kind::MULT, coeff, monomial);
      res = nm->mkNode(Kind::PLUS, res, term);
    }
    monomial = nm->mkNode(Kind::NONLINEAR_MULT, monomial, var);
  }
  Trace("poly::conversion") << "-> " << res << std::endl;
  return res;
}

poly::UPolynomial as_poly_upolynomial_impl(const CVC4::Node& n,
                                           poly::Integer& denominator,
                                           const CVC4::Node& var)
{
  denominator = poly::Integer(1);
  if (n.isVar())
  {
    Assert(n == var) << "Unexpected variable: should be " << var << " but is "
                     << n;
    return poly::UPolynomial({0, 1});
  }
  switch (n.getKind())
  {
    case Kind::CONST_RATIONAL:
    {
      Rational r = n.getConst<Rational>();
      denominator = poly_utils::toInteger(r.getDenominator());
      return poly::UPolynomial(poly_utils::toInteger(r.getNumerator()));
    }
    case Kind::PLUS:
    {
      poly::UPolynomial res;
      poly::Integer denom;
      for (const auto& child : n)
      {
        poly::UPolynomial tmp = as_poly_upolynomial_impl(child, denom, var);
        /** Normalize denominators
         */
        poly::Integer g = gcd(denom, denominator);
        res = res * (denom / g) + tmp * (denominator / g);
        denominator *= (denom / g);
      }
      return res;
    }
    case Kind::MULT:
    case Kind::NONLINEAR_MULT:
    {
      poly::UPolynomial res(denominator);
      poly::Integer denom;
      for (const auto& child : n)
      {
        res = res * as_poly_upolynomial_impl(child, denom, var);
        denominator *= denom;
      }
      return res;
    }
    default:
      Warning() << "Unhandled node " << n << " with kind " << n.getKind()
                << std::endl;
  }
  return poly::UPolynomial();
}

poly::UPolynomial as_poly_upolynomial(const CVC4::Node& n,
                                      const CVC4::Node& var)
{
  poly::Integer denom;
  return as_poly_upolynomial_impl(n, denom, var);
}

poly::Polynomial as_poly_polynomial_impl(const CVC4::Node& n,
                                         poly::Integer& denominator,
                                         VariableMapper& vm)
{
  denominator = poly::Integer(1);
  if (n.isVar())
  {
    return poly::Polynomial(vm(n));
  }
  switch (n.getKind())
  {
    case Kind::CONST_RATIONAL:
    {
      Rational r = n.getConst<Rational>();
      denominator = poly_utils::toInteger(r.getDenominator());
      return poly::Polynomial(poly_utils::toInteger(r.getNumerator()));
    }
    case Kind::PLUS:
    {
      poly::Polynomial res;
      poly::Integer denom;
      for (const auto& child : n)
      {
        poly::Polynomial tmp = as_poly_polynomial_impl(child, denom, vm);
        /** Normalize denominators
         */
        poly::Integer g = gcd(denom, denominator);
        res = res * (denom / g) + tmp * (denominator / g);
        denominator *= (denom / g);
      }
      return res;
    }
    case Kind::MULT:
    case Kind::NONLINEAR_MULT:
    {
      poly::Polynomial res(denominator);
      poly::Integer denom;
      for (const auto& child : n)
      {
        res *= as_poly_polynomial_impl(child, denom, vm);
        denominator *= denom;
      }
      return res;
    }
    default: return poly::Polynomial(vm(n));
  }
  return poly::Polynomial();
}
poly::Polynomial as_poly_polynomial(const CVC4::Node& n, VariableMapper& vm)
{
  poly::Integer denom;
  return as_poly_polynomial_impl(n, denom, vm);
}
poly::Polynomial as_poly_polynomial(const CVC4::Node& n,
                                    VariableMapper& vm,
                                    poly::Rational& denominator)
{
  poly::Integer denom;
  auto res = as_poly_polynomial_impl(n, denom, vm);
  denominator = poly::Rational(denom);
  return res;
}

poly::SignCondition normalize_kind(CVC4::Kind kind,
                                   bool negated,
                                   poly::Polynomial& lhs)
{
  switch (kind)
  {
    case Kind::EQUAL:
    {
      return negated ? poly::SignCondition::NE : poly::SignCondition::EQ;
    }
    case Kind::LT:
    {
      if (negated)
      {
        lhs = -lhs;
        return poly::SignCondition::LE;
      }
      return poly::SignCondition::LT;
    }
    case Kind::LEQ:
    {
      if (negated)
      {
        lhs = -lhs;
        return poly::SignCondition::LT;
      }
      return poly::SignCondition::LE;
    }
    case Kind::GT:
    {
      if (negated)
      {
        return poly::SignCondition::LE;
      }
      lhs = -lhs;
      return poly::SignCondition::LT;
    }
    case Kind::GEQ:
    {
      if (negated)
      {
        return poly::SignCondition::LT;
      }
      lhs = -lhs;
      return poly::SignCondition::LE;
    }
    default:
      Assert(false) << "This function only deals with arithmetic relations.";
      return poly::SignCondition::EQ;
  }
}

std::pair<poly::Polynomial, poly::SignCondition> as_poly_constraint(
    Node n, VariableMapper& vm)
{
  bool negated = false;
  Node origin = n;
  if (n.getKind() == Kind::NOT)
  {
    Assert(n.getNumChildren() == 1)
        << "Expect negations to have a single child.";
    negated = true;
    n = *n.begin();
  }
  Assert((n.getKind() == Kind::EQUAL) || (n.getKind() == Kind::GT)
         || (n.getKind() == Kind::GEQ) || (n.getKind() == Kind::LT)
         || (n.getKind() == Kind::LEQ))
      << "Found a constraint with unsupported relation " << n.getKind();

  Assert(n.getNumChildren() == 2)
      << "Supported relations only have two children.";
  auto childit = n.begin();
  poly::Integer ldenom;
  poly::Polynomial left = as_poly_polynomial_impl(*childit++, ldenom, vm);
  poly::Integer rdenom;
  poly::Polynomial right = as_poly_polynomial_impl(*childit++, rdenom, vm);
  Assert(childit == n.end()) << "Screwed up iterator handling.";
  Assert(ldenom > poly::Integer(0) && rdenom > poly::Integer(0))
      << "Expected denominators to be always positive.";

  poly::Integer g = gcd(ldenom, rdenom);
  poly::Polynomial lhs = left * (rdenom / g) - right * (ldenom / g);
  poly::SignCondition sc = normalize_kind(n.getKind(), negated, lhs);
  return {lhs, sc};
}

Node ran_to_node(const RealAlgebraicNumber& ran, const Node& ran_variable)
{
  return ran_to_node(ran.getValue(), ran_variable);
}

Node ran_to_node(const poly::AlgebraicNumber& an, const Node& ran_variable)
{
  auto* nm = NodeManager::currentNM();

  const poly::DyadicInterval& di = get_isolating_interval(an);
  if (is_point(di))
  {
    return nm->mkConst(poly_utils::toRational(get_point(di)));
  }
  Assert(di.get_internal()->a_open && di.get_internal()->b_open)
      << "We assume an open interval here.";

  Node poly = as_cvc_upolynomial(get_defining_polynomial(an), ran_variable);
  Node lower = nm->mkConst(poly_utils::toRational(get_lower(di)));
  Node upper = nm->mkConst(poly_utils::toRational(get_upper(di)));

  // Construct witness:
  return nm->mkNode(Kind::AND,
                    // poly(var) == 0
                    nm->mkNode(Kind::EQUAL, poly, nm->mkConst(Rational(0))),
                    // lower_bound < var
                    nm->mkNode(Kind::LT, lower, ran_variable),
                    // var < upper_bound
                    nm->mkNode(Kind::LT, ran_variable, upper));
}

Node value_to_node(const poly::Value& v, const Node& ran_variable)
{
  Assert(!is_minus_infinity(v)) << "Can not convert minus infinity.";
  Assert(!is_none(v)) << "Can not convert none.";
  Assert(!is_plus_infinity(v)) << "Can not convert plus infinity.";

  if (is_algebraic_number(v))
  {
    return ran_to_node(as_algebraic_number(v), ran_variable);
  }
  auto* nm = NodeManager::currentNM();
  if (is_dyadic_rational(v))
  {
    return nm->mkConst(poly_utils::toRational(as_dyadic_rational(v)));
  }
  if (is_integer(v))
  {
    return nm->mkConst(poly_utils::toRational(as_integer(v)));
  }
  if (is_rational(v))
  {
    return nm->mkConst(poly_utils::toRational(as_rational(v)));
  }
  Assert(false) << "All cases should be covered.";
  return nm->mkConst(Rational(0));
}

Node lower_bound_as_node(const Node& var,
                         const poly::Value& lower,
                         bool open,
                         bool allowNonlinearLemma)
{
  auto* nm = NodeManager::currentNM();
  if (!poly::is_algebraic_number(lower))
  {
    return nm->mkNode(open ? Kind::LEQ : Kind::LT,
                      var,
                      nm->mkConst(poly_utils::toRationalAbove(lower)));
  }
  if (poly::represents_rational(lower))
  {
    return nm->mkNode(
        open ? Kind::LEQ : Kind::LT,
        var,
        nm->mkConst(poly_utils::toRationalAbove(poly::get_rational(lower))));
  }
  if (!allowNonlinearLemma)
  {
    return Node();
  }

  const poly::AlgebraicNumber& alg = as_algebraic_number(lower);

  Node poly = as_cvc_upolynomial(get_defining_polynomial(alg), var);
  Rational l = poly_utils::toRational(
      poly::get_lower(poly::get_isolating_interval(alg)));
  Rational u = poly_utils::toRational(
      poly::get_upper(poly::get_isolating_interval(alg)));
  int sl = poly::sign_at(get_defining_polynomial(alg),
                         poly::get_lower(poly::get_isolating_interval(alg)));
  int su = poly::sign_at(get_defining_polynomial(alg),
                         poly::get_upper(poly::get_isolating_interval(alg)));
  Assert(sl != 0 && su != 0 && sl != su);

  // open:  var <= l  or  (var < u  and  sgn(poly(var)) == sl)
  // !open: var <= l  or  (var < u  and  sgn(poly(var)) == sl/0)
  Kind relation;
  if (open)
  {
    relation = (sl < 0) ? Kind::LEQ : Kind::GEQ;
  }
  else
  {
    relation = (sl < 0) ? Kind::LT : Kind::GT;
  }
  return nm->mkNode(
      Kind::OR,
      nm->mkNode(Kind::LEQ, var, nm->mkConst(l)),
      nm->mkNode(Kind::AND,
                 nm->mkNode(Kind::LT, var, nm->mkConst(u)),
                 nm->mkNode(relation, poly, nm->mkConst(Rational(0)))));
}

Node upper_bound_as_node(const Node& var,
                         const poly::Value& upper,
                         bool open,
                         bool allowNonlinearLemma)
{
  auto* nm = NodeManager::currentNM();
  if (!poly::is_algebraic_number(upper))
  {
    return nm->mkNode(open ? Kind::GEQ : Kind::GT,
                      var,
                      nm->mkConst(poly_utils::toRationalAbove(upper)));
  }
  if (poly::represents_rational(upper))
  {
    return nm->mkNode(
        open ? Kind::GEQ : Kind::GT,
        var,
        nm->mkConst(poly_utils::toRationalAbove(poly::get_rational(upper))));
  }
  if (!allowNonlinearLemma)
  {
    return Node();
  }

  const poly::AlgebraicNumber& alg = as_algebraic_number(upper);

  Node poly = as_cvc_upolynomial(get_defining_polynomial(alg), var);
  Rational l = poly_utils::toRational(
      poly::get_lower(poly::get_isolating_interval(alg)));
  Rational u = poly_utils::toRational(
      poly::get_upper(poly::get_isolating_interval(alg)));
  int sl = poly::sign_at(get_defining_polynomial(alg),
                         poly::get_lower(poly::get_isolating_interval(alg)));
  int su = poly::sign_at(get_defining_polynomial(alg),
                         poly::get_upper(poly::get_isolating_interval(alg)));
  Assert(sl != 0 && su != 0 && sl != su);

  // open:  var >= u  or  (var > l  and  sgn(poly(var)) == su)
  // !open: var >= u  or  (var > l  and  sgn(poly(var)) == su/0)
  Kind relation;
  if (open)
  {
    relation = (su < 0) ? Kind::LEQ : Kind::GEQ;
  }
  else
  {
    relation = (su < 0) ? Kind::LT : Kind::GT;
  }
  return nm->mkNode(
      Kind::OR,
      nm->mkNode(Kind::GEQ, var, nm->mkConst(u)),
      nm->mkNode(Kind::AND,
                 nm->mkNode(Kind::GT, var, nm->mkConst(l)),
                 nm->mkNode(relation, poly, nm->mkConst(Rational(0)))));
}

Node excluding_interval_to_lemma(const Node& variable,
                                 const poly::Interval& interval,
                                 bool allowNonlinearLemma)
{
  auto* nm = NodeManager::currentNM();
  const auto& lv = poly::get_lower(interval);
  const auto& uv = poly::get_upper(interval);
  if (bitsize(lv) > 100 || bitsize(uv) > 100) return Node();
  bool li = poly::is_minus_infinity(lv);
  bool ui = poly::is_plus_infinity(uv);
  if (li && ui) return nm->mkConst(true);
  if (poly::is_point(interval))
  {
    if (is_algebraic_number(lv))
    {
      const poly::AlgebraicNumber& alg = as_algebraic_number(lv);
      if (poly::is_rational(alg))
      {
        Trace("nl-cad") << "Rational point interval: " << interval << std::endl;
        return nm->mkNode(Kind::DISTINCT,
                          variable,
                          nm->mkConst(poly_utils::toRational(
                              poly::to_rational_approximation(alg))));
      }
      Trace("nl-cad") << "Algebraic point interval: " << interval << std::endl;
      // p(x) != 0 or x <= lb or ub <= x
      if (allowNonlinearLemma)
      {
        Node poly = as_cvc_upolynomial(get_defining_polynomial(alg), variable);
<<<<<<< HEAD
        return nm->mkNode(
            Kind::OR,
=======
      return nm->mkNode(
          Kind::OR,
>>>>>>> 09b3b246
            nm->mkNode(Kind::DISTINCT, poly, nm->mkConst(Rational(0))),
            nm->mkNode(Kind::LT,
                       variable,
                       nm->mkConst(poly_utils::toRationalBelow(lv))),
<<<<<<< HEAD
            nm->mkNode(Kind::GT,
                       variable,
                       nm->mkConst(poly_utils::toRationalAbove(lv))));
=======
          nm->mkNode(Kind::GT,
                     variable,
                     nm->mkConst(poly_utils::toRationalAbove(lv))));
>>>>>>> 09b3b246
      }
      return Node();
    }
    else
    {
      Trace("nl-cad") << "Rational point interval: " << interval << std::endl;
      return nm->mkNode(Kind::DISTINCT,
                        variable,
                        nm->mkConst(poly_utils::toRationalBelow(lv)));
    }
  }
  if (li)
  {
    Trace("nl-cad") << "Only upper bound: " << interval << std::endl;
    return upper_bound_as_node(
        variable, uv, poly::get_upper_open(interval), allowNonlinearLemma);
  }
  if (ui)
  {
    Trace("nl-cad") << "Only lower bound: " << interval << std::endl;
    return lower_bound_as_node(
        variable, lv, poly::get_lower_open(interval), allowNonlinearLemma);
  }
  Trace("nl-cad") << "Proper interval: " << interval << std::endl;
  Node lb = lower_bound_as_node(
      variable, lv, poly::get_lower_open(interval), allowNonlinearLemma);
  Node ub = upper_bound_as_node(
      variable, uv, poly::get_upper_open(interval), allowNonlinearLemma);
  if (lb.isNull() || ub.isNull()) return Node();
  return nm->mkNode(Kind::OR, lb, ub);
}

Maybe<Rational> get_lower_bound(const Node& n)
{
  if (n.getNumChildren() != 2) return Maybe<Rational>();
  if (n.getKind() == Kind::LT)
  {
    if (!n[0].isConst()) return Maybe<Rational>();
    if (!n[1].isVar()) return Maybe<Rational>();
    return n[0].getConst<Rational>();
  }
  else if (n.getKind() == Kind::GT)
  {
    if (!n[0].isVar()) return Maybe<Rational>();
    if (!n[1].isConst()) return Maybe<Rational>();
    return n[1].getConst<Rational>();
  }
  return Maybe<Rational>();
}
Maybe<Rational> get_upper_bound(const Node& n)
{
  if (n.getNumChildren() != 2) return Maybe<Rational>();
  if (n.getKind() == Kind::LT)
  {
    if (!n[0].isVar()) return Maybe<Rational>();
    if (!n[1].isConst()) return Maybe<Rational>();
    return n[1].getConst<Rational>();
  }
  else if (n.getKind() == Kind::GT)
  {
    if (!n[0].isConst()) return Maybe<Rational>();
    if (!n[1].isVar()) return Maybe<Rational>();
    return n[0].getConst<Rational>();
  }
  return Maybe<Rational>();
}

/** Returns indices of appropriate parts of ran encoding.
 * Returns (poly equation ; lower bound ; upper bound)
 */
std::tuple<Node, Rational, Rational> detect_ran_encoding(const Node& n)
{
  Assert(n.getKind() == Kind::AND) << "Invalid node structure.";
  Assert(n.getNumChildren() == 3) << "Invalid node structure.";

  Node poly_eq;
  if (n[0].getKind() == Kind::EQUAL)
    poly_eq = n[0];
  else if (n[1].getKind() == Kind::EQUAL)
    poly_eq = n[1];
  else if (n[2].getKind() == Kind::EQUAL)
    poly_eq = n[2];
  else
    Assert(false) << "Could not identify polynomial equation.";

  Node poly;
  Assert(poly_eq.getNumChildren() == 2) << "Invalid polynomial equation.";
  if (poly_eq[0].isConst())
  {
    Assert(poly_eq[0].getConst<Rational>() == Rational(0))
        << "Invalid polynomial equation.";
    poly = poly_eq[1];
  }
  else if (poly_eq[1].isConst())
  {
    Assert(poly_eq[1].getConst<Rational>() == Rational(0))
        << "Invalid polynomial equation.";
    poly = poly_eq[0];
  }
  else
  {
    Assert(false) << "Invalid polynomial equation.";
  }

  Maybe<Rational> lower = get_lower_bound(n[0]);
  if (!lower) lower = get_lower_bound(n[1]);
  if (!lower) lower = get_lower_bound(n[2]);
  Assert(lower) << "Could not identify lower bound.";

  Maybe<Rational> upper = get_upper_bound(n[0]);
  if (!upper) upper = get_upper_bound(n[1]);
  if (!upper) upper = get_upper_bound(n[2]);
  Assert(upper) << "Could not identify upper bound.";

  return std::tuple<Node, Rational, Rational>(
      poly, lower.value(), upper.value());
}

poly::AlgebraicNumber node_to_poly_ran(const Node& n, const Node& ran_variable)
{
  // Identify poly, lower and upper
  auto encoding = detect_ran_encoding(n);
  // Construct polynomial
  poly::UPolynomial pol =
      as_poly_upolynomial(std::get<0>(encoding), ran_variable);
  // Construct algebraic number
  return poly_utils::toPolyRanWithRefinement(
      std::move(pol), std::get<1>(encoding), std::get<2>(encoding));
}
RealAlgebraicNumber node_to_ran(const Node& n, const Node& ran_variable)
{
  return RealAlgebraicNumber(node_to_poly_ran(n, ran_variable));
}

poly::Value node_to_value(const Node& n, const Node& ran_variable)
{
  if (n.isConst())
  {
    return poly_utils::toRational(n.getConst<Rational>());
  }
  return node_to_poly_ran(n, ran_variable);
}

/** Bitsize of a dyadic rational. */
std::size_t bitsize(const poly::DyadicRational& v)
{
  return bit_size(numerator(v)) + bit_size(denominator(v));
}
/** Bitsize of an integer. */
std::size_t bitsize(const poly::Integer& v) { return bit_size(v); }
/** Bitsize of a rational. */
std::size_t bitsize(const poly::Rational& v)
{
  return bit_size(numerator(v)) + bit_size(denominator(v));
}
/** Bitsize of a univariate polynomial. */
std::size_t bitsize(const poly::UPolynomial& v)
{
  std::size_t sum = 0;
  for (const auto& c : coefficients(v))
  {
    sum += bitsize(c);
  }
  return sum;
}
/** Bitsize of an algebraic number. */
std::size_t bitsize(const poly::AlgebraicNumber& v)
{
  if (is_rational(v))
  {
    return bitsize(to_rational_approximation(v));
  }
  return bitsize(get_lower_bound(v)) + bitsize(get_upper_bound(v))
         + bitsize(get_defining_polynomial(v));
}

std::size_t bitsize(const poly::Value& v)
{
  if (is_algebraic_number(v))
  {
    return bitsize(as_algebraic_number(v));
  }
  else if (is_dyadic_rational(v))
  {
    return bitsize(as_dyadic_rational(v));
  }
  else if (is_integer(v))
  {
    return bitsize(as_integer(v));
  }
  else if (is_minus_infinity(v))
  {
    return 1;
  }
  else if (is_none(v))
  {
    return 0;
  }
  else if (is_plus_infinity(v))
  {
    return 1;
  }
  else if (is_rational(v))
  {
    return bitsize(as_rational(v));
  }
  Assert(false);
  return 0;
}

}  // namespace nl
}  // namespace arith
}  // namespace theory
}  // namespace CVC4

#endif<|MERGE_RESOLUTION|>--- conflicted
+++ resolved
@@ -513,26 +513,15 @@
       if (allowNonlinearLemma)
       {
         Node poly = as_cvc_upolynomial(get_defining_polynomial(alg), variable);
-<<<<<<< HEAD
-        return nm->mkNode(
-            Kind::OR,
-=======
       return nm->mkNode(
           Kind::OR,
->>>>>>> 09b3b246
             nm->mkNode(Kind::DISTINCT, poly, nm->mkConst(Rational(0))),
             nm->mkNode(Kind::LT,
                        variable,
                        nm->mkConst(poly_utils::toRationalBelow(lv))),
-<<<<<<< HEAD
-            nm->mkNode(Kind::GT,
-                       variable,
-                       nm->mkConst(poly_utils::toRationalAbove(lv))));
-=======
           nm->mkNode(Kind::GT,
                      variable,
                      nm->mkConst(poly_utils::toRationalAbove(lv))));
->>>>>>> 09b3b246
       }
       return Node();
     }
