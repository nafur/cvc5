/*********************                                                        */
/*! \file nonlinear_extension.cpp
 ** \verbatim
 ** Top contributors (to current version):
 **   Andrew Reynolds, Tim King, Aina Niemetz
 ** This file is part of the CVC4 project.
 ** Copyright (c) 2009-2020 by the authors listed in the file AUTHORS
 ** in the top-level source directory) and their institutional affiliations.
 ** All rights reserved.  See the file COPYING in the top-level source
 ** directory for licensing information.\endverbatim
 **
 ** \brief [[ Add one-line brief description here ]]
 **
 ** [[ Add lengthier description here ]]
 ** \todo document this file
 **/

#include "theory/arith/nl/nonlinear_extension.h"

#include "options/arith_options.h"
#include "theory/arith/arith_utilities.h"
#include "theory/arith/theory_arith.h"
#include "theory/ext_theory.h"
#include "theory/theory_model.h"

using namespace CVC4::kind;

namespace CVC4 {
namespace theory {
namespace arith {
namespace nl {

NonlinearExtension::NonlinearExtension(TheoryArith& containing,
                                       eq::EqualityEngine* ee)
    : d_lemmas(containing.getUserContext()),
      d_lemmasPp(containing.getUserContext()),
      d_containing(containing),
      d_ee(ee),
      d_needsLastCall(false),
      d_extTheory(&containing),
      d_model(containing.getSatContext()),
      d_trSlv(d_model),
      d_nlSlv(containing, d_model),
      d_cadSlv(containing, d_model),
      d_iandSlv(containing, d_model),
      d_builtModel(containing.getSatContext(), false)
{
  d_extTheory.addFunctionKind(kind::NONLINEAR_MULT);
  d_extTheory.addFunctionKind(kind::EXPONENTIAL);
  d_extTheory.addFunctionKind(kind::SINE);
  d_extTheory.addFunctionKind(kind::PI);
  d_extTheory.addFunctionKind(kind::IAND);
  d_true = NodeManager::currentNM()->mkConst(true);
  d_zero = NodeManager::currentNM()->mkConst(Rational(0));
  d_one = NodeManager::currentNM()->mkConst(Rational(1));
  d_neg_one = NodeManager::currentNM()->mkConst(Rational(-1));
}

NonlinearExtension::~NonlinearExtension() {}

void NonlinearExtension::preRegisterTerm(TNode n)
{
  // register terms with extended theory, to find extended terms that can be
  // eliminated by context-depedendent simplification.
  d_extTheory.registerTermRec(n);
}

bool NonlinearExtension::getCurrentSubstitution(
    int effort,
    const std::vector<Node>& vars,
    std::vector<Node>& subs,
    std::map<Node, std::vector<Node>>& exp)
{
  // get the constant equivalence classes
  std::map<Node, std::vector<int>> rep_to_subs_index;

  bool retVal = false;
  for (unsigned i = 0; i < vars.size(); i++)
  {
    Node n = vars[i];
    if (d_ee->hasTerm(n))
    {
      Node nr = d_ee->getRepresentative(n);
      if (nr.isConst())
      {
        subs.push_back(nr);
        Trace("nl-subs") << "Basic substitution : " << n << " -> " << nr
                         << std::endl;
        exp[n].push_back(n.eqNode(nr));
        retVal = true;
      }
      else
      {
        rep_to_subs_index[nr].push_back(i);
        subs.push_back(n);
      }
    }
    else
    {
      subs.push_back(n);
    }
  }

  // return true if the substitution is non-trivial
  return retVal;
}

std::pair<bool, Node> NonlinearExtension::isExtfReduced(
    int effort, Node n, Node on, const std::vector<Node>& exp) const
{
  if (n != d_zero)
  {
    Kind k = n.getKind();
    return std::make_pair(
        k != NONLINEAR_MULT && !isTranscendentalKind(k) && k != IAND,
        Node::null());
  }
  Assert(n == d_zero);
  if (on.getKind() == NONLINEAR_MULT)
  {
    Trace("nl-ext-zero-exp")
        << "Infer zero : " << on << " == " << n << std::endl;
    // minimize explanation if a substitution+rewrite results in zero
    const std::set<Node> vars(on.begin(), on.end());

    for (unsigned i = 0, size = exp.size(); i < size; i++)
    {
      Trace("nl-ext-zero-exp")
          << "  exp[" << i << "] = " << exp[i] << std::endl;
      std::vector<Node> eqs;
      if (exp[i].getKind() == EQUAL)
      {
        eqs.push_back(exp[i]);
      }
      else if (exp[i].getKind() == AND)
      {
        for (const Node& ec : exp[i])
        {
          if (ec.getKind() == EQUAL)
          {
            eqs.push_back(ec);
          }
        }
      }

      for (unsigned j = 0; j < eqs.size(); j++)
      {
        for (unsigned r = 0; r < 2; r++)
        {
          if (eqs[j][r] == d_zero && vars.find(eqs[j][1 - r]) != vars.end())
          {
            Trace("nl-ext-zero-exp")
                << "...single exp : " << eqs[j] << std::endl;
            return std::make_pair(true, eqs[j]);
          }
        }
      }
    }
  }
  return std::make_pair(true, Node::null());
}

void NonlinearExtension::sendLemmas(const std::vector<NlLemma>& out)
{
  for (const NlLemma& nlem : out)
  {
    Node lem = nlem.d_lemma;
    bool preprocess = nlem.d_preprocess;
    Trace("nl-ext-lemma") << "NonlinearExtension::Lemma : " << nlem.d_id
                          << " : " << lem << std::endl;
    d_containing.getOutputChannel().lemma(lem, false, preprocess);
    // process the side effect
    processSideEffect(nlem);
    // add to cache if not preprocess
    if (preprocess)
    {
      d_lemmasPp.insert(lem);
    }
    else
    {
      d_lemmas.insert(lem);
    }
    d_stats.d_inferences << nlem.d_id;
    // also indicate this is a tautology
    d_model.addTautology(lem);
  }
}

void NonlinearExtension::processSideEffect(const NlLemma& se)
{
  d_trSlv.processSideEffect(se);
}

unsigned NonlinearExtension::filterLemma(NlLemma lem, std::vector<NlLemma>& out)
{
  Trace("nl-ext-lemma-debug")
      << "NonlinearExtension::Lemma pre-rewrite : " << lem.d_lemma << std::endl;
  lem.d_lemma = Rewriter::rewrite(lem.d_lemma);
  // get the proper cache
  NodeSet& lcache = lem.d_preprocess ? d_lemmasPp : d_lemmas;
  if (lcache.find(lem.d_lemma) != lcache.end())
  {
    Trace("nl-ext-lemma-debug")
        << "NonlinearExtension::Lemma duplicate : " << lem.d_lemma << std::endl;
    return 0;
  }
  out.emplace_back(lem);
  return 1;
}

unsigned NonlinearExtension::filterLemmas(std::vector<NlLemma>& lemmas,
                                          std::vector<NlLemma>& out)
{
  if (options::nlExtEntailConflicts())
  {
    // check if any are entailed to be false
    for (const NlLemma& lem : lemmas)
    {
      Node ch_lemma = lem.d_lemma.negate();
      ch_lemma = Rewriter::rewrite(ch_lemma);
      Trace("nl-ext-et-debug")
          << "Check entailment of " << ch_lemma << "..." << std::endl;
      std::pair<bool, Node> et = d_containing.getValuation().entailmentCheck(
          options::TheoryOfMode::THEORY_OF_TYPE_BASED, ch_lemma);
      Trace("nl-ext-et-debug") << "entailment test result : " << et.first << " "
                               << et.second << std::endl;
      if (et.first)
      {
        Trace("nl-ext-et") << "*** Lemma entailed to be in conflict : "
                           << lem.d_lemma << std::endl;
        // return just this lemma
        if (filterLemma(lem, out) > 0)
        {
          lemmas.clear();
          return 1;
        }
      }
    }
  }

  unsigned sum = 0;
  for (const NlLemma& lem : lemmas)
  {
    sum += filterLemma(lem, out);
  }
  lemmas.clear();
  return sum;
}

void NonlinearExtension::getAssertions(std::vector<Node>& assertions)
{
  Trace("nl-ext") << "Getting assertions..." << std::endl;
  NodeManager* nm = NodeManager::currentNM();
  // get the assertions
  std::map<Node, Rational> init_bounds[2];
  std::map<Node, Node> init_bounds_lit[2];
  unsigned nassertions = 0;
  std::unordered_set<Node, NodeHashFunction> init_assertions;
  for (Theory::assertions_iterator it = d_containing.facts_begin();
       it != d_containing.facts_end();
       ++it)
  {
    nassertions++;
    const Assertion& assertion = *it;
    Node lit = assertion.d_assertion;
    init_assertions.insert(lit);
    // check for concrete bounds
    bool pol = lit.getKind() != NOT;
    Node atom_orig = lit.getKind() == NOT ? lit[0] : lit;

    std::vector<Node> atoms;
    if (atom_orig.getKind() == EQUAL)
    {
      if (pol)
      {
        // t = s  is ( t >= s ^ t <= s )
        for (unsigned i = 0; i < 2; i++)
        {
          Node atom_new = nm->mkNode(GEQ, atom_orig[i], atom_orig[1 - i]);
          atom_new = Rewriter::rewrite(atom_new);
          atoms.push_back(atom_new);
        }
      }
    }
    else
    {
      atoms.push_back(atom_orig);
    }

    for (const Node& atom : atoms)
    {
      // non-strict bounds only
      if (atom.getKind() == GEQ || (!pol && atom.getKind() == GT))
      {
        Node p = atom[0];
        Assert(atom[1].isConst());
        Rational bound = atom[1].getConst<Rational>();
        if (!pol)
        {
          if (atom[0].getType().isInteger())
          {
            // ~( p >= c ) ---> ( p <= c-1 )
            bound = bound - Rational(1);
          }
        }
        unsigned bindex = pol ? 0 : 1;
        bool setBound = true;
        std::map<Node, Rational>::iterator itb = init_bounds[bindex].find(p);
        if (itb != init_bounds[bindex].end())
        {
          if (itb->second == bound)
          {
            setBound = atom_orig.getKind() == EQUAL;
          }
          else
          {
            setBound = pol ? itb->second < bound : itb->second > bound;
          }
          if (setBound)
          {
            // the bound is subsumed
            init_assertions.erase(init_bounds_lit[bindex][p]);
          }
        }
        if (setBound)
        {
          Trace("nl-ext-init") << (pol ? "Lower" : "Upper") << " bound for "
                               << p << " : " << bound << std::endl;
          init_bounds[bindex][p] = bound;
          init_bounds_lit[bindex][p] = lit;
        }
      }
    }
  }
  // for each bound that is the same, ensure we've inferred the equality
  for (std::pair<const Node, Rational>& ib : init_bounds[0])
  {
    Node p = ib.first;
    Node lit1 = init_bounds_lit[0][p];
    if (lit1.getKind() != EQUAL)
    {
      std::map<Node, Rational>::iterator itb = init_bounds[1].find(p);
      if (itb != init_bounds[1].end())
      {
        if (ib.second == itb->second)
        {
          Node eq = p.eqNode(nm->mkConst(ib.second));
          eq = Rewriter::rewrite(eq);
          Node lit2 = init_bounds_lit[1][p];
          Assert(lit2.getKind() != EQUAL);
          // use the equality instead, thus these are redundant
          init_assertions.erase(lit1);
          init_assertions.erase(lit2);
          init_assertions.insert(eq);
        }
      }
    }
  }

  for (const Node& a : init_assertions)
  {
    assertions.push_back(a);
  }
  Trace("nl-ext") << "...keep " << assertions.size() << " / " << nassertions
                  << " assertions." << std::endl;
}

std::vector<Node> NonlinearExtension::checkModelEval(
    const std::vector<Node>& assertions)
{
  std::vector<Node> false_asserts;
  for (size_t i = 0; i < assertions.size(); ++i)
  {
    Node lit = assertions[i];
    Node atom = lit.getKind() == NOT ? lit[0] : lit;
    Node litv = d_model.computeConcreteModelValue(lit);
    Trace("nl-ext-mv-assert") << "M[[ " << lit << " ]] -> " << litv;
    if (litv != d_true)
    {
      Trace("nl-ext-mv-assert") << " [model-false]" << std::endl;
      false_asserts.push_back(lit);
    }
    else
    {
      Trace("nl-ext-mv-assert") << std::endl;
    }
  }
  return false_asserts;
}

bool NonlinearExtension::checkModel(const std::vector<Node>& assertions,
                                    const std::vector<Node>& false_asserts,
                                    std::vector<NlLemma>& lemmas,
                                    std::vector<Node>& gs)
{
  Trace("nl-ext-cm") << "--- check-model ---" << std::endl;

  // get the presubstitution
  Trace("nl-ext-cm-debug") << "  apply pre-substitution..." << std::endl;
  std::vector<Node> passertions = assertions;
  if (options::nlExt())
  {
    // preprocess the assertions with the trancendental solver
    if (!d_trSlv.preprocessAssertionsCheckModel(passertions))
    {
      return false;
    }
  }
  if (options::nlCad())
  {
    d_cadSlv.preprocessAssertionsCheckModel(passertions);
  }

  Trace("nl-ext-cm") << "-----" << std::endl;
  unsigned tdegree = d_trSlv.getTaylorDegree();
  bool ret = d_model.checkModel(passertions, tdegree, lemmas, gs);
  return ret;
}

int NonlinearExtension::checkLastCall(const std::vector<Node>& assertions,
                                      const std::vector<Node>& false_asserts,
                                      const std::vector<Node>& xts,
                                      std::vector<NlLemma>& lems,
                                      std::vector<NlLemma>& wlems)
{
  std::vector<NlLemma> lemmas;

  ++(d_stats.d_checkRuns);

  if (options::nlExt())
  {
    // initialize the non-linear solver
    d_nlSlv.initLastCall(assertions, false_asserts, xts);
    // initialize the trancendental function solver
    d_trSlv.initLastCall(assertions, false_asserts, xts, lemmas);
    // process lemmas that may have been generated by the transcendental solver
    filterLemmas(lemmas, lems);
  }
  if (options::nlCad())
  {
    d_cadSlv.initLastCall(assertions, false_asserts, xts);
  }
  
  // init last call with IAND
  d_iandSlv.initLastCall(assertions, false_asserts, xts);
  
  if (!lems.empty())
  {
    Trace("nl-ext") << "  ...finished with " << lems.size()
                    << " new lemmas during registration." << std::endl;
    return lems.size();
  }

  //----------------------------------- possibly split on zero
  if (options::nlExt() && options::nlExtSplitZero())
  {
    Trace("nl-ext") << "Get zero split lemmas..." << std::endl;
    lemmas = d_nlSlv.checkSplitZero();
    filterLemmas(lemmas, lems);
    if (!lems.empty())
    {
      Trace("nl-ext") << "  ...finished with " << lems.size() << " new lemmas."
                      << std::endl;
      return lems.size();
    }
  }

  //-----------------------------------initial lemmas for transcendental
  if (options::nlExt())
  {
    // functions
    lemmas = d_trSlv.checkTranscendentalInitialRefine();
    filterLemmas(lemmas, lems);
    if (!lems.empty())
    {
      Trace("nl-ext") << "  ...finished with " << lems.size() << " new lemmas."
                      << std::endl;
      return lems.size();
    }
  }

  //-----------------------------------initial lemmas based on CAD
  if (options::nlCad())
  {
    Trace("nl-ext") << "Get CAD lemmas..." << std::endl;
    lemmas = d_cadSlv.checkInitialRefine();
    filterLemmas(lemmas, lems);
    if (!lems.empty())
    {
      Trace("nl-ext") << "  ...finished with " << lems.size() << " new lemmas."
                      << std::endl;
      return lems.size();
    }
  }
  //-----------------------------------initial lemmas for iand
  lemmas = d_iandSlv.checkInitialRefine();
  filterLemmas(lemmas, lems);
  if (!lems.empty())
  {
    Trace("nl-ext") << "  ...finished with " << lems.size() << " new lemmas."
                    << std::endl;
    return lems.size();
  }
  
  // main calls to nlExt
  if (options::nlExt())
  {
    //---------------------------------lemmas based on sign (comparison to zero)
    lemmas = d_nlSlv.checkMonomialSign();
    filterLemmas(lemmas, lems);
    if (!lems.empty())
    {
      Trace("nl-ext") << "  ...finished with " << lems.size() << " new lemmas."
                      << std::endl;
      return lems.size();
    }

    //-----------------------------------monotonicity of transdental functions
    lemmas = d_trSlv.checkTranscendentalMonotonic();
    filterLemmas(lemmas, lems);
    if (!lems.empty())
    {
      Trace("nl-ext") << "  ...finished with " << lems.size() << " new lemmas."
                      << std::endl;
      return lems.size();
    }

    //------------------------lemmas based on magnitude of non-zero monomials
    for (unsigned c = 0; c < 3; c++)
    {
      // c is effort level
      lemmas = d_nlSlv.checkMonomialMagnitude(c);
      unsigned nlem = lemmas.size();
      filterLemmas(lemmas, lems);
      if (!lems.empty())
      {
        Trace("nl-ext") << "  ...finished with " << lems.size()
                        << " new lemmas (out of possible " << nlem << ")."
                        << std::endl;
        return lems.size();
      }
    }

    //-----------------------------------inferred bounds lemmas
    //  e.g. x >= t => y*x >= y*t
    std::vector<NlLemma> nt_lemmas;
    lemmas =
        d_nlSlv.checkMonomialInferBounds(nt_lemmas, assertions, false_asserts);
    // Trace("nl-ext") << "Bound lemmas : " << lemmas.size() << ", " <<
    // nt_lemmas.size() << std::endl;  prioritize lemmas that do not
    // introduce new monomials
    filterLemmas(lemmas, lems);

    if (options::nlExtTangentPlanes()
        && options::nlExtTangentPlanesInterleave())
    {
      lemmas = d_nlSlv.checkTangentPlanes();
      filterLemmas(lemmas, lems);
    }

    if (!lems.empty())
    {
      Trace("nl-ext") << "  ...finished with " << lems.size() << " new lemmas."
                      << std::endl;
      return lems.size();
    }

    // from inferred bound inferences : now do ones that introduce new terms
    filterLemmas(nt_lemmas, lems);
    if (!lems.empty())
    {
      Trace("nl-ext") << "  ...finished with " << lems.size()
                      << " new (monomial-introducing) lemmas." << std::endl;
      return lems.size();
    }

    //------------------------------------factoring lemmas
    //   x*y + x*z >= t => exists k. k = y + z ^ x*k >= t
    if (options::nlExtFactor())
    {
      lemmas = d_nlSlv.checkFactoring(assertions, false_asserts);
      filterLemmas(lemmas, lems);
      if (!lems.empty())
      {
        Trace("nl-ext") << "  ...finished with " << lems.size()
                        << " new lemmas." << std::endl;
        return lems.size();
      }
    }

    //------------------------------------resolution bound inferences
    //  e.g. ( y>=0 ^ s <= x*z ^ x*y <= t ) => y*s <= z*t
    if (options::nlExtResBound())
    {
      lemmas = d_nlSlv.checkMonomialInferResBounds();
      filterLemmas(lemmas, lems);
      if (!lems.empty())
      {
        Trace("nl-ext") << "  ...finished with " << lems.size()
                        << " new lemmas." << std::endl;
        return lems.size();
      }
    }

    //------------------------------------tangent planes
    if (options::nlExtTangentPlanes()
        && !options::nlExtTangentPlanesInterleave())
    {
      lemmas = d_nlSlv.checkTangentPlanes();
      filterLemmas(lemmas, wlems);
    }
    if (options::nlExtTfTangentPlanes())
    {
      lemmas = d_trSlv.checkTranscendentalTangentPlanes();
      filterLemmas(lemmas, wlems);
    }
  }
  if (options::nlCad())
  {
    lemmas = d_cadSlv.checkFullRefine();
    if (lemmas.empty()) {
      Trace("cdcac") << "CDCAC found SAT!" << std::endl;
    }
    filterLemmas(lemmas, wlems);
  }
  // run the full refinement in the IAND solver
  lemmas = d_iandSlv.checkFullRefine();
  filterLemmas(lemmas, wlems);

  Trace("nl-ext") << "  ...finished with " << wlems.size() << " waiting lemmas."
                  << std::endl;
  Trace("nl-ext") << "  ...finished with " << lems.size() << " lemmas."
                  << std::endl;
  return 0;
}

void NonlinearExtension::check(Theory::Effort e)
{
  Trace("nl-ext") << std::endl;
  Trace("nl-ext") << "NonlinearExtension::check, effort = " << e
                  << ", built model = " << d_builtModel.get() << std::endl;
  if (e == Theory::EFFORT_FULL)
  {
    d_extTheory.clearCache();
    d_needsLastCall = true;
    if (options::nlExtRewrites())
    {
      std::vector<Node> nred;
      if (!d_extTheory.doInferences(0, nred))
      {
        Trace("nl-ext") << "...sent no lemmas, # extf to reduce = "
                        << nred.size() << std::endl;
        if (nred.empty())
        {
          d_needsLastCall = false;
        }
      }
      else
      {
        Trace("nl-ext") << "...sent lemmas." << std::endl;
      }
    }
  }
  else
  {
    // If we computed lemmas during collectModelInfo, send them now.
    if (!d_cmiLemmas.empty())
    {
      sendLemmas(d_cmiLemmas);
      return;
    }
    // Otherwise, we will answer SAT. The values that we approximated are
    // recorded as approximations here.
    TheoryModel* tm = d_containing.getValuation().getModel();
    for (std::pair<const Node, std::pair<Node, Node>>& a : d_approximations)
    {
      if (a.second.second.isNull())
      {
        tm->recordApproximation(a.first, a.second.first);
      }
      else
      {
        tm->recordApproximation(a.first, a.second.first, a.second.second);
      }
    }
<<<<<<< HEAD
    for (const auto& vw: d_witnesses) {
=======
    for (const auto& vw : d_witnesses)
    {
>>>>>>> ffed1a0c
      tm->recordApproximation(vw.first, vw.second);
    }
  }
}

bool NonlinearExtension::modelBasedRefinement(std::vector<NlLemma>& mlems)
{
  ++(d_stats.d_mbrRuns);

  // get the assertions
  std::vector<Node> assertions;
  getAssertions(assertions);

  Trace("nl-ext-mv-assert")
      << "Getting model values... check for [model-false]" << std::endl;
  // get the assertions that are false in the model
  const std::vector<Node> false_asserts = checkModelEval(assertions);
  Trace("nl-ext") << "# false asserts = " << false_asserts.size() << std::endl;

  // get the extended terms belonging to this theory
  std::vector<Node> xts;
  d_extTheory.getTerms(xts);

  if (Trace.isOn("nl-ext-debug"))
  {
    Trace("nl-ext-debug") << "  processing NonlinearExtension::check : "
                          << std::endl;
    Trace("nl-ext-debug") << "     " << false_asserts.size()
                          << " false assertions" << std::endl;
    Trace("nl-ext-debug") << "     " << xts.size()
                          << " extended terms: " << std::endl;
    Trace("nl-ext-debug") << "       ";
    for (unsigned j = 0; j < xts.size(); j++)
    {
      Trace("nl-ext-debug") << xts[j] << " ";
    }
    Trace("nl-ext-debug") << std::endl;
  }

  // compute whether shared terms have correct values
  unsigned num_shared_wrong_value = 0;
  std::vector<Node> shared_term_value_splits;
  // must ensure that shared terms are equal to their concrete value
  Trace("nl-ext-mv") << "Shared terms : " << std::endl;
  for (context::CDList<TNode>::const_iterator its =
           d_containing.shared_terms_begin();
       its != d_containing.shared_terms_end();
       ++its)
  {
    TNode shared_term = *its;
    // compute its value in the model, and its evaluation in the model
    Node stv0 = d_model.computeConcreteModelValue(shared_term);
    Node stv1 = d_model.computeAbstractModelValue(shared_term);
    d_model.printModelValue("nl-ext-mv", shared_term);
    if (stv0 != stv1)
    {
      num_shared_wrong_value++;
      Trace("nl-ext-mv") << "Bad shared term value : " << shared_term
                         << std::endl;
      if (shared_term != stv0)
      {
        // split on the value, this is non-terminating in general, TODO :
        // improve this
        Node eq = shared_term.eqNode(stv0);
        shared_term_value_splits.push_back(eq);
      }
      else
      {
        // this can happen for transcendental functions
        // the problem is that we cannot evaluate transcendental functions
        // (they don't have a rewriter that returns constants)
        // thus, the actual value in their model can be themselves, hence we
        // have no reference point to rule out the current model.  In this
        // case, we may set incomplete below.
      }
    }
  }
  Trace("nl-ext-debug") << "     " << num_shared_wrong_value
                        << " shared terms with wrong model value." << std::endl;
  bool needsRecheck;
  do
  {
    d_model.resetCheck();
    needsRecheck = false;
    // complete_status:
    //   1 : we may answer SAT, -1 : we may not answer SAT, 0 : unknown
    int complete_status = 1;
    // lemmas that should be sent later
    std::vector<NlLemma> wlems;
    // We require a check either if an assertion is false or a shared term has
    // a wrong value
    if (!false_asserts.empty() || num_shared_wrong_value > 0)
    {
      complete_status = num_shared_wrong_value > 0 ? -1 : 0;
      checkLastCall(assertions, false_asserts, xts, mlems, wlems);
      if (!mlems.empty())
      {
        return true;
      }
    }
    Trace("nl-ext") << "Finished check with status : " << complete_status
                    << std::endl;

    // if we did not add a lemma during check and there is a chance for SAT
    if (complete_status == 0)
    {
      Trace("nl-ext")
          << "Check model based on bounds for irrational-valued functions..."
          << std::endl;
      // check the model based on simple solving of equalities and using
      // error bounds on the Taylor approximation of transcendental functions.
      std::vector<NlLemma> lemmas;
      std::vector<Node> gs;
      if (checkModel(assertions, false_asserts, lemmas, gs))
      {
        complete_status = 1;
      }
      for (const Node& mg : gs)
      {
        Node mgr = Rewriter::rewrite(mg);
        mgr = d_containing.getValuation().ensureLiteral(mgr);
        d_containing.getOutputChannel().requirePhase(mgr, true);
        d_builtModel = true;
      }
      filterLemmas(lemmas, mlems);
      if (!mlems.empty())
      {
        return true;
      }
    }

    // if we have not concluded SAT
    if (complete_status != 1)
    {
      // flush the waiting lemmas
      if (!wlems.empty())
      {
        mlems.insert(mlems.end(), wlems.begin(), wlems.end());
        Trace("nl-ext") << "...added " << wlems.size() << " waiting lemmas."
                        << std::endl;
        return true;
      }
      // resort to splitting on shared terms with their model value
      // if we did not add any lemmas
      if (num_shared_wrong_value > 0)
      {
        complete_status = -1;
        if (!shared_term_value_splits.empty())
        {
          std::vector<NlLemma> stvLemmas;
          for (const Node& eq : shared_term_value_splits)
          {
            Node req = Rewriter::rewrite(eq);
            Node literal = d_containing.getValuation().ensureLiteral(req);
            d_containing.getOutputChannel().requirePhase(literal, true);
            Trace("nl-ext-debug") << "Split on : " << literal << std::endl;
            Node split = literal.orNode(literal.negate());
            NlLemma nsplit(split, Inference::SHARED_TERM_VALUE_SPLIT);
            filterLemma(nsplit, stvLemmas);
          }
          if (!stvLemmas.empty())
          {
            mlems.insert(mlems.end(), stvLemmas.begin(), stvLemmas.end());
            Trace("nl-ext") << "...added " << stvLemmas.size()
                            << " shared term value split lemmas." << std::endl;
            return true;
          }
        }
        else
        {
          // this can happen if we are trying to do theory combination with
          // trancendental functions
          // since their model value cannot even be computed exactly
        }
      }

      // we are incomplete
      if (options::nlExt() && options::nlExtIncPrecision()
          && d_model.usedApproximate())
      {
        d_trSlv.incrementTaylorDegree();
        needsRecheck = true;
        // increase precision for PI?
        // Difficult since Taylor series is very slow to converge
        Trace("nl-ext") << "...increment Taylor degree to "
                        << d_trSlv.getTaylorDegree() << std::endl;
      }
      else
      {
        Trace("nl-ext") << "...failed to send lemma in "
                           "NonLinearExtension, set incomplete"
                        << std::endl;
        d_containing.getOutputChannel().setIncomplete();
      }
    }
  } while (needsRecheck);

  // did not add lemmas
  return false;
}

void NonlinearExtension::interceptModel(std::map<Node, Node>& arithModel)
{
  if (!needsCheckLastEffort())
  {
    // no non-linear constraints, we are done
    return;
  }
  Trace("nl-ext") << "NonlinearExtension::interceptModel begin" << std::endl;
  d_model.reset(d_containing.getValuation().getModel(), arithModel);
  // run a last call effort check
  d_cmiLemmas.clear();
  if (!d_builtModel.get())
  {
    Trace("nl-ext") << "interceptModel: do model-based refinement" << std::endl;
    modelBasedRefinement(d_cmiLemmas);
  }
  if (d_builtModel.get())
  {
    Trace("nl-ext") << "interceptModel: do model repair" << std::endl;
    d_approximations.clear();
    d_witnesses.clear();
    // modify the model values
    d_model.getModelValueRepair(arithModel, d_approximations, d_witnesses);
  }
}

void NonlinearExtension::presolve()
{
  Trace("nl-ext") << "NonlinearExtension::presolve" << std::endl;
}

}  // namespace nl
}  // namespace arith
}  // namespace theory
}  // namespace CVC4<|MERGE_RESOLUTION|>--- conflicted
+++ resolved
@@ -683,12 +683,8 @@
         tm->recordApproximation(a.first, a.second.first, a.second.second);
       }
     }
-<<<<<<< HEAD
-    for (const auto& vw: d_witnesses) {
-=======
     for (const auto& vw : d_witnesses)
     {
->>>>>>> ffed1a0c
       tm->recordApproximation(vw.first, vw.second);
     }
   }
