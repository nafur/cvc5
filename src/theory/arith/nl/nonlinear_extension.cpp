--- conflicted
+++ resolved
@@ -104,70 +104,8 @@
       keep.push_back(a);
     }
   }
-<<<<<<< HEAD
   Trace("nl-ext-rlv") << "rlv: ...keep " << keep.size() << "/"
                       << assertions.size() << " assertions" << std::endl;
-=======
-  Trace("nl-ext-rlv") << "...keep " << keep.size() << "/" << assertions.size()
-                      << " assertions" << std::endl;
-}
-
-unsigned NonlinearExtension::filterLemma(NlLemma lem, std::vector<NlLemma>& out)
-{
-  Trace("nl-ext-lemma-debug")
-      << "NonlinearExtension::Lemma pre-rewrite : " << lem.d_node << std::endl;
-  lem.d_node = Rewriter::rewrite(lem.d_node);
-
-  if (d_im.hasCachedLemma(lem.d_node, lem.d_property))
-  {
-    Trace("nl-ext-lemma-debug")
-        << "NonlinearExtension::Lemma duplicate : " << lem.d_node << std::endl;
-    return 0;
-  }
-  out.emplace_back(lem);
-  return 1;
-}
-
-unsigned NonlinearExtension::filterLemmas(std::vector<NlLemma>& lemmas,
-                                          std::vector<NlLemma>& out)
-{
-  if (options::nlExtEntailConflicts())
-  {
-    // check if any are entailed to be false
-    for (const NlLemma& lem : lemmas)
-    {
-      Node ch_lemma = lem.d_node.negate();
-      ch_lemma = Rewriter::rewrite(ch_lemma);
-      Trace("nl-ext-et-debug")
-          << "Check entailment of " << ch_lemma << "..." << std::endl;
-      std::pair<bool, Node> et = d_containing.getValuation().entailmentCheck(
-          options::TheoryOfMode::THEORY_OF_TYPE_BASED, ch_lemma);
-      Trace("nl-ext-et-debug") << "entailment test result : " << et.first << " "
-                               << et.second << std::endl;
-      if (et.first)
-      {
-        Trace("nl-ext-et") << "*** Lemma entailed to be in conflict : "
-                           << lem.d_node << std::endl;
-        // return just this lemma
-        if (filterLemma(lem, out) > 0)
-        {
-          lemmas.clear();
-          return 1;
-        }
-      }
-    }
-  }
-
-  unsigned sum = 0;
-  for (const NlLemma& lem : lemmas)
-  {
-    sum += filterLemma(lem, out);
-    d_containing.getOutputChannel().spendResource(
-        ResourceManager::Resource::ArithNlLemmaStep);
-  }
-  lemmas.clear();
-  return sum;
->>>>>>> aa1b0e19
 }
 
 void NonlinearExtension::getAssertions(std::vector<Node>& assertions)
@@ -237,17 +175,10 @@
   }
   // Now add left over assertions that have been newly created within this
   // function by the code above.
-  for (const Node& lit : init_assertions)
-  {
-<<<<<<< HEAD
-    if (init_assertions.find(lit) != init_assertions.end())
-    {
-      assertions.push_back(lit);
-    }
-=======
+  for (const Node& a : init_assertions)
+  {
     Trace("nl-ext") << "Adding " << a << std::endl;
     assertions.push_back(a);
->>>>>>> aa1b0e19
   }
   Trace("nl-ext") << "...keep " << assertions.size() << " / "
                   << d_containing.numAssertions() << " assertions."
@@ -303,15 +234,9 @@
 
   Trace("nl-ext-cm") << "-----" << std::endl;
   unsigned tdegree = d_trSlv.getTaylorDegree();
-<<<<<<< HEAD
   std::vector<ArithLemma> lemmas;
-  bool ret = d_model.checkModel(passertions, tdegree, lemmas, gs);
-  for (const auto& al : lemmas)
-=======
-  std::vector<NlLemma> lemmas;
   bool ret = d_model.checkModel(passertions, tdegree, lemmas);
   for (const auto& al: lemmas)
->>>>>>> aa1b0e19
   {
     d_im.addPendingArithLemma(al);
   }
