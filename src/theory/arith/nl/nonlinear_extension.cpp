--- conflicted
+++ resolved
@@ -47,11 +47,7 @@
                   containing.getOutputChannel()),
       d_model(containing.getSatContext()),
       d_trSlv(d_im, d_model),
-<<<<<<< HEAD
       d_nlSlv(d_im, state, d_model),
-=======
-      d_nlSlv(containing, d_model),
->>>>>>> 44fd0bd8
       d_cadSlv(d_im, d_model),
       d_icpSlv(d_im),
       d_iandSlv(d_im, state, d_model),
@@ -347,32 +343,17 @@
     d_nlSlv.initLastCall(assertions, false_asserts, xts);
     // initialize the trancendental function solver
     d_trSlv.initLastCall(assertions, false_asserts, xts);
-<<<<<<< HEAD
-=======
-  }
-  if (options::nlCad())
-  {
-    d_cadSlv.initLastCall(assertions);
->>>>>>> 44fd0bd8
   }
 
   // init last call with IAND
   d_iandSlv.initLastCall(assertions, false_asserts, xts);
 
-<<<<<<< HEAD
   if (d_im.hasUsed())
   {
-    Trace("nl-ext") << "  ...finished with " << d_im.numPendingLemmas()
-                    << " new lemmas during registration." << std::endl;
-    return d_im.numPendingLemmas();
-=======
-  if (d_im.hasUsed() || !lems.empty())
-  {
-    unsigned count = lems.size() + d_im.numPendingLemmas() + d_im.numSentLemmas();
+    unsigned count = d_im.numPendingLemmas() + d_im.numSentLemmas();
     Trace("nl-ext") << "  ...finished with " << count
                     << " new lemmas during registration." << std::endl;
     return count;
->>>>>>> 44fd0bd8
   }
 
   //----------------------------------- possibly split on zero
@@ -395,53 +376,41 @@
     d_trSlv.checkTranscendentalInitialRefine();
     if (d_im.hasUsed())
     {
-<<<<<<< HEAD
+      unsigned count = d_im.numPendingLemmas() + d_im.numSentLemmas();
+      Trace("nl-ext") << "  ...finished with " << count << " new lemmas."
+                      << std::endl;
+      return count;
+    }
+  }
+  //-----------------------------------initial lemmas for iand
+  d_iandSlv.checkInitialRefine();
+  if (d_im.hasUsed())
+  {
+    Trace("nl-ext") << "  ...finished with " << d_im.numPendingLemmas() << " new lemmas."
+                    << std::endl;
+    return d_im.numPendingLemmas();
+  }
+
+  // main calls to nlExt
+  if (options::nlExt())
+  {
+    //---------------------------------lemmas based on sign (comparison to zero)
+    d_nlSlv.checkMonomialSign();
+    if (d_im.hasUsed())
+    {
       Trace("nl-ext") << "  ...finished with " << d_im.numPendingLemmas() << " new lemmas."
                       << std::endl;
       return d_im.numPendingLemmas();
-=======
-      unsigned count = lems.size() + d_im.numPendingLemmas() + d_im.numSentLemmas();
+    }
+
+    //-----------------------------------monotonicity of transdental functions
+    d_trSlv.checkTranscendentalMonotonic();
+    if (d_im.hasUsed())
+    {
+      unsigned count = d_im.numPendingLemmas() + d_im.numSentLemmas();
       Trace("nl-ext") << "  ...finished with " << count << " new lemmas."
                       << std::endl;
       return count;
->>>>>>> 44fd0bd8
-    }
-  }
-  //-----------------------------------initial lemmas for iand
-  d_iandSlv.checkInitialRefine();
-  if (d_im.hasUsed())
-  {
-    Trace("nl-ext") << "  ...finished with " << d_im.numPendingLemmas() << " new lemmas."
-                    << std::endl;
-    return d_im.numPendingLemmas();
-  }
-
-  // main calls to nlExt
-  if (options::nlExt())
-  {
-    //---------------------------------lemmas based on sign (comparison to zero)
-    d_nlSlv.checkMonomialSign();
-    if (d_im.hasUsed())
-    {
-      Trace("nl-ext") << "  ...finished with " << d_im.numPendingLemmas() << " new lemmas."
-                      << std::endl;
-      return d_im.numPendingLemmas();
-    }
-
-    //-----------------------------------monotonicity of transdental functions
-    d_trSlv.checkTranscendentalMonotonic();
-    if (d_im.hasUsed())
-    {
-<<<<<<< HEAD
-      Trace("nl-ext") << "  ...finished with " << d_im.numPendingLemmas() << " new lemmas."
-                      << std::endl;
-      return d_im.numPendingLemmas();
-=======
-      unsigned count = lems.size() + d_im.numPendingLemmas() + d_im.numSentLemmas();
-      Trace("nl-ext") << "  ...finished with " << count << " new lemmas."
-                      << std::endl;
-      return count;
->>>>>>> 44fd0bd8
     }
 
     //------------------------lemmas based on magnitude of non-zero monomials
@@ -520,7 +489,6 @@
     if (options::nlExtTfTangentPlanes())
     {
       d_trSlv.checkTranscendentalTangentPlanes();
-<<<<<<< HEAD
     }
   }
   if (options::nlCad() || options::nlCadPartial())
@@ -539,8 +507,6 @@
       Trace("nl-ext") << "  ...finished with " << d_im.numPendingLemmas() << " new lemmas."
                       << std::endl;
       return d_im.numPendingLemmas();
-=======
->>>>>>> 44fd0bd8
     }
   }
   if (options::nlCad())
@@ -559,17 +525,10 @@
   // run the full refinement in the IAND solver
   d_iandSlv.checkFullRefine();
 
-<<<<<<< HEAD
   Trace("nl-ext") << "  ...finished with " << d_im.numWaitingLemmas() << " waiting lemmas."
                   << std::endl;
   Trace("nl-ext") << "  ...finished with " << d_im.numPendingLemmas() << " lemmas."
                   << std::endl;
-=======
-  Trace("nl-ext") << "  ...finished with "
-                  << (wlems.size() + d_im.numWaitingLemmas())
-                  << " waiting lemmas." << std::endl;
-
->>>>>>> 44fd0bd8
   return 0;
 }
 
@@ -721,14 +680,8 @@
     if (!false_asserts.empty() || num_shared_wrong_value > 0)
     {
       complete_status = num_shared_wrong_value > 0 ? -1 : 0;
-<<<<<<< HEAD
       checkLastCall(assertions, false_asserts, xts);
       if (d_im.hasUsed()) {
-=======
-      checkLastCall(assertions, false_asserts, xts, mlems, wlems);
-      if (!mlems.empty() || d_im.hasSentLemma() || d_im.hasPendingLemma())
-      {
->>>>>>> 44fd0bd8
         return true;
       }
     }
@@ -765,19 +718,10 @@
     if (complete_status != 1)
     {
       // flush the waiting lemmas
-<<<<<<< HEAD
       if (d_im.numWaitingLemmas() > 0)
       {
         d_im.flushWaitingLemmas();
         Trace("nl-ext") << "...added " << d_im.numPendingLemmas() << " waiting lemmas."
-=======
-      if (!wlems.empty() || d_im.hasWaitingLemma())
-      {
-        std::size_t count = wlems.size() + d_im.numWaitingLemmas();
-        mlems.insert(mlems.end(), wlems.begin(), wlems.end());
-        d_im.flushWaitingLemmas();
-        Trace("nl-ext") << "...added " << count << " waiting lemmas."
->>>>>>> 44fd0bd8
                         << std::endl;
         return true;
       }
