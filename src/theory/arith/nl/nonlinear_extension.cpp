--- conflicted
+++ resolved
@@ -35,13 +35,7 @@
 NonlinearExtension::NonlinearExtension(TheoryArith& containing,
                                        ArithState& state,
                                        eq::EqualityEngine* ee)
-<<<<<<< HEAD
-    : d_lemmas(containing.getUserContext()),
-      d_lemmasPp(containing.getUserContext()),
-      d_containing(containing),
-=======
     : d_containing(containing),
->>>>>>> cdb338bb
       d_im(containing.getInferenceManager()),
       d_ee(ee),
       d_needsLastCall(false),
@@ -52,18 +46,11 @@
                   containing.getUserContext(),
                   containing.getOutputChannel()),
       d_model(containing.getSatContext()),
-<<<<<<< HEAD
       d_trSlv(d_im, d_model),
       d_nlSlv(d_im, state, d_model),
       d_cadSlv(d_im, d_model),
       d_icpSlv(d_im),
       d_iandSlv(d_im, state, d_model),
-=======
-      d_trSlv(d_model),
-      d_nlSlv(containing, d_model),
-      d_cadSlv(d_im, d_model),
-      d_iandSlv(containing, d_model),
->>>>>>> cdb338bb
       d_builtModel(containing.getSatContext(), false)
 {
   d_extTheory.addFunctionKind(kind::NONLINEAR_MULT);
@@ -84,20 +71,6 @@
   d_extTheory.registerTermRec(n);
 }
 
-<<<<<<< HEAD
-=======
-void NonlinearExtension::sendLemmas(const std::vector<NlLemma>& out)
-{
-  for (const NlLemma& nlem : out)
-  {
-    Trace("nl-ext-lemma") << "NonlinearExtension::Lemma : " << nlem.d_inference
-                          << " : " << nlem.d_node << std::endl;
-    d_im.addPendingArithLemma(nlem);
-    d_stats.d_inferences << nlem.d_inference;
-  }
-}
-
->>>>>>> cdb338bb
 void NonlinearExtension::processSideEffect(const NlLemma& se)
 {
   d_trSlv.processSideEffect(se);
@@ -115,68 +88,8 @@
       keep.push_back(a);
     }
   }
-<<<<<<< HEAD
   Trace("nl-ext-rlv") << "rlv: ...keep " << keep.size() << "/"
                       << assertions.size() << " assertions" << std::endl;
-=======
-  Trace("nl-ext-rlv") << "...keep " << keep.size() << "/" << assertions.size()
-                      << " assertions" << std::endl;
-}
-
-unsigned NonlinearExtension::filterLemma(NlLemma lem, std::vector<NlLemma>& out)
-{
-  Trace("nl-ext-lemma-debug")
-      << "NonlinearExtension::Lemma pre-rewrite : " << lem.d_node << std::endl;
-  lem.d_node = Rewriter::rewrite(lem.d_node);
-
-  if (d_im.hasCachedLemma(lem.d_node, lem.d_property))
-  {
-    Trace("nl-ext-lemma-debug")
-        << "NonlinearExtension::Lemma duplicate : " << lem.d_node << std::endl;
-    return 0;
-  }
-  out.emplace_back(lem);
-  return 1;
-}
-
-unsigned NonlinearExtension::filterLemmas(std::vector<NlLemma>& lemmas,
-                                          std::vector<NlLemma>& out)
-{
-  if (options::nlExtEntailConflicts())
-  {
-    // check if any are entailed to be false
-    for (const NlLemma& lem : lemmas)
-    {
-      Node ch_lemma = lem.d_node.negate();
-      ch_lemma = Rewriter::rewrite(ch_lemma);
-      Trace("nl-ext-et-debug")
-          << "Check entailment of " << ch_lemma << "..." << std::endl;
-      std::pair<bool, Node> et = d_containing.getValuation().entailmentCheck(
-          options::TheoryOfMode::THEORY_OF_TYPE_BASED, ch_lemma);
-      Trace("nl-ext-et-debug") << "entailment test result : " << et.first << " "
-                               << et.second << std::endl;
-      if (et.first)
-      {
-        Trace("nl-ext-et") << "*** Lemma entailed to be in conflict : "
-                           << lem.d_node << std::endl;
-        // return just this lemma
-        if (filterLemma(lem, out) > 0)
-        {
-          lemmas.clear();
-          return 1;
-        }
-      }
-    }
-  }
-
-  unsigned sum = 0;
-  for (const NlLemma& lem : lemmas)
-  {
-    sum += filterLemma(lem, out);
-  }
-  lemmas.clear();
-  return sum;
->>>>>>> cdb338bb
 }
 
 void NonlinearExtension::getAssertions(std::vector<Node>& assertions)
@@ -204,12 +117,8 @@
   {
     nassertions++;
     const Assertion& assertion = *it;
-<<<<<<< HEAD
-    Trace("nl-ext") << "Loaded " << assertion.d_assertion << " from theory" << std::endl;
-=======
     Trace("nl-ext") << "Loaded " << assertion.d_assertion << " from theory"
                     << std::endl;
->>>>>>> cdb338bb
     Node lit = assertion.d_assertion;
     if (useRelevance && !v.isRelevant(lit))
     {
@@ -310,11 +219,6 @@
     }
   }
 
-<<<<<<< HEAD
-  for (Theory::assertions_iterator it = d_containing.facts_begin();
-       it != d_containing.facts_end();
-       ++it)
-=======
   // Try to be "more deterministic" by adding assertions in the order they were
   // given
   for (auto it = d_containing.facts_begin(); it != d_containing.facts_end();
@@ -331,7 +235,6 @@
   // Now add left over assertions that have been newly created within this
   // function by the code above.
   for (const Node& a : init_assertions)
->>>>>>> cdb338bb
   {
     Node lit = (*it).d_assertion;
     if (init_assertions.find(lit) != init_assertions.end()) {
@@ -406,7 +309,6 @@
 {
   ++(d_stats.d_checkRuns);
 
-<<<<<<< HEAD
   for (const auto& a: assertions) {
     Trace("nl-ext") << "Input assertion: " << a << std::endl;
   }
@@ -423,14 +325,6 @@
       return d_im.numPendingLemmas();
     }
     Trace("nl-ext") << "Done with ICP" << std::endl;
-=======
-  if (Trace.isOn("nl-ext"))
-  {
-    for (const auto& a : assertions)
-    {
-      Trace("nl-ext") << "Input assertion: " << a << std::endl;
-    }
->>>>>>> cdb338bb
   }
 
   if (options::nlExt())
@@ -444,11 +338,7 @@
   // init last call with IAND
   d_iandSlv.initLastCall(assertions, false_asserts, xts);
 
-<<<<<<< HEAD
   if (d_im.hasProcessed())
-=======
-  if (!lems.empty())
->>>>>>> cdb338bb
   {
     Trace("nl-ext") << "  ...finished with " << d_im.numPendingLemmas()
                     << " new lemmas during registration." << std::endl;
@@ -609,24 +499,14 @@
   if (options::nlCad())
   {
     d_cadSlv.checkFull();
-<<<<<<< HEAD
-    if (!d_im.hasProcessed())
-=======
     if (!d_im.hasUsed())
->>>>>>> cdb338bb
     {
       Trace("nl-cad") << "nl-cad found SAT!" << std::endl;
     }
     else
     {
-<<<<<<< HEAD
-      Trace("nl-ext") << "  ...finished with " << d_im.numPendingLemmas() << " new lemmas."
-                      << std::endl;
-      return d_im.numPendingLemmas();
-=======
       // checkFull() only adds a single conflict
       return 1;
->>>>>>> cdb338bb
     }
   }
   // run the full refinement in the IAND solver
@@ -669,15 +549,10 @@
   else
   {
     // If we computed lemmas during collectModelInfo, send them now.
-<<<<<<< HEAD
-    if (d_im.hasPendingLemma())
-    {
-=======
     if (!d_cmiLemmas.empty() || d_im.hasPendingLemma())
     {
       sendLemmas(d_cmiLemmas);
       d_im.doPendingFacts();
->>>>>>> cdb338bb
       d_im.doPendingLemmas();
       d_im.doPendingPhaseRequirements();
       return;
@@ -850,13 +725,8 @@
             d_containing.getOutputChannel().requirePhase(literal, true);
             Trace("nl-ext-debug") << "Split on : " << literal << std::endl;
             Node split = literal.orNode(literal.negate());
-<<<<<<< HEAD
-            ArithLemma nsplit(split, LemmaProperty::NONE, nullptr, Inference::SHARED_TERM_VALUE_SPLIT);
+            ArithLemma nsplit(split, LemmaProperty::NONE, nullptr, InferenceId::NL_SHARED_TERM_VALUE_SPLIT);
             d_im.addPendingArithLemma(nsplit);
-=======
-            NlLemma nsplit(split, InferenceId::NL_SHARED_TERM_VALUE_SPLIT);
-            filterLemma(nsplit, stvLemmas);
->>>>>>> cdb338bb
           }
           if (d_im.numWaitingLemmas() > 0)
           {
