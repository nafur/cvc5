/*********************                                                        */
/*! \file nonlinear_extension.cpp
 ** \verbatim
 ** Top contributors (to current version):
 **   Andrew Reynolds, Tim King, Aina Niemetz
 ** This file is part of the CVC4 project.
 ** Copyright (c) 2009-2020 by the authors listed in the file AUTHORS
 ** in the top-level source directory) and their institutional affiliations.
 ** All rights reserved.  See the file COPYING in the top-level source
 ** directory for licensing information.\endverbatim
 **
 ** \brief [[ Add one-line brief description here ]]
 **
 ** [[ Add lengthier description here ]]
 ** \todo document this file
 **/

#include "theory/arith/nl/nonlinear_extension.h"

#include "icp/icp.h"
#include "options/arith_options.h"
#include "options/theory_options.h"
#include "theory/arith/arith_utilities.h"
#include "theory/arith/theory_arith.h"
#include "theory/ext_theory.h"
#include "theory/theory_model.h"

using namespace CVC4::kind;

namespace CVC4 {
namespace theory {
namespace arith {
namespace nl {

NonlinearExtension::NonlinearExtension(TheoryArith& containing,
                                       eq::EqualityEngine* ee)
    : d_lemmas(containing.getUserContext()),
      d_lemmasPp(containing.getUserContext()),
      d_containing(containing),
      d_ee(ee),
      d_needsLastCall(false),
      d_checkCounter(0),
      d_extTheory(&containing),
      d_model(containing.getSatContext()),
      d_trSlv(d_model),
      d_nlSlv(containing, d_model),
      d_cadSlv(containing, d_model),
      d_iandSlv(containing, d_model),
      d_builtModel(containing.getSatContext(), false)
{
  d_extTheory.addFunctionKind(kind::NONLINEAR_MULT);
  d_extTheory.addFunctionKind(kind::EXPONENTIAL);
  d_extTheory.addFunctionKind(kind::SINE);
  d_extTheory.addFunctionKind(kind::PI);
  d_extTheory.addFunctionKind(kind::IAND);
  d_true = NodeManager::currentNM()->mkConst(true);
  d_zero = NodeManager::currentNM()->mkConst(Rational(0));
  d_one = NodeManager::currentNM()->mkConst(Rational(1));
  d_neg_one = NodeManager::currentNM()->mkConst(Rational(-1));
}

NonlinearExtension::~NonlinearExtension() {}

void NonlinearExtension::preRegisterTerm(TNode n)
{
  // register terms with extended theory, to find extended terms that can be
  // eliminated by context-depedendent simplification.
  d_extTheory.registerTermRec(n);
}

bool NonlinearExtension::getCurrentSubstitution(
    int effort,
    const std::vector<Node>& vars,
    std::vector<Node>& subs,
    std::map<Node, std::vector<Node>>& exp)
{
  // get the constant equivalence classes
  std::map<Node, std::vector<int>> rep_to_subs_index;

  bool retVal = false;
  for (unsigned i = 0; i < vars.size(); i++)
  {
    Node n = vars[i];
    if (d_ee->hasTerm(n))
    {
      Node nr = d_ee->getRepresentative(n);
      if (nr.isConst())
      {
        subs.push_back(nr);
        Trace("nl-subs") << "Basic substitution : " << n << " -> " << nr
                         << std::endl;
        exp[n].push_back(n.eqNode(nr));
        retVal = true;
      }
      else
      {
        rep_to_subs_index[nr].push_back(i);
        subs.push_back(n);
      }
    }
    else
    {
      subs.push_back(n);
    }
  }

  // return true if the substitution is non-trivial
  return retVal;
}

std::pair<bool, Node> NonlinearExtension::isExtfReduced(
    int effort, Node n, Node on, const std::vector<Node>& exp) const
{
  if (n != d_zero)
  {
    Kind k = n.getKind();
    return std::make_pair(
        k != NONLINEAR_MULT && !isTranscendentalKind(k) && k != IAND,
        Node::null());
  }
  Assert(n == d_zero);
  if (on.getKind() == NONLINEAR_MULT)
  {
    Trace("nl-ext-zero-exp")
        << "Infer zero : " << on << " == " << n << std::endl;
    // minimize explanation if a substitution+rewrite results in zero
    const std::set<Node> vars(on.begin(), on.end());

    for (unsigned i = 0, size = exp.size(); i < size; i++)
    {
      Trace("nl-ext-zero-exp")
          << "  exp[" << i << "] = " << exp[i] << std::endl;
      std::vector<Node> eqs;
      if (exp[i].getKind() == EQUAL)
      {
        eqs.push_back(exp[i]);
      }
      else if (exp[i].getKind() == AND)
      {
        for (const Node& ec : exp[i])
        {
          if (ec.getKind() == EQUAL)
          {
            eqs.push_back(ec);
          }
        }
      }

      for (unsigned j = 0; j < eqs.size(); j++)
      {
        for (unsigned r = 0; r < 2; r++)
        {
          if (eqs[j][r] == d_zero && vars.find(eqs[j][1 - r]) != vars.end())
          {
            Trace("nl-ext-zero-exp")
                << "...single exp : " << eqs[j] << std::endl;
            return std::make_pair(true, eqs[j]);
          }
        }
      }
    }
  }
  return std::make_pair(true, Node::null());
}

void NonlinearExtension::sendLemmas(const std::vector<NlLemma>& out)
{
  for (const NlLemma& nlem : out)
  {
    Node lem = nlem.d_lemma;
    LemmaProperty p = nlem.getLemmaProperty();
    Trace("nl-ext-lemma") << "NonlinearExtension::Lemma : " << nlem.d_id
                          << " : " << lem << std::endl;
    d_containing.getOutputChannel().lemma(lem, p);
    // process the side effect
    processSideEffect(nlem);
    // add to cache based on preprocess
    if (isLemmaPropertyPreprocess(p))
    {
      d_lemmasPp.insert(lem);
    }
    else
    {
      d_lemmas.insert(lem);
    }
    d_stats.d_inferences << nlem.d_id;
  }
}

void NonlinearExtension::processSideEffect(const NlLemma& se)
{
  d_trSlv.processSideEffect(se);
}

void NonlinearExtension::computeRelevantAssertions(
    const std::vector<Node>& assertions, std::vector<Node>& keep)
{
  Trace("nl-ext-rlv") << "Compute relevant assertions..." << std::endl;
  Valuation v = d_containing.getValuation();
  for (const Node& a : assertions)
  {
    if (v.isRelevant(a))
    {
      keep.push_back(a);
    }
  }
  Trace("nl-ext-rlv") << "...keep " << keep.size() << "/" << assertions.size()
                      << " assertions" << std::endl;
}

unsigned NonlinearExtension::filterLemma(NlLemma lem, std::vector<NlLemma>& out)
{
  Trace("nl-ext-lemma-debug")
      << "NonlinearExtension::Lemma pre-rewrite : " << lem.d_lemma << std::endl;
  lem.d_lemma = Rewriter::rewrite(lem.d_lemma);
  // get the proper cache
  NodeSet& lcache = lem.d_preprocess ? d_lemmasPp : d_lemmas;
  if (lcache.find(lem.d_lemma) != lcache.end())
  {
    Trace("nl-ext-lemma-debug")
        << "NonlinearExtension::Lemma duplicate : " << lem.d_lemma << std::endl;
    return 0;
  }
  out.emplace_back(lem);
  return 1;
}

unsigned NonlinearExtension::filterLemmas(std::vector<NlLemma>& lemmas,
                                          std::vector<NlLemma>& out)
{
  if (options::nlExtEntailConflicts())
  {
    // check if any are entailed to be false
    for (const NlLemma& lem : lemmas)
    {
      Node ch_lemma = lem.d_lemma.negate();
      ch_lemma = Rewriter::rewrite(ch_lemma);
      Trace("nl-ext-et-debug")
          << "Check entailment of " << ch_lemma << "..." << std::endl;
      std::pair<bool, Node> et = d_containing.getValuation().entailmentCheck(
          options::TheoryOfMode::THEORY_OF_TYPE_BASED, ch_lemma);
      Trace("nl-ext-et-debug") << "entailment test result : " << et.first << " "
                               << et.second << std::endl;
      if (et.first)
      {
        Trace("nl-ext-et") << "*** Lemma entailed to be in conflict : "
                           << lem.d_lemma << std::endl;
        // return just this lemma
        if (filterLemma(lem, out) > 0)
        {
          lemmas.clear();
          return 1;
        }
      }
    }
  }

  unsigned sum = 0;
  for (const NlLemma& lem : lemmas)
  {
    sum += filterLemma(lem, out);
  }
  lemmas.clear();
  return sum;
}

void NonlinearExtension::getAssertions(std::vector<Node>& assertions)
{
  Trace("nl-ext") << "Getting assertions..." << std::endl;
  bool useRelevance = false;
  if (options::nlRlvMode() == options::NlRlvMode::INTERLEAVE)
  {
    useRelevance = (d_checkCounter % 2);
  }
  else if (options::nlRlvMode() == options::NlRlvMode::ALWAYS)
  {
    useRelevance = true;
  }
  Valuation v = d_containing.getValuation();
  NodeManager* nm = NodeManager::currentNM();
  // get the assertions
  std::map<Node, Rational> init_bounds[2];
  std::map<Node, Node> init_bounds_lit[2];
  unsigned nassertions = 0;
  std::unordered_set<Node, NodeHashFunction> init_assertions;
  for (Theory::assertions_iterator it = d_containing.facts_begin();
       it != d_containing.facts_end();
       ++it)
  {
    nassertions++;
    const Assertion& assertion = *it;
    Node lit = assertion.d_assertion;
    if (useRelevance && !v.isRelevant(lit))
    {
      // not relevant, skip
      continue;
    }
    init_assertions.insert(lit);
    // check for concrete bounds
    bool pol = lit.getKind() != NOT;
    Node atom_orig = lit.getKind() == NOT ? lit[0] : lit;

    std::vector<Node> atoms;
    if (atom_orig.getKind() == EQUAL)
    {
      if (pol)
      {
        // t = s  is ( t >= s ^ t <= s )
        for (unsigned i = 0; i < 2; i++)
        {
          Node atom_new = nm->mkNode(GEQ, atom_orig[i], atom_orig[1 - i]);
          atom_new = Rewriter::rewrite(atom_new);
          atoms.push_back(atom_new);
        }
      }
    }
    else
    {
      atoms.push_back(atom_orig);
    }

    for (const Node& atom : atoms)
    {
      // non-strict bounds only
      if (atom.getKind() == GEQ || (!pol && atom.getKind() == GT))
      {
        Node p = atom[0];
        Assert(atom[1].isConst());
        Rational bound = atom[1].getConst<Rational>();
        if (!pol)
        {
          if (atom[0].getType().isInteger())
          {
            // ~( p >= c ) ---> ( p <= c-1 )
            bound = bound - Rational(1);
          }
        }
        unsigned bindex = pol ? 0 : 1;
        bool setBound = true;
        std::map<Node, Rational>::iterator itb = init_bounds[bindex].find(p);
        if (itb != init_bounds[bindex].end())
        {
          if (itb->second == bound)
          {
            setBound = atom_orig.getKind() == EQUAL;
          }
          else
          {
            setBound = pol ? itb->second < bound : itb->second > bound;
          }
          if (setBound)
          {
            // the bound is subsumed
            init_assertions.erase(init_bounds_lit[bindex][p]);
          }
        }
        if (setBound)
        {
          Trace("nl-ext-init") << (pol ? "Lower" : "Upper") << " bound for "
                               << p << " : " << bound << std::endl;
          init_bounds[bindex][p] = bound;
          init_bounds_lit[bindex][p] = lit;
        }
      }
    }
  }
  // for each bound that is the same, ensure we've inferred the equality
  for (std::pair<const Node, Rational>& ib : init_bounds[0])
  {
    Node p = ib.first;
    Node lit1 = init_bounds_lit[0][p];
    if (lit1.getKind() != EQUAL)
    {
      std::map<Node, Rational>::iterator itb = init_bounds[1].find(p);
      if (itb != init_bounds[1].end())
      {
        if (ib.second == itb->second)
        {
          Node eq = p.eqNode(nm->mkConst(ib.second));
          eq = Rewriter::rewrite(eq);
          Node lit2 = init_bounds_lit[1][p];
          Assert(lit2.getKind() != EQUAL);
          // use the equality instead, thus these are redundant
          init_assertions.erase(lit1);
          init_assertions.erase(lit2);
          init_assertions.insert(eq);
        }
      }
    }
  }

  for (const Node& a : init_assertions)
  {
    assertions.push_back(a);
  }
  Trace("nl-ext") << "...keep " << assertions.size() << " / " << nassertions
                  << " assertions." << std::endl;
}

std::vector<Node> NonlinearExtension::checkModelEval(
    const std::vector<Node>& assertions)
{
  std::vector<Node> false_asserts;
  for (size_t i = 0; i < assertions.size(); ++i)
  {
    Node lit = assertions[i];
    Node atom = lit.getKind() == NOT ? lit[0] : lit;
    Node litv = d_model.computeConcreteModelValue(lit);
    Trace("nl-ext-mv-assert") << "M[[ " << lit << " ]] -> " << litv;
    if (litv != d_true)
    {
      Trace("nl-ext-mv-assert") << " [model-false]" << std::endl;
      false_asserts.push_back(lit);
    }
    else
    {
      Trace("nl-ext-mv-assert") << std::endl;
    }
  }
  return false_asserts;
}

bool NonlinearExtension::checkModel(const std::vector<Node>& assertions,
                                    std::vector<NlLemma>& lemmas,
                                    std::vector<Node>& gs)
{
  Trace("nl-ext-cm") << "--- check-model ---" << std::endl;

  // get the presubstitution
  Trace("nl-ext-cm-debug") << "  apply pre-substitution..." << std::endl;
<<<<<<< HEAD
=======
  // Notice that we do not consider relevance here, since assertions were
  // already filtered based on relevance. It is incorrect to filter based on
  // relevance here, since we may have discarded literals that are relevant
  // that are entailed based on the techniques in getAssertions.
>>>>>>> 63905da0
  std::vector<Node> passertions = assertions;
  if (options::nlExt())
  {
    // preprocess the assertions with the trancendental solver
    if (!d_trSlv.preprocessAssertionsCheckModel(passertions))
    {
      return false;
    }
  }
  if (options::nlCad() || options::nlCadPartial())
  {
    d_cadSlv.constructModelIfAvailable(passertions);
  }

  Trace("nl-ext-cm") << "-----" << std::endl;
  unsigned tdegree = d_trSlv.getTaylorDegree();
  bool ret =
      d_model.checkModel(passertions, tdegree, lemmas, gs);
  return ret;
}

int NonlinearExtension::checkLastCall(const std::vector<Node>& assertions,
                                      const std::vector<Node>& false_asserts,
                                      const std::vector<Node>& xts,
                                      std::vector<NlLemma>& lems,
                                      std::vector<NlLemma>& wlems)
{
  std::vector<NlLemma> lemmas;

  if (options::nlICP())
  {
    d_icpSlv.reset();
    std::vector<Node> sorted_assertions(assertions);
    std::sort(sorted_assertions.begin(), sorted_assertions.end());
    Trace("nl-ext") << "Doing ICP" << std::endl;
    for (const auto& n : sorted_assertions)
    {
      Node tmp = Rewriter::rewrite(n);
      Trace("nl-ext") << "Adding " << tmp << std::endl;
      if (tmp.getKind() != Kind::CONST_BOOLEAN)
      {
        d_icpSlv.add(tmp);
      }
    }
    d_icpSlv.init();
    auto ia = d_icpSlv.getInitial();
    bool did_progress = false;
    bool progress = false;
    do
    {
      switch (d_icpSlv.doIt(ia)) {
        case icp::PropagationResult::NOT_CHANGED:
          progress = false;
          break;
        case icp::PropagationResult::CONTRACTED:
        case icp::PropagationResult::CONTRACTED_STRONGLY:
        case icp::PropagationResult::CONTRACTED_WITHOUT_CURRENT:
        case icp::PropagationResult::CONTRACTED_STRONGLY_WITHOUT_CURRENT:
          did_progress = true;
          progress = true;
          break;
        case icp::PropagationResult::CONFLICT:
          Trace("nl-icp") << "Found a conflict: " << d_icpSlv.getConflict()
                          << std::endl;
          lemmas.emplace_back(d_icpSlv.getConflict(), Inference::ICP_PROPAGATION);
          did_progress = true;
          progress = false;
          break;
      }
    } while (progress);

    if (did_progress)
    {
      for (const auto& l : d_icpSlv.asLemmas(ia))
      {
        lemmas.emplace_back(l, Inference::ICP_PROPAGATION);
      }
      filterLemmas(lemmas, lems);
    }
    if (!lems.empty())
    {
      Trace("nl-ext") << "  ...finished with " << lems.size()
                      << " new lemmas during registration." << std::endl;
      return lems.size();
    }
    Trace("nl-ext") << "Done with ICP" << std::endl;
  }

  ++(d_stats.d_checkRuns);

  if (options::nlExt())
  {
    // initialize the non-linear solver
    d_nlSlv.initLastCall(assertions, false_asserts, xts);
    // initialize the trancendental function solver
    d_trSlv.initLastCall(assertions, false_asserts, xts, lemmas);
    // process lemmas that may have been generated by the transcendental solver
    filterLemmas(lemmas, lems);
  }

  // init last call with IAND
  d_iandSlv.initLastCall(assertions, false_asserts, xts);

  if (!lems.empty())
  {
    Trace("nl-ext") << "  ...finished with " << lems.size()
                    << " new lemmas during registration." << std::endl;
    return lems.size();
  }

  //----------------------------------- possibly split on zero
  if (options::nlExt() && options::nlExtSplitZero())
  {
    Trace("nl-ext") << "Get zero split lemmas..." << std::endl;
    lemmas = d_nlSlv.checkSplitZero();
    filterLemmas(lemmas, lems);
    if (!lems.empty())
    {
      Trace("nl-ext") << "  ...finished with " << lems.size() << " new lemmas."
                      << std::endl;
      return lems.size();
    }
  }

  //-----------------------------------initial lemmas for transcendental
  if (options::nlExt())
  {
    // functions
    lemmas = d_trSlv.checkTranscendentalInitialRefine();
    filterLemmas(lemmas, lems);
    if (!lems.empty())
    {
      Trace("nl-ext") << "  ...finished with " << lems.size() << " new lemmas."
                      << std::endl;
      return lems.size();
    }
  }
  //-----------------------------------initial lemmas for iand
  lemmas = d_iandSlv.checkInitialRefine();
  filterLemmas(lemmas, lems);
  if (!lems.empty())
  {
    Trace("nl-ext") << "  ...finished with " << lems.size() << " new lemmas."
                    << std::endl;
    return lems.size();
  }

  // main calls to nlExt
  if (options::nlExt())
  {
    //---------------------------------lemmas based on sign (comparison to zero)
    lemmas = d_nlSlv.checkMonomialSign();
    filterLemmas(lemmas, lems);
    if (!lems.empty())
    {
      Trace("nl-ext") << "  ...finished with " << lems.size() << " new lemmas."
                      << std::endl;
      return lems.size();
    }

    //-----------------------------------monotonicity of transdental functions
    lemmas = d_trSlv.checkTranscendentalMonotonic();
    filterLemmas(lemmas, lems);
    if (!lems.empty())
    {
      Trace("nl-ext") << "  ...finished with " << lems.size() << " new lemmas."
                      << std::endl;
      return lems.size();
    }

    //------------------------lemmas based on magnitude of non-zero monomials
    for (unsigned c = 0; c < 3; c++)
    {
      // c is effort level
      lemmas = d_nlSlv.checkMonomialMagnitude(c);
      unsigned nlem = lemmas.size();
      filterLemmas(lemmas, lems);
      if (!lems.empty())
      {
        Trace("nl-ext") << "  ...finished with " << lems.size()
                        << " new lemmas (out of possible " << nlem << ")."
                        << std::endl;
        return lems.size();
      }
    }

    //-----------------------------------inferred bounds lemmas
    //  e.g. x >= t => y*x >= y*t
    std::vector<NlLemma> nt_lemmas;
    lemmas =
        d_nlSlv.checkMonomialInferBounds(nt_lemmas, assertions, false_asserts);
    // Trace("nl-ext") << "Bound lemmas : " << lemmas.size() << ", " <<
    // nt_lemmas.size() << std::endl;  prioritize lemmas that do not
    // introduce new monomials
    filterLemmas(lemmas, lems);

    if (options::nlExtTangentPlanes()
        && options::nlExtTangentPlanesInterleave())
    {
      lemmas = d_nlSlv.checkTangentPlanes();
      filterLemmas(lemmas, lems);
    }

    if (!lems.empty())
    {
      Trace("nl-ext") << "  ...finished with " << lems.size() << " new lemmas."
                      << std::endl;
      return lems.size();
    }

    // from inferred bound inferences : now do ones that introduce new terms
    filterLemmas(nt_lemmas, lems);
    if (!lems.empty())
    {
      Trace("nl-ext") << "  ...finished with " << lems.size()
                      << " new (monomial-introducing) lemmas." << std::endl;
      return lems.size();
    }

    //------------------------------------factoring lemmas
    //   x*y + x*z >= t => exists k. k = y + z ^ x*k >= t
    if (options::nlExtFactor())
    {
      lemmas = d_nlSlv.checkFactoring(assertions, false_asserts);
      filterLemmas(lemmas, lems);
      if (!lems.empty())
      {
        Trace("nl-ext") << "  ...finished with " << lems.size()
                        << " new lemmas." << std::endl;
        return lems.size();
      }
    }

    //------------------------------------resolution bound inferences
    //  e.g. ( y>=0 ^ s <= x*z ^ x*y <= t ) => y*s <= z*t
    if (options::nlExtResBound())
    {
      lemmas = d_nlSlv.checkMonomialInferResBounds();
      filterLemmas(lemmas, lems);
      if (!lems.empty())
      {
        Trace("nl-ext") << "  ...finished with " << lems.size()
                        << " new lemmas." << std::endl;
        return lems.size();
      }
    }

    //------------------------------------tangent planes
    if (options::nlExtTangentPlanes()
        && !options::nlExtTangentPlanesInterleave())
    {
      lemmas = d_nlSlv.checkTangentPlanes();
      filterLemmas(lemmas, wlems);
    }
    if (options::nlExtTfTangentPlanes())
    {
      lemmas = d_trSlv.checkTranscendentalTangentPlanes();
      filterLemmas(lemmas, wlems);
    }
  }
  if (options::nlCad() || options::nlCadPartial())
  {
    d_cadSlv.initLastCall(assertions);
  }
  if (options::nlCadPartial())
  {
    lemmas = d_cadSlv.checkPartial();
    filterLemmas(lemmas, lems);
    if (lems.empty())
    {
      Trace("nl-cad") << "nl-cad found SAT!" << std::endl;
    } else {
      if (Trace.isOn("nl-cad"))
      {
        for (const auto& lemma : lems)
        {
          Trace("nl-cad") << "nl-cad found lemma: " << lemma.d_lemma << std::endl;
        }
      }
      Trace("nl-ext") << "  ...finished with " << lems.size() << " new lemmas."
                      << std::endl;
      return lems.size();
    }
  }
  if (options::nlCad())
  {
    lemmas = d_cadSlv.checkFull();
    if (lemmas.empty())
    {
      Trace("nl-cad") << "nl-cad found SAT!" << std::endl;
    }
    else
    {
      for (const auto& lemma : lemmas)
      {
        Trace("nl-cad") << "nl-cad found lemma: " << lemma.d_lemma
                        << std::endl;
      }
    }
    filterLemmas(lemmas, wlems);
  }
  // run the full refinement in the IAND solver
  lemmas = d_iandSlv.checkFullRefine();
  filterLemmas(lemmas, wlems);

  Trace("nl-ext") << "  ...finished with " << wlems.size() << " waiting lemmas."
                  << std::endl;
  Trace("nl-ext") << "  ...finished with " << lems.size() << " lemmas."
                  << std::endl;
  return 0;
}

void NonlinearExtension::check(Theory::Effort e)
{
  Trace("nl-ext") << std::endl;
  Trace("nl-ext") << "NonlinearExtension::check, effort = " << e
                  << ", built model = " << d_builtModel.get() << std::endl;
  if (e == Theory::EFFORT_FULL)
  {
    d_extTheory.clearCache();
    d_needsLastCall = true;
    if (options::nlExtRewrites())
    {
      std::vector<Node> nred;
      if (!d_extTheory.doInferences(0, nred))
      {
        Trace("nl-ext") << "...sent no lemmas, # extf to reduce = "
                        << nred.size() << std::endl;
        if (nred.empty())
        {
          d_needsLastCall = false;
        }
      }
      else
      {
        Trace("nl-ext") << "...sent lemmas." << std::endl;
      }
    }
  }
  else
  {
    // If we computed lemmas during collectModelInfo, send them now.
    if (!d_cmiLemmas.empty())
    {
      sendLemmas(d_cmiLemmas);
      return;
    }
    // Otherwise, we will answer SAT. The values that we approximated are
    // recorded as approximations here.
    TheoryModel* tm = d_containing.getValuation().getModel();
    for (std::pair<const Node, std::pair<Node, Node>>& a : d_approximations)
    {
      if (a.second.second.isNull())
      {
        tm->recordApproximation(a.first, a.second.first);
      }
      else
      {
        tm->recordApproximation(a.first, a.second.first, a.second.second);
      }
    }
    for (const auto& vw : d_witnesses)
    {
      tm->recordApproximation(vw.first, vw.second);
    }
  }
}

bool NonlinearExtension::modelBasedRefinement(std::vector<NlLemma>& mlems)
{
  ++(d_stats.d_mbrRuns);
  d_checkCounter++;

  // get the assertions
  std::vector<Node> assertions;
  getAssertions(assertions);

  Trace("nl-ext-mv-assert")
      << "Getting model values... check for [model-false]" << std::endl;
  // get the assertions that are false in the model
  const std::vector<Node> false_asserts = checkModelEval(assertions);
  Trace("nl-ext") << "# false asserts = " << false_asserts.size() << std::endl;

  // get the extended terms belonging to this theory
  std::vector<Node> xts;
  d_extTheory.getTerms(xts);

  if (Trace.isOn("nl-ext-debug"))
  {
    Trace("nl-ext-debug") << "  processing NonlinearExtension::check : "
                          << std::endl;
    Trace("nl-ext-debug") << "     " << false_asserts.size()
                          << " false assertions" << std::endl;
    Trace("nl-ext-debug") << "     " << xts.size()
                          << " extended terms: " << std::endl;
    Trace("nl-ext-debug") << "       ";
    for (unsigned j = 0; j < xts.size(); j++)
    {
      Trace("nl-ext-debug") << xts[j] << " ";
    }
    Trace("nl-ext-debug") << std::endl;
  }

  // compute whether shared terms have correct values
  unsigned num_shared_wrong_value = 0;
  std::vector<Node> shared_term_value_splits;
  // must ensure that shared terms are equal to their concrete value
  Trace("nl-ext-mv") << "Shared terms : " << std::endl;
  for (context::CDList<TNode>::const_iterator its =
           d_containing.shared_terms_begin();
       its != d_containing.shared_terms_end();
       ++its)
  {
    TNode shared_term = *its;
    // compute its value in the model, and its evaluation in the model
    Node stv0 = d_model.computeConcreteModelValue(shared_term);
    Node stv1 = d_model.computeAbstractModelValue(shared_term);
    d_model.printModelValue("nl-ext-mv", shared_term);
    if (stv0 != stv1)
    {
      num_shared_wrong_value++;
      Trace("nl-ext-mv") << "Bad shared term value : " << shared_term
                         << std::endl;
      if (shared_term != stv0)
      {
        // split on the value, this is non-terminating in general, TODO :
        // improve this
        Node eq = shared_term.eqNode(stv0);
        shared_term_value_splits.push_back(eq);
      }
      else
      {
        // this can happen for transcendental functions
        // the problem is that we cannot evaluate transcendental functions
        // (they don't have a rewriter that returns constants)
        // thus, the actual value in their model can be themselves, hence we
        // have no reference point to rule out the current model.  In this
        // case, we may set incomplete below.
      }
    }
  }
  Trace("nl-ext-debug") << "     " << num_shared_wrong_value
                        << " shared terms with wrong model value." << std::endl;
  bool needsRecheck;
  do
  {
    d_model.resetCheck();
    needsRecheck = false;
    // complete_status:
    //   1 : we may answer SAT, -1 : we may not answer SAT, 0 : unknown
    int complete_status = 1;
    // lemmas that should be sent later
    std::vector<NlLemma> wlems;
    // We require a check either if an assertion is false or a shared term has
    // a wrong value
    if (!false_asserts.empty() || num_shared_wrong_value > 0)
    {
      complete_status = num_shared_wrong_value > 0 ? -1 : 0;
      checkLastCall(assertions, false_asserts, xts, mlems, wlems);
      if (!mlems.empty())
      {
        return true;
      }
    }
    Trace("nl-ext") << "Finished check with status : " << complete_status
                    << std::endl;

    // if we did not add a lemma during check and there is a chance for SAT
    if (complete_status == 0)
    {
      Trace("nl-ext")
          << "Check model based on bounds for irrational-valued functions..."
          << std::endl;
      // check the model based on simple solving of equalities and using
      // error bounds on the Taylor approximation of transcendental functions.
      std::vector<NlLemma> lemmas;
      std::vector<Node> gs;
      if (checkModel(assertions, lemmas, gs))
      {
        complete_status = 1;
      }
      for (const Node& mg : gs)
      {
        Node mgr = Rewriter::rewrite(mg);
        mgr = d_containing.getValuation().ensureLiteral(mgr);
        d_containing.getOutputChannel().requirePhase(mgr, true);
        d_builtModel = true;
      }
      filterLemmas(lemmas, mlems);
      if (!mlems.empty())
      {
        return true;
      }
    }

    // if we have not concluded SAT
    if (complete_status != 1)
    {
      // flush the waiting lemmas
      if (!wlems.empty())
      {
        mlems.insert(mlems.end(), wlems.begin(), wlems.end());
        Trace("nl-ext") << "...added " << wlems.size() << " waiting lemmas."
                        << std::endl;
        return true;
      }
      // resort to splitting on shared terms with their model value
      // if we did not add any lemmas
      if (num_shared_wrong_value > 0)
      {
        complete_status = -1;
        if (!shared_term_value_splits.empty())
        {
          std::vector<NlLemma> stvLemmas;
          for (const Node& eq : shared_term_value_splits)
          {
            Node req = Rewriter::rewrite(eq);
            Node literal = d_containing.getValuation().ensureLiteral(req);
            d_containing.getOutputChannel().requirePhase(literal, true);
            Trace("nl-ext-debug") << "Split on : " << literal << std::endl;
            Node split = literal.orNode(literal.negate());
            NlLemma nsplit(split, Inference::SHARED_TERM_VALUE_SPLIT);
            filterLemma(nsplit, stvLemmas);
          }
          if (!stvLemmas.empty())
          {
            mlems.insert(mlems.end(), stvLemmas.begin(), stvLemmas.end());
            Trace("nl-ext") << "...added " << stvLemmas.size()
                            << " shared term value split lemmas." << std::endl;
            return true;
          }
        }
        else
        {
          // this can happen if we are trying to do theory combination with
          // trancendental functions
          // since their model value cannot even be computed exactly
        }
      }

      // we are incomplete
      if (options::nlExt() && options::nlExtIncPrecision()
          && d_model.usedApproximate())
      {
        d_trSlv.incrementTaylorDegree();
        needsRecheck = true;
        // increase precision for PI?
        // Difficult since Taylor series is very slow to converge
        Trace("nl-ext") << "...increment Taylor degree to "
                        << d_trSlv.getTaylorDegree() << std::endl;
      }
      else
      {
        Trace("nl-ext") << "...failed to send lemma in "
                           "NonLinearExtension, set incomplete"
                        << std::endl;
        d_containing.getOutputChannel().setIncomplete();
      }
    }
  } while (needsRecheck);

  // did not add lemmas
  return false;
}

void NonlinearExtension::interceptModel(std::map<Node, Node>& arithModel)
{
  if (!needsCheckLastEffort())
  {
    // no non-linear constraints, we are done
    return;
  }
  Trace("nl-ext") << "NonlinearExtension::interceptModel begin" << std::endl;
  d_model.reset(d_containing.getValuation().getModel(), arithModel);
  // run a last call effort check
  d_cmiLemmas.clear();
  if (!d_builtModel.get())
  {
    Trace("nl-ext") << "interceptModel: do model-based refinement" << std::endl;
    modelBasedRefinement(d_cmiLemmas);
  }
  if (d_builtModel.get())
  {
    Trace("nl-ext") << "interceptModel: do model repair" << std::endl;
    d_approximations.clear();
    d_witnesses.clear();
    // modify the model values
    d_model.getModelValueRepair(arithModel, d_approximations, d_witnesses);
  }
}

void NonlinearExtension::presolve()
{
  Trace("nl-ext") << "NonlinearExtension::presolve" << std::endl;
}

}  // namespace nl
}  // namespace arith
}  // namespace theory
}  // namespace CVC4<|MERGE_RESOLUTION|>--- conflicted
+++ resolved
@@ -428,13 +428,10 @@
 
   // get the presubstitution
   Trace("nl-ext-cm-debug") << "  apply pre-substitution..." << std::endl;
-<<<<<<< HEAD
-=======
   // Notice that we do not consider relevance here, since assertions were
   // already filtered based on relevance. It is incorrect to filter based on
   // relevance here, since we may have discarded literals that are relevant
   // that are entailed based on the techniques in getAssertions.
->>>>>>> 63905da0
   std::vector<Node> passertions = assertions;
   if (options::nlExt())
   {
