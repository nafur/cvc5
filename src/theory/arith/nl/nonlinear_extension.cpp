--- conflicted
+++ resolved
@@ -247,7 +247,8 @@
   // function by the code above.
   for (const Node& lit : init_assertions)
   {
-    if (init_assertions.find(lit) != init_assertions.end()) {
+    if (init_assertions.find(lit) != init_assertions.end())
+    {
       assertions.push_back(lit);
     }
   }
@@ -307,250 +308,13 @@
   unsigned tdegree = d_trSlv.getTaylorDegree();
   std::vector<NlLemma> lemmas;
   bool ret = d_model.checkModel(passertions, tdegree, lemmas, gs);
-  for (const auto& al: lemmas)
+  for (const auto& al : lemmas)
   {
     d_im.addPendingArithLemma(al);
   }
   return ret;
 }
 
-<<<<<<< HEAD
-void NonlinearExtension::checkLastCall(const std::vector<Node>& assertions,
-                                       const std::vector<Node>& false_asserts,
-                                       const std::vector<Node>& xts)
-{
-  ++(d_stats.d_checkRuns);
-
-  for (const auto& a: assertions) {
-    Trace("nl-ext") << "Input assertion: " << a << std::endl;
-  }
-
-  if (options::nlICP())
-  {
-    d_icpSlv.reset(assertions);
-    d_icpSlv.check();
-
-    if (d_im.hasUsed())
-    {
-      Trace("nl-ext") << "  ...finished with " << d_im.numPendingLemmas()
-                      << " new lemmas from ICP." << std::endl;
-      return d_im.numPendingLemmas();
-    }
-    Trace("nl-ext") << "Done with ICP" << std::endl;
-  }
-
-  if (options::nlICP())
-  {
-    d_icpSlv.reset(assertions);
-    d_icpSlv.check();
-
-    if (d_im.hasUsed())
-    {
-      Trace("nl-ext") << "  ...finished with "
-                      << d_im.numPendingLemmas() + d_im.numSentLemmas()
-                      << " new lemmas from ICP." << std::endl;
-      return;
-    }
-    Trace("nl-ext") << "Done with ICP" << std::endl;
-  }
-
-  if (options::nlExt())
-  {
-    // initialize the non-linear solver
-    d_nlSlv.initLastCall(assertions, false_asserts, xts);
-    // initialize the trancendental function solver
-    d_trSlv.initLastCall(assertions, false_asserts, xts);
-  }
-
-  // init last call with IAND
-  d_iandSlv.initLastCall(assertions, false_asserts, xts);
-
-  if (d_im.hasUsed())
-  {
-    std::size_t count = d_im.numPendingLemmas() + d_im.numSentLemmas();
-    Trace("nl-ext") << "  ...finished with " << count
-                    << " new lemmas during registration." << std::endl;
-    return;
-  }
-
-  //----------------------------------- possibly split on zero
-  if (options::nlExt() && options::nlExtSplitZero())
-  {
-    Trace("nl-ext") << "Get zero split lemmas..." << std::endl;
-    d_nlSlv.checkSplitZero();
-    if (d_im.hasUsed())
-    {
-      Trace("nl-ext") << "  ...finished with " << d_im.numPendingLemmas() << " new lemmas."
-                      << std::endl;
-      return;
-    }
-  }
-
-  //-----------------------------------initial lemmas for transcendental
-  if (options::nlExt())
-  {
-    // functions
-    d_trSlv.checkTranscendentalInitialRefine();
-    if (d_im.hasUsed())
-    {
-      std::size_t count = d_im.numPendingLemmas() + d_im.numSentLemmas();
-      Trace("nl-ext") << "  ...finished with " << count << " new lemmas."
-                      << std::endl;
-      return;
-    }
-  }
-  //-----------------------------------initial lemmas for iand
-  d_iandSlv.checkInitialRefine();
-  if (d_im.hasUsed())
-  {
-    Trace("nl-ext") << "  ...finished with " << d_im.numPendingLemmas() << " new lemmas."
-                    << std::endl;
-    return;
-  }
-
-  // main calls to nlExt
-  if (options::nlExt())
-  {
-    //---------------------------------lemmas based on sign (comparison to zero)
-    d_nlSlv.checkMonomialSign();
-    if (d_im.hasUsed())
-    {
-      Trace("nl-ext") << "  ...finished with " << d_im.numPendingLemmas() << " new lemmas."
-                      << std::endl;
-      return;
-    }
-
-    //-----------------------------------monotonicity of transdental functions
-    d_trSlv.checkTranscendentalMonotonic();
-    if (d_im.hasUsed())
-    {
-      std::size_t count = d_im.numPendingLemmas() + d_im.numSentLemmas();
-      Trace("nl-ext") << "  ...finished with " << count << " new lemmas."
-                      << std::endl;
-      return;
-    }
-
-    //------------------------lemmas based on magnitude of non-zero monomials
-    for (unsigned c = 0; c < 3; c++)
-    {
-      // c is effort level
-      d_nlSlv.checkMonomialMagnitude(c);
-      if (d_im.hasUsed())
-      {
-        Trace("nl-ext") << "  ...finished with " << d_im.numPendingLemmas()
-                        << " new lemmas." << std::endl;
-        return;
-      }
-    }
-
-    //-----------------------------------inferred bounds lemmas
-    //  e.g. x >= t => y*x >= y*t
-    d_nlSlv.checkMonomialInferBounds(assertions, false_asserts);
-    Trace("nl-ext") << "Bound lemmas : " << d_im.numPendingLemmas() << ", " << d_im.numWaitingLemmas() << std::endl;
-    // prioritize lemmas that do not introduce new monomials
-    if (options::nlExtTangentPlanes()
-        && options::nlExtTangentPlanesInterleave())
-    {
-      d_nlSlv.checkTangentPlanes(false);
-    }
-
-    if (d_im.hasUsed())
-    {
-      Trace("nl-ext") << "  ...finished with " << d_im.numPendingLemmas() << " new lemmas."
-                      << std::endl;
-      return;
-    }
-
-    // from inferred bound inferences : now do ones that introduce new terms
-    d_im.flushWaitingLemmas();
-    if (d_im.hasUsed())
-    {
-      Trace("nl-ext") << "  ...finished with " << d_im.numPendingLemmas()
-                      << " new (monomial-introducing) lemmas." << std::endl;
-      return;
-    }
-
-    //------------------------------------factoring lemmas
-    //   x*y + x*z >= t => exists k. k = y + z ^ x*k >= t
-    if (options::nlExtFactor())
-    {
-      d_nlSlv.checkFactoring(assertions, false_asserts);
-      if (d_im.hasUsed())
-      {
-        Trace("nl-ext") << "  ...finished with " << d_im.numPendingLemmas()
-                        << " new lemmas." << std::endl;
-        return;
-      }
-    }
-
-    //------------------------------------resolution bound inferences
-    //  e.g. ( y>=0 ^ s <= x*z ^ x*y <= t ) => y*s <= z*t
-    if (options::nlExtResBound())
-    {
-      d_nlSlv.checkMonomialInferResBounds();
-      if (d_im.hasUsed())
-      {
-        Trace("nl-ext") << "  ...finished with " << d_im.numPendingLemmas()
-                        << " new lemmas." << std::endl;
-        return;
-      }
-    }
-
-    //------------------------------------tangent planes
-    if (options::nlExtTangentPlanes()
-        && !options::nlExtTangentPlanesInterleave())
-    {
-      d_nlSlv.checkTangentPlanes(true);
-    }
-    if (options::nlExtTfTangentPlanes())
-    {
-      d_trSlv.checkTranscendentalTangentPlanes();
-    }
-  }
-  if (options::nlCad() || options::nlCadPartial())
-  {
-    d_cadSlv.initLastCall(assertions);
-  }
-  if (options::nlCadPartial())
-  {
-    d_cadSlv.checkPartial();
-    if (!d_im.hasUsed())
-    {
-      Trace("nl-cad") << "nl-cad found SAT!" << std::endl;
-    }
-    else
-    {
-      Trace("nl-ext") << "  ...finished with " << d_im.numPendingLemmas() << " new lemmas."
-                      << std::endl;
-      return d_im.numPendingLemmas();
-    }
-  }
-  if (options::nlCad())
-  {
-    d_cadSlv.initLastCall(assertions);
-    d_cadSlv.checkFull();
-    if (!d_im.hasUsed())
-    {
-      Trace("nl-cad") << "nl-cad found SAT!" << std::endl;
-    }
-    else
-    {
-      // checkFull() only adds a single conflict
-      return;
-    }
-  }
-  // run the full refinement in the IAND solver
-  d_iandSlv.checkFullRefine();
-
-  Trace("nl-ext") << "  ...finished with " << d_im.numWaitingLemmas() << " waiting lemmas."
-                  << std::endl;
-  Trace("nl-ext") << "  ...finished with " << d_im.numPendingLemmas() << " lemmas."
-                  << std::endl;
-  return;
-}
-
-=======
->>>>>>> 1cecdb3b
 void NonlinearExtension::check(Theory::Effort e)
 {
   Trace("nl-ext") << std::endl;
