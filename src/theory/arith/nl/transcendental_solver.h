/*********************                                                        */
/*! \file transcendental_solver.h
 ** \verbatim
 ** Top contributors (to current version):
 **   Andrew Reynolds, Tim King
 ** This file is part of the CVC4 project.
 ** Copyright (c) 2009-2020 by the authors listed in the file AUTHORS
 ** in the top-level source directory) and their institutional affiliations.
 ** All rights reserved.  See the file COPYING in the top-level source
 ** directory for licensing information.\endverbatim
 **
 ** \brief Solving for handling transcendental functions.
 **/

#ifndef CVC4__THEORY__ARITH__NL__TRANSCENDENTAL_SOLVER_H
#define CVC4__THEORY__ARITH__NL__TRANSCENDENTAL_SOLVER_H

#include <map>
#include <unordered_map>
#include <unordered_set>
#include <vector>

#include "expr/node.h"
#include "theory/arith/inference_manager.h"
#include "theory/arith/nl/nl_model.h"
#include "theory/arith/theory_arith.h"

namespace CVC4 {
namespace theory {
namespace arith {
namespace nl {

/** Transcendental solver class
 *
 * This class implements model-based refinement schemes
 * for transcendental functions, described in:
 *
 * - "Satisfiability Modulo Transcendental
 * Functions via Incremental Linearization" by Cimatti
 * et al., CADE 2017.
 *
 * It's main functionality are methods that implement lemma schemas below,
 * which return a set of lemmas that should be sent on the output channel.
 */
class TranscendentalSolver
{
 public:
  TranscendentalSolver(InferenceManager& im, NlModel& m);
  ~TranscendentalSolver();

  /** init last call
   *
   * This is called at the beginning of last call effort check, where
   * assertions are the set of assertions belonging to arithmetic,
   * false_asserts is the subset of assertions that are false in the current
   * model, and xts is the set of extended function terms that are active in
   * the current context.
   *
   * This call may add lemmas to lems based on registering term
   * information (for example, purification of sine terms).
   */
  void initLastCall(const std::vector<Node>& assertions,
                    const std::vector<Node>& false_asserts,
                    const std::vector<Node>& xts);
  /** increment taylor degree */
  void incrementTaylorDegree();
  /** get taylor degree */
  unsigned getTaylorDegree() const;
  /** preprocess assertions check model
   *
   * This modifies the given assertions in preparation for running a call
   * to check model.
   *
   * This method returns false if a bound for a transcendental function
   * was conflicting.
   */
  bool preprocessAssertionsCheckModel(std::vector<Node>& assertions);
  /** Process side effects in lemma se */
  void processSideEffect(const NlLemma& se);
  //-------------------------------------------- lemma schemas
  /** check transcendental initial refine
   *
   * Constructs a set of valid theory lemmas, based on
   * simple facts about transcendental functions.
   * This mostly follows the initial axioms described in
   * Section 4 of "Satisfiability
   * Modulo Transcendental Functions via Incremental
   * Linearization" by Cimatti et al., CADE 2017.
   *
   * Examples:
   *
   * sin( x ) = -sin( -x )
   * ( PI > x > 0 ) => 0 < sin( x ) < 1
   * exp( x )>0
   * x<0 => exp( x )<1
   */
  void checkTranscendentalInitialRefine();

  /** check transcendental monotonic
   *
   * Constructs a set of valid theory lemmas, based on a
   * lemma scheme that ensures that applications
   * of transcendental functions respect monotonicity.
   *
   * Examples:
   *
   * x > y => exp( x ) > exp( y )
   * PI/2 > x > y > 0 => sin( x ) > sin( y )
   * PI > x > y > PI/2 => sin( x ) < sin( y )
   */
  void checkTranscendentalMonotonic();

  /** check transcendental tangent planes
   *
   * Constructs a set of valid theory lemmas, based on
   * computing an "incremental linearization" of
   * transcendental functions based on the model values
   * of transcendental functions and their arguments.
   * It is based on Figure 3 of "Satisfiability
   * Modulo Transcendental Functions via Incremental
   * Linearization" by Cimatti et al., CADE 2017.
   * This schema is not terminating in general.
   * It is not enabled by default, and can
   * be enabled by --nl-ext-tf-tplanes.
   *
   * Example:
   *
   * Assume we have a term sin(y) where M( y ) = 1 where M is the current model.
   * Note that:
   *   sin(1) ~= .841471
   *
   * The Taylor series and remainder of sin(y) of degree 7 is
   *   P_{7,sin(0)}( x ) = x + (-1/6)*x^3 + (1/20)*x^5
   *   R_{7,sin(0),b}( x ) = (-1/5040)*x^7
   *
   * This gives us lower and upper bounds :
   *   P_u( x ) = P_{7,sin(0)}( x ) + R_{7,sin(0),b}( x )
   *     ...where note P_u( 1 ) = 4243/5040 ~= .841865
   *   P_l( x ) = P_{7,sin(0)}( x ) - R_{7,sin(0),b}( x )
   *     ...where note P_l( 1 ) = 4241/5040 ~= .841468
   *
   * Assume that M( sin(y) ) > P_u( 1 ).
   * Since the concavity of sine in the region 0 < x < PI/2 is -1,
   * we add a tangent plane refinement.
   * The tangent plane at the point 1 in P_u is
   * given by the formula:
   *   T( x ) = P_u( 1 ) + ((d/dx)(P_u(x)))( 1 )*( x - 1 )
   * We add the lemma:
   *   ( 0 < y < PI/2 ) => sin( y ) <= T( y )
   * which is:
   *   ( 0 < y < PI/2 ) => sin( y ) <= (391/720)*(y - 2737/1506)
   *
   * Assume that M( sin(y) ) < P_u( 1 ).
   * Since the concavity of sine in the region 0 < x < PI/2 is -1,
   * we add a secant plane refinement for some constants ( l, u )
   * such that 0 <= l < M( y ) < u <= PI/2. Assume we choose
   * l = 0 and u = M( PI/2 ) = 150517/47912.
   * The secant planes at point 1 for P_l
   * are given by the formulas:
   *   S_l( x ) = (x-l)*(P_l( l )-P_l(c))/(l-1) + P_l( l )
   *   S_u( x ) = (x-u)*(P_l( u )-P_l(c))/(u-1) + P_l( u )
   * We add the lemmas:
   *   ( 0 < y < 1 ) => sin( y ) >= S_l( y )
   *   ( 1 < y < PI/2 ) => sin( y ) >= S_u( y )
   * which are:
   *   ( 0 < y < 1 ) => (sin y) >= 4251/5040*y
   *   ( 1 < y < PI/2 ) => (sin y) >= c1*(y+c2)
   *     where c1, c2 are rationals (for brevity, omitted here)
   *     such that c1 ~= .277 and c2 ~= 2.032.
   */
  void checkTranscendentalTangentPlanes();
 private:
  /** check transcendental function refinement for tf
   *
   * This method is called by the above method for each "master"
   * transcendental function application that occurs in an assertion in the
   * current context. For example, an application like sin(t) is not a master
   * if we have introduced the constraints:
   *   t=y+2*pi*n ^ -pi <= y <= pi ^ sin(t) = sin(y).
   * See d_trMaster/d_trSlaves for more detail.
   *
   * This runs Figure 3 of Cimatti et al., CADE 2017 for transcendental
   * function application tf for Taylor degree d. It may add a secant or
   * tangent plane lemma to lems, which includes the side effect of the lemma
   * (if one exists).
   *
   * It returns false if the bounds are not precise enough to add a
   * secant or tangent plane lemma.
   */
  bool checkTfTangentPlanesFun(Node tf, unsigned d);
  //-------------------------------------------- end lemma schemas
  /** polynomial approximation bounds
   *
   * This adds P_l+[x], P_l-[x], P_u+[x], P_u-[x] to pbounds, where x is
   * d_taylor_real_fv. These are polynomial approximations of the Taylor series
   * of <k>( 0 ) for degree 2*d where k is SINE or EXPONENTIAL.
   * These correspond to P_l and P_u from Figure 3 of Cimatti et al., CADE 2017,
   * for positive/negative (+/-) values of the argument of <k>( 0 ).
   *
   * Notice that for certain bounds (e.g. upper bounds for exponential), the
   * Taylor approximation for a fixed degree is only sound up to a given
   * upper bound on the argument. To obtain sound lower/upper bounds for a
   * given <k>( c ), use the function below.
   */
  void getPolynomialApproximationBounds(Kind k,
                                        unsigned d,
                                        std::vector<Node>& pbounds);
  /** polynomial approximation bounds
   *
   * This computes polynomial approximations P_l+[x], P_l-[x], P_u+[x], P_u-[x]
   * that are sound (lower, upper) bounds for <k>( c ). Notice that these
   * polynomials may depend on c. In particular, for P_u+[x] for <k>( c ) where
   * c>0, we return the P_u+[x] from the function above for the minimum degree
   * d' >= d such that (1-c^{2*d'+1}/(2*d'+1)!) is positive.
   */
  void getPolynomialApproximationBoundForArg(Kind k,
                                             Node c,
                                             unsigned d,
                                             std::vector<Node>& pbounds);
  /** get transcendental function model bounds
   *
   * This returns the current lower and upper bounds of transcendental
   * function application tf based on Taylor of degree 2*d, which is dependent
   * on the model value of its argument.
   */
  std::pair<Node, Node> getTfModelBounds(Node tf, unsigned d);
  /** get monotonicity direction
   *
   * Returns whether the slope is positive (+1) or negative(-1)
   * in region of transcendental function with kind k.
   * Returns 0 if region is invalid.
   */
  int regionToMonotonicityDir(Kind k, int region);
  /** get concavity
   *
   * Returns whether we are concave (+1) or convex (-1)
   * in region of transcendental function with kind k,
   * where region is defined above.
   * Returns 0 if region is invalid.
   */
  int regionToConcavity(Kind k, int region);
  /** region to lower bound
   *
   * Returns the term corresponding to the lower
   * bound of the region of transcendental function
   * with kind k. Returns Node::null if the region
   * is invalid, or there is no lower bound for the
   * region.
   */
  Node regionToLowerBound(Kind k, int region);
  /** region to upper bound
   *
   * Returns the term corresponding to the upper
   * bound of the region of transcendental function
   * with kind k. Returns Node::null if the region
   * is invalid, or there is no upper bound for the
   * region.
   */
  Node regionToUpperBound(Kind k, int region);
  /** get derivative
   *
   * Returns d/dx n. Supports cases of n
   * for transcendental functions applied to x,
   * multiplication, addition, constants and variables.
   * Returns Node::null() if derivative is an
   * unhandled case.
   */
  Node getDerivative(Node n, Node x);

  void mkPi();
  void getCurrentPiBounds();
  /** Make the node -pi <= a <= pi */
  static Node mkValidPhase(Node a, Node pi);

<<<<<<< HEAD
  // The inference manager that we push conflicts and lemmas to.
=======
  /** The inference manager that we push conflicts and lemmas to. */
>>>>>>> 44fd0bd8
  InferenceManager& d_im;
  /** Reference to the non-linear model object */
  NlModel& d_model;
  /** commonly used terms */
  Node d_zero;
  Node d_one;
  Node d_neg_one;
  Node d_true;
  Node d_false;
  /**
   * Some transcendental functions f(t) are "purified", e.g. we add
   * t = y ^ f(t) = f(y) where y is a fresh variable. Those that are not
   * purified we call "master terms".
   *
   * The maps below maintain a master/slave relationship over
   * transcendental functions (SINE, EXPONENTIAL, PI), where above
   * f(y) is the master of itself and of f(t).
   *
   * This is used for ensuring that the argument y of SINE we process is on the
   * interval [-pi .. pi], and that exponentials are not applied to arguments
   * that contain transcendental functions.
   */
  std::map<Node, Node> d_trMaster;
  std::map<Node, std::unordered_set<Node, NodeHashFunction>> d_trSlaves;
  /** The transcendental functions we have done initial refinements on */
  std::map<Node, bool> d_tf_initial_refine;

  /** concavity region for transcendental functions
   *
   * This stores an integer that identifies an interval in
   * which the current model value for an argument of an
   * application of a transcendental function resides.
   *
   * For exp( x ):
   *   region #1 is -infty < x < infty
   * For sin( x ):
   *   region #0 is pi < x < infty (this is an invalid region)
   *   region #1 is pi/2 < x <= pi
   *   region #2 is 0 < x <= pi/2
   *   region #3 is -pi/2 < x <= 0
   *   region #4 is -pi < x <= -pi/2
   *   region #5 is -infty < x <= -pi (this is an invalid region)
   * All regions not listed above, as well as regions 0 and 5
   * for SINE are "invalid". We only process applications
   * of transcendental functions whose arguments have model
   * values that reside in valid regions.
   */
  std::unordered_map<Node, int, NodeHashFunction> d_tf_region;
  /** cache of the above function */
  std::map<Kind, std::map<unsigned, std::vector<Node>>> d_poly_bounds;

  /**
   * Maps representives of a congruence class to the members of that class.
   *
   * In detail, a congruence class is a set of terms of the form
   *   { f(t1), ..., f(tn) }
   * such that t1 = ... = tn in the current context. We choose an arbitrary
   * term among these to be the repesentative of this congruence class.
   *
   * Moreover, notice we compute congruence classes only over terms that
   * are transcendental function applications that are "master terms",
   * see d_trMaster/d_trSlave.
   */
  std::map<Node, std::vector<Node>> d_funcCongClass;
  /**
   * A list of all functions for each kind in { EXPONENTIAL, SINE, POW, PI }
   * that are representives of their congruence class.
   */
  std::map<Kind, std::vector<Node>> d_funcMap;

  // tangent plane bounds
  std::map<Node, std::map<Node, Node>> d_tangent_val_bound[4];

  /** secant points (sorted list) for transcendental functions
   *
   * This is used for tangent plane refinements for
   * transcendental functions. This is the set
   * "get-previous-secant-points" in "Satisfiability
   * Modulo Transcendental Functions via Incremental
   * Linearization" by Cimatti et al., CADE 2017, for
   * each transcendental function application. We store this set for each
   * Taylor degree.
   */
  std::unordered_map<Node,
                     std::map<unsigned, std::vector<Node>>,
                     NodeHashFunction>
      d_secant_points;

  /** get Taylor series of degree n for function fa centered around point fa[0].
   *
   * Return value is ( P_{n,f(a)}( x ), R_{n+1,f(a)}( x ) ) where
   * the first part of the pair is the Taylor series expansion :
   *    P_{n,f(a)}( x ) = sum_{i=0}^n (f^i( a )/i!)*(x-a)^i
   * and the second part of the pair is the Taylor series remainder :
   *    R_{n+1,f(a),b}( x ) = (f^{n+1}( b )/(n+1)!)*(x-a)^{n+1}
   *
   * The above values are cached for each (f,n) for a fixed variable "a".
   * To compute the Taylor series for fa, we compute the Taylor series
   *   for ( fa.getKind(), n ) then substitute { a -> fa[0] } if fa[0]!=0.
   * We compute P_{n,f(0)}( x )/R_{n+1,f(0),b}( x ) for ( fa.getKind(), n )
   *   if fa[0]=0.
   * In the latter case, note we compute the exponential x^{n+1}
   * instead of (x-a)^{n+1}, which can be done faster.
   */
  std::pair<Node, Node> getTaylor(Node fa, unsigned n);

  /** internal variables used for constructing (cached) versions of the Taylor
   * series above.
   */
  Node d_taylor_real_fv;           // x above
  Node d_taylor_real_fv_base;      // a above
  Node d_taylor_real_fv_base_rem;  // b above

  /** cache of sum and remainder terms for getTaylor */
  std::unordered_map<Node, std::unordered_map<unsigned, Node>, NodeHashFunction>
      d_taylor_sum;
  std::unordered_map<Node, std::unordered_map<unsigned, Node>, NodeHashFunction>
      d_taylor_rem;
  /** taylor degree
   *
   * Indicates that the degree of the polynomials in the Taylor approximation of
   * all transcendental functions is 2*d_taylor_degree. This value is set
   * initially to options::nlExtTfTaylorDegree() and may be incremented
   * if the option options::nlExtTfIncPrecision() is enabled.
   */
  unsigned d_taylor_degree;
  /** PI
   *
   * Note that PI is a (symbolic, non-constant) nullary operator. This is
   * because its value cannot be computed exactly. We constraint PI to concrete
   * lower and upper bounds stored in d_pi_bound below.
   */
  Node d_pi;
  /** PI/2 */
  Node d_pi_2;
  /** -PI/2 */
  Node d_pi_neg_2;
  /** -PI */
  Node d_pi_neg;
  /** the concrete lower and upper bounds for PI */
  Node d_pi_bound[2];
}; /* class TranscendentalSolver */

}  // namespace nl
}  // namespace arith
}  // namespace theory
}  // namespace CVC4

#endif /* CVC4__THEORY__ARITH__TRANSCENDENTAL_SOLVER_H */<|MERGE_RESOLUTION|>--- conflicted
+++ resolved
@@ -23,7 +23,6 @@
 #include "expr/node.h"
 #include "theory/arith/inference_manager.h"
 #include "theory/arith/nl/nl_model.h"
-#include "theory/arith/theory_arith.h"
 
 namespace CVC4 {
 namespace theory {
@@ -272,11 +271,7 @@
   /** Make the node -pi <= a <= pi */
   static Node mkValidPhase(Node a, Node pi);
 
-<<<<<<< HEAD
-  // The inference manager that we push conflicts and lemmas to.
-=======
   /** The inference manager that we push conflicts and lemmas to. */
->>>>>>> 44fd0bd8
   InferenceManager& d_im;
   /** Reference to the non-linear model object */
   NlModel& d_model;
