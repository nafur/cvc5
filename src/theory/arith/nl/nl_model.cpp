--- conflicted
+++ resolved
@@ -363,16 +363,9 @@
       return false;
     }
   }
-<<<<<<< HEAD
-  auto itw = d_check_model_witnesses.find(v);
-  if (itw != d_check_model_witnesses.end()) {
-    // TODO(Gereon): Check whether s satisfies itw->second.
-  }
-=======
   Assert(d_check_model_witnesses.find(v) == d_check_model_witnesses.end())
       << "We tried to add a substitution where we already had a witness term."
       << std::endl;
->>>>>>> ffed1a0c
   std::vector<Node> varsTmp;
   varsTmp.push_back(v);
   std::vector<Node> subsTmp;
@@ -428,25 +421,15 @@
 
 bool NlModel::addCheckModelWitness(TNode v, TNode w)
 {
-<<<<<<< HEAD
-  Trace("nl-ext-model") << "* check model witness : " << v << " -> " << w << std::endl;
-=======
   Trace("nl-ext-model") << "* check model witness : " << v << " -> " << w
                         << std::endl;
->>>>>>> ffed1a0c
   // should not set a witness for a value that is already set
   if (std::find(d_check_model_vars.begin(), d_check_model_vars.end(), v)
       != d_check_model_vars.end())
   {
-<<<<<<< HEAD
-    Trace("nl-ext-model")
-        << "...ERROR: setting witness for variable that already has a constant value."
-        << std::endl;
-=======
     Trace("nl-ext-model") << "...ERROR: setting witness for variable that "
                              "already has a constant value."
                           << std::endl;
->>>>>>> ffed1a0c
     Assert(false);
     return false;
   }
@@ -1130,21 +1113,11 @@
         }
         else
         {
-<<<<<<< HEAD
-          auto wit =
-            d_check_model_witnesses.find(vc);
-          if (wit != d_check_model_witnesses.end()) {
-            //TODO(Gereon): Should do something here.
-            std::cout << "Do something with " << vc << " = " << wit->second << std::endl;
-          } else {
-
-=======
           Assert(d_check_model_witnesses.find(vc)
                  == d_check_model_witnesses.end())
               << "No variable should be assigned a witness term if we get "
                  "here. "
               << vc << " is, though." << std::endl;
->>>>>>> ffed1a0c
           Trace("nl-ext-cms-debug") << std::endl;
           Trace("nl-ext-cms")
               << "  failed due to unknown bound for " << vc << std::endl;
@@ -1374,12 +1347,8 @@
       Trace("nl-model") << v << " exact approximation is " << l << std::endl;
     }
   }
-<<<<<<< HEAD
-  for (const auto& vw: d_check_model_witnesses) {
-=======
   for (const auto& vw : d_check_model_witnesses)
   {
->>>>>>> ffed1a0c
     Trace("nl-model") << vw.first << " witness is " << vw.second << std::endl;
     witnesses.emplace(vw.first, vw.second);
   }
