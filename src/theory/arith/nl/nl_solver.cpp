--- conflicted
+++ resolved
@@ -175,16 +175,9 @@
     {
       Node eq = v.eqNode(d_zero);
       eq = Rewriter::rewrite(eq);
-<<<<<<< HEAD
       d_im.addPendingPhaseRequirement(eq, true);
       Node lem = eq.orNode(eq.negate());
-      d_im.addPendingArithLemma(lem, Inference::SPLIT_ZERO);
-=======
-      Node literal = d_containing.getValuation().ensureLiteral(eq);
-      d_containing.getOutputChannel().requirePhase(literal, true);
-      lemmas.emplace_back(literal.orNode(literal.negate()),
-                          InferenceId::NL_SPLIT_ZERO);
->>>>>>> cdb338bb
+      d_im.addPendingArithLemma(lem, InferenceId::NL_SPLIT_ZERO);
     }
   }
 }
@@ -278,11 +271,7 @@
     {
       Node lemma =
           safeConstructNary(AND, exp).impNode(mkLit(oa, d_zero, status * 2));
-<<<<<<< HEAD
-      d_im.addPendingArithLemma(lemma, Inference::SIGN);
-=======
-      lem.emplace_back(lemma, InferenceId::NL_SIGN);
->>>>>>> cdb338bb
+      d_im.addPendingArithLemma(lemma, InferenceId::NL_SIGN);
     }
     return status;
   }
@@ -299,11 +288,7 @@
     if (mvaoa.getConst<Rational>().sgn() != 0)
     {
       Node lemma = av.eqNode(d_zero).impNode(oa.eqNode(d_zero));
-<<<<<<< HEAD
-      d_im.addPendingArithLemma(lemma, Inference::SIGN);
-=======
-      lem.emplace_back(lemma, InferenceId::NL_SIGN);
->>>>>>> cdb338bb
+      d_im.addPendingArithLemma(lemma, InferenceId::NL_SIGN);
     }
     return 0;
   }
@@ -460,11 +445,7 @@
       Node clem = nm->mkNode(
           IMPLIES, safeConstructNary(AND, exp), mkLit(oa, ob, status, true));
       Trace("nl-ext-comp-lemma") << "comparison lemma : " << clem << std::endl;
-<<<<<<< HEAD
-      lem.emplace_back(clem, LemmaProperty::NONE, nullptr, Inference::COMPARISON);
-=======
-      lem.emplace_back(clem, InferenceId::NL_COMPARISON);
->>>>>>> cdb338bb
+      lem.emplace_back(clem, LemmaProperty::NONE, nullptr, InferenceId::NL_COMPARISON);
       cmp_infers[status][oa][ob] = clem;
     }
     return true;
@@ -1015,11 +996,7 @@
             tplaneConj.push_back(lb_reverse2);
 
             Node tlem = nm->mkNode(AND, tplaneConj);
-<<<<<<< HEAD
-            d_im.addPendingArithLemma(tlem, Inference::TANGENT_PLANE, addWaitingLemmas);
-=======
-            lemmas.emplace_back(tlem, InferenceId::NL_TANGENT_PLANE);
->>>>>>> cdb338bb
+            d_im.addPendingArithLemma(tlem, InferenceId::NL_TANGENT_PLANE, addWaitingLemmas);
           }
         }
       }
@@ -1267,18 +1244,7 @@
                 << " (pre-rewrite : " << pr_iblem << ")" << std::endl;
             // Trace("nl-ext-bound-lemma") << "       intro new
             // monomials = " << introNewTerms << std::endl;
-<<<<<<< HEAD
-            d_im.addPendingArithLemma(iblem, Inference::INFER_BOUNDS_NT, introNewTerms);
-=======
-            if (!introNewTerms)
-            {
-              lemmas.emplace_back(iblem, InferenceId::NL_INFER_BOUNDS);
-            }
-            else
-            {
-              nt_lemmas.emplace_back(iblem, InferenceId::NL_INFER_BOUNDS_NT);
-            }
->>>>>>> cdb338bb
+            d_im.addPendingArithLemma(iblem, InferenceId::NL_INFER_BOUNDS_NT, introNewTerms);
           }
         }
       }
@@ -1406,11 +1372,7 @@
           lemma_disj.push_back(conc_lit);
           Node flem = nm->mkNode(OR, lemma_disj);
           Trace("nl-ext-factor") << "...lemma is " << flem << std::endl;
-<<<<<<< HEAD
-          d_im.addPendingArithLemma(flem, Inference::FACTOR);
-=======
-          lemmas.emplace_back(flem, InferenceId::NL_FACTOR);
->>>>>>> cdb338bb
+          d_im.addPendingArithLemma(flem, InferenceId::NL_FACTOR);
         }
       }
     }
@@ -1580,11 +1542,7 @@
                   rblem = Rewriter::rewrite(rblem);
                   Trace("nl-ext-rbound-lemma")
                       << "Resolution bound lemma : " << rblem << std::endl;
-<<<<<<< HEAD
-                  d_im.addPendingArithLemma(rblem, Inference::RES_INFER_BOUNDS);
-=======
-                  lemmas.emplace_back(rblem, InferenceId::NL_RES_INFER_BOUNDS);
->>>>>>> cdb338bb
+                  d_im.addPendingArithLemma(rblem, InferenceId::NL_RES_INFER_BOUNDS);
                 }
               }
               exp.pop_back();
