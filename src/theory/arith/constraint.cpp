--- conflicted
+++ resolved
@@ -482,11 +482,7 @@
   NodeBuilder<> nb(kind::AND);
   auto pfFromAssumptions = externalExplain(nb, AssertionOrderSentinel);
   Node exp = safeConstructNary(nb);
-<<<<<<< HEAD
-  if (options::proofNew())
-=======
   if (d_database->isProofEnabled())
->>>>>>> 5fd55819
   {
     std::vector<Node> assumptions;
     if (exp.getKind() == Kind::AND)
@@ -1526,11 +1522,7 @@
   NodeBuilder<> nb(Kind::AND);
   auto pfFromAssumptions = externalExplain(nb, d_assertionOrder);
   Node n = safeConstructNary(nb);
-<<<<<<< HEAD
-  if (options::proofNew())
-=======
   if (d_database->isProofEnabled())
->>>>>>> 5fd55819
   {
     std::vector<Node> assumptions;
     if (n.getKind() == Kind::AND)
@@ -1565,11 +1557,7 @@
   auto not2 = getNegation()->getProofLiteral().negate();
   auto pf2 = getNegation()->externalExplainByAssertions(nb);
   Node n = safeConstructNary(nb);
-<<<<<<< HEAD
-  if (options::proofNew())
-=======
   if (d_database->isProofEnabled())
->>>>>>> 5fd55819
   {
     auto pfNot2 = d_database->d_pnm->mkNode(
         PfRule::MACRO_SR_PRED_TRANSFORM, {pf1}, {not2});
