--- conflicted
+++ resolved
@@ -975,16 +975,6 @@
   /** Returns true if the polynomial contains a non-linear monomial.*/
   bool isNonlinear() const;
 
-<<<<<<< HEAD
-  bool isVariable() const {
-    return singleton() && getHead().getVarList().singleton() && getHead().coefficientIsOne();
-  }
-  Variable getVariable() const {
-    Assert(isVariable());
-    return getHead().getVarList().getHead();
-  }
-
-=======
   /** Check whether this polynomial is only a single variable. */
   bool isVariable() const
   {
@@ -997,7 +987,6 @@
     Assert(isVariable());
     return getHead().getVarList().getHead();
   }
->>>>>>> 2777a5b6
 
   /**
    * Selects a minimal monomial in the polynomial by the absolute value of
@@ -1432,12 +1421,8 @@
   Polynomial normalizedVariablePart() const;
   DeltaRational normalizedDeltaRational() const;
 
-<<<<<<< HEAD
-  std::tuple<Polynomial,Kind,Constant> decompose(bool split_constant = false) const;
-=======
   std::tuple<Polynomial, Kind, Constant> decompose(
       bool split_constant = false) const;
->>>>>>> 2777a5b6
 
 };/* class Comparison */
 
