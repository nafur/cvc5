/*********************                                                        */
/*! \file theory_arith_private.cpp
 ** \verbatim
 ** Top contributors (to current version):
 **   Tim King, Andrew Reynolds, Mathias Preiner
 ** This file is part of the CVC4 project.
 ** Copyright (c) 2009-2020 by the authors listed in the file AUTHORS
 ** in the top-level source directory and their institutional affiliations.
 ** All rights reserved.  See the file COPYING in the top-level source
 ** directory for licensing information.\endverbatim
 **
 ** \brief [[ Add one-line brief description here ]]
 **
 ** [[ Add lengthier description here ]]
 ** \todo document this file
 **/

#include "theory/arith/theory_arith_private.h"

#include <stdint.h>

#include <map>
#include <queue>
#include <vector>

#include "base/output.h"
#include "context/cdhashset.h"
#include "context/cdinsert_hashmap.h"
#include "context/cdlist.h"
#include "context/cdqueue.h"
#include "context/context.h"
#include "expr/kind.h"
#include "expr/metakind.h"
#include "expr/node.h"
#include "expr/node_algorithm.h"
#include "expr/node_builder.h"
#include "expr/proof_generator.h"
#include "expr/proof_node_manager.h"
#include "expr/skolem_manager.h"
#include "options/arith_options.h"
#include "options/smt_options.h"  // for incrementalSolving()
#include "preprocessing/util/ite_utilities.h"
#include "smt/logic_exception.h"
#include "smt/logic_request.h"
#include "smt/smt_statistics_registry.h"
#include "smt_util/boolean_simplification.h"
#include "theory/arith/approx_simplex.h"
#include "theory/arith/arith_ite_utils.h"
#include "theory/arith/arith_rewriter.h"
#include "theory/arith/arith_static_learner.h"
#include "theory/arith/arith_utilities.h"
#include "theory/arith/arithvar.h"
#include "theory/arith/congruence_manager.h"
#include "theory/arith/constraint.h"
#include "theory/arith/cut_log.h"
#include "theory/arith/delta_rational.h"
#include "theory/arith/dio_solver.h"
#include "theory/arith/linear_equality.h"
#include "theory/arith/matrix.h"
#include "theory/arith/nl/nonlinear_extension.h"
#include "theory/arith/normal_form.h"
#include "theory/arith/partial_model.h"
#include "theory/arith/proof_macros.h"
#include "theory/arith/simplex.h"
#include "theory/arith/theory_arith.h"
#include "theory/ext_theory.h"
#include "theory/quantifiers/fmf/bounded_integers.h"
#include "theory/rewriter.h"
#include "theory/theory_model.h"
#include "theory/valuation.h"
#include "util/dense_map.h"
#include "util/integer.h"
#include "util/random.h"
#include "util/rational.h"
#include "util/result.h"
#include "util/statistics_registry.h"

using namespace std;
using namespace CVC4::kind;

namespace CVC4 {
namespace theory {
namespace arith {

static Node toSumNode(const ArithVariables& vars, const DenseMap<Rational>& sum);
static bool complexityBelow(const DenseMap<Rational>& row, uint32_t cap);

TheoryArithPrivate::TheoryArithPrivate(TheoryArith& containing,
                                       context::Context* c,
                                       context::UserContext* u,
                                       OutputChannel& out,
                                       Valuation valuation,
                                       const LogicInfo& logicInfo,
                                       ProofNodeManager* pnm)
    : d_containing(containing),
      d_foundNl(false),
      d_rowTracking(),
      d_pnm(pnm),
      d_checker(),
      d_pfGen(new EagerProofGenerator(d_pnm, u)),
      d_constraintDatabase(c,
                           u,
                           d_partialModel,
                           d_congruenceManager,
                           RaiseConflict(*this),
                           d_pfGen.get(),
                           d_pnm),
      d_qflraStatus(Result::SAT_UNKNOWN),
      d_unknownsInARow(0),
      d_hasDoneWorkSinceCut(false),
      d_learner(u),
      d_assertionsThatDoNotMatchTheirLiterals(c),
      d_nextIntegerCheckVar(0),
      d_constantIntegerVariables(c),
      d_diseqQueue(c, false),
      d_currentPropagationList(),
      d_learnedBounds(c),
      d_partialModel(c, DeltaComputeCallback(*this)),
      d_errorSet(
          d_partialModel, TableauSizes(&d_tableau), BoundCountingLookup(*this)),
      d_tableau(),
      d_linEq(d_partialModel,
              d_tableau,
              d_rowTracking,
              BasicVarModelUpdateCallBack(*this)),
      d_diosolver(c),
      d_restartsCounter(0),
      d_tableauSizeHasBeenModified(false),
      d_tableauResetDensity(1.6),
      d_tableauResetPeriod(10),
      d_conflicts(c),
      d_blackBoxConflict(c, Node::null()),
      d_blackBoxConflictPf(c, std::shared_ptr<ProofNode>(nullptr)),
      d_congruenceManager(c,
                          u,
                          d_constraintDatabase,
                          SetupLiteralCallBack(*this),
                          d_partialModel,
                          RaiseEqualityEngineConflict(*this),
                          d_pnm),
      d_cmEnabled(c, true),

      d_dualSimplex(
          d_linEq, d_errorSet, RaiseConflict(*this), TempVarMalloc(*this)),
      d_fcSimplex(
          d_linEq, d_errorSet, RaiseConflict(*this), TempVarMalloc(*this)),
      d_soiSimplex(
          d_linEq, d_errorSet, RaiseConflict(*this), TempVarMalloc(*this)),
      d_attemptSolSimplex(
          d_linEq, d_errorSet, RaiseConflict(*this), TempVarMalloc(*this)),
      d_pass1SDP(NULL),
      d_otherSDP(NULL),
      d_lastContextIntegerAttempted(c, -1),

      d_DELTA_ZERO(0),
      d_approxCuts(c),
      d_fullCheckCounter(0),
      d_cutCount(c, 0),
      d_cutInContext(c),
      d_likelyIntegerInfeasible(c, false),
      d_guessedCoeffSet(c, false),
      d_guessedCoeffs(),
      d_treeLog(NULL),
      d_replayVariables(),
      d_replayConstraints(),
      d_lhsTmp(),
      d_approxStats(NULL),
      d_attemptSolveIntTurnedOff(u, 0),
      d_dioSolveResources(0),
      d_solveIntMaybeHelp(0u),
      d_solveIntAttempts(0u),
      d_newFacts(false),
      d_previousStatus(Result::SAT_UNKNOWN),
      d_statistics()
{
  ProofChecker* pc = pnm != nullptr ? pnm->getChecker() : nullptr;
  if (pc != nullptr)
  {
    d_checker.registerTo(pc);
  }
}

TheoryArithPrivate::~TheoryArithPrivate(){
  if(d_treeLog != NULL){ delete d_treeLog; }
  if(d_approxStats != NULL) { delete d_approxStats; }
}

bool TheoryArithPrivate::needsEqualityEngine(EeSetupInfo& esi)
{
  return d_congruenceManager.needsEqualityEngine(esi);
}
void TheoryArithPrivate::finishInit()
{
  eq::EqualityEngine* ee = d_containing.getEqualityEngine();
  eq::ProofEqEngine* pfee = d_containing.getProofEqEngine();
  Assert(ee != nullptr);
  d_congruenceManager.finishInit(ee, pfee);
}

static bool contains(const ConstraintCPVec& v, ConstraintP con){
  for(unsigned i = 0, N = v.size(); i < N; ++i){
    if(v[i] == con){
      return true;
    }
  }
  return false;
}
static void drop( ConstraintCPVec& v, ConstraintP con){
  size_t readPos, writePos, N;
  for(readPos = 0, writePos = 0, N = v.size(); readPos < N; ++readPos){
    ConstraintCP curr = v[readPos];
    if(curr != con){
      v[writePos] = curr;
      writePos++;
    }
  }
  v.resize(writePos);
}


static void resolve(ConstraintCPVec& buf, ConstraintP c, const ConstraintCPVec& pos, const ConstraintCPVec& neg){
  unsigned posPos CVC4_UNUSED = pos.size();
  for(unsigned i = 0, N = pos.size(); i < N; ++i){
    if(pos[i] == c){
      posPos = i;
    }else{
      buf.push_back(pos[i]);
    }
  }
  Assert(posPos < pos.size());
  ConstraintP negc = c->getNegation();
  unsigned negPos CVC4_UNUSED = neg.size();
  for(unsigned i = 0, N = neg.size(); i < N; ++i){
    if(neg[i] == negc){
      negPos = i;
    }else{
      buf.push_back(neg[i]);
    }
  }
  Assert(negPos < neg.size());

  // Assert(dnconf.getKind() == kind::AND);
  // Assert(upconf.getKind() == kind::AND);
  // Assert(dnpos < dnconf.getNumChildren());
  // Assert(uppos < upconf.getNumChildren());
  // Assert(equalUpToNegation(dnconf[dnpos], upconf[uppos]));

  // NodeBuilder<> nb(kind::AND);
  // dropPosition(nb, dnconf, dnpos);
  // dropPosition(nb, upconf, uppos);
  // return safeConstructNary(nb);
}

TheoryArithPrivate::ModelException::ModelException(TNode n, const char* msg)
{
  stringstream ss;
  ss << "Cannot construct a model for " << n << " as " << endl << msg;
  setMessage(ss.str());
}
TheoryArithPrivate::ModelException::~ModelException() {}

TheoryArithPrivate::Statistics::Statistics()
  : d_statAssertUpperConflicts("theory::arith::AssertUpperConflicts", 0)
  , d_statAssertLowerConflicts("theory::arith::AssertLowerConflicts", 0)
  , d_statUserVariables("theory::arith::UserVariables", 0)
  , d_statAuxiliaryVariables("theory::arith::AuxiliaryVariables", 0)
  , d_statDisequalitySplits("theory::arith::DisequalitySplits", 0)
  , d_statDisequalityConflicts("theory::arith::DisequalityConflicts", 0)
  , d_simplifyTimer("theory::arith::simplifyTimer")
  , d_staticLearningTimer("theory::arith::staticLearningTimer")
  , d_presolveTime("theory::arith::presolveTime")
  , d_newPropTime("theory::arith::newPropTimer")
  , d_externalBranchAndBounds("theory::arith::externalBranchAndBounds",0)
  , d_initialTableauSize("theory::arith::initialTableauSize", 0)
  , d_currSetToSmaller("theory::arith::currSetToSmaller", 0)
  , d_smallerSetToCurr("theory::arith::smallerSetToCurr", 0)
  , d_restartTimer("theory::arith::restartTimer")
  , d_boundComputationTime("theory::arith::bound::time")
  , d_boundComputations("theory::arith::bound::boundComputations",0)
  , d_boundPropagations("theory::arith::bound::boundPropagations",0)
  , d_unknownChecks("theory::arith::status::unknowns", 0)
  , d_maxUnknownsInARow("theory::arith::status::maxUnknownsInARow", 0)
  , d_avgUnknownsInARow("theory::arith::status::avgUnknownsInARow")
  , d_revertsOnConflicts("theory::arith::status::revertsOnConflicts",0)
  , d_commitsOnConflicts("theory::arith::status::commitsOnConflicts",0)
  , d_nontrivialSatChecks("theory::arith::status::nontrivialSatChecks",0)
  , d_replayLogRecCount("theory::arith::z::approx::replay::rec",0)
  , d_replayLogRecConflictEscalation("theory::arith::z::approx::replay::rec::escalation",0)
  , d_replayLogRecEarlyExit("theory::arith::z::approx::replay::rec::earlyexit",0)
  , d_replayBranchCloseFailures("theory::arith::z::approx::replay::rec::branch::closefailures",0)
  , d_replayLeafCloseFailures("theory::arith::z::approx::replay::rec::leaf::closefailures",0)
  , d_replayBranchSkips("theory::arith::z::approx::replay::rec::branch::skips",0)
  , d_mirCutsAttempted("theory::arith::z::approx::cuts::mir::attempted",0)
  , d_gmiCutsAttempted("theory::arith::z::approx::cuts::gmi::attempted",0)
  , d_branchCutsAttempted("theory::arith::z::approx::cuts::branch::attempted",0)
  , d_cutsReconstructed("theory::arith::z::approx::cuts::reconstructed",0)
  , d_cutsReconstructionFailed("theory::arith::z::approx::cuts::reconstructed::failed",0)
  , d_cutsProven("theory::arith::z::approx::cuts::proofs",0)
  , d_cutsProofFailed("theory::arith::z::approx::cuts::proofs::failed",0)
  , d_mipReplayLemmaCalls("theory::arith::z::approx::external::calls",0)
  , d_mipExternalCuts("theory::arith::z::approx::external::cuts",0)
  , d_mipExternalBranch("theory::arith::z::approx::external::branches",0)
  , d_inSolveInteger("theory::arith::z::approx::inSolverInteger",0)
  , d_branchesExhausted("theory::arith::z::approx::exhausted::branches",0)
  , d_execExhausted("theory::arith::z::approx::exhausted::exec",0)
  , d_pivotsExhausted("theory::arith::z::approx::exhausted::pivots",0)
  , d_panicBranches("theory::arith::z::arith::paniclemmas",0)
  , d_relaxCalls("theory::arith::z::arith::relax::calls",0)
  , d_relaxLinFeas("theory::arith::z::arith::relax::feasible::res",0)
  , d_relaxLinFeasFailures("theory::arith::z::arith::relax::feasible::failures",0)
  , d_relaxLinInfeas("theory::arith::z::arith::relax::infeasible",0)
  , d_relaxLinInfeasFailures("theory::arith::z::arith::relax::infeasible::failures",0)
  , d_relaxLinExhausted("theory::arith::z::arith::relax::exhausted",0)
  , d_relaxOthers("theory::arith::z::arith::relax::other",0)
  , d_applyRowsDeleted("theory::arith::z::arith::cuts::applyRowsDeleted",0)
  , d_replaySimplexTimer("theory::arith::z::approx::replay::simplex::timer")
  , d_replayLogTimer("theory::arith::z::approx::replay::log::timer")
  , d_solveIntTimer("theory::arith::z::solveInt::timer")
  , d_solveRealRelaxTimer("theory::arith::z::solveRealRelax::timer")
  , d_solveIntCalls("theory::arith::z::solveInt::calls", 0)
  , d_solveStandardEffort("theory::arith::z::solveInt::calls::standardEffort", 0)
  , d_approxDisabled("theory::arith::z::approxDisabled", 0)
  , d_replayAttemptFailed("theory::arith::z::replayAttemptFailed",0)
  , d_cutsRejectedDuringReplay("theory::arith::z::approx::replay::cuts::rejected", 0)
  , d_cutsRejectedDuringLemmas("theory::arith::z::approx::external::cuts::rejected", 0)
  , d_satPivots("theory::arith::pivots::sat")
  , d_unsatPivots("theory::arith::pivots::unsat")
  , d_unknownPivots("theory::arith::pivots::unknown")
  , d_solveIntModelsAttempts("theory::arith::z::solveInt::models::attempts", 0)
  , d_solveIntModelsSuccessful("theory::arith::zzz::solveInt::models::successful", 0)
  , d_mipTimer("theory::arith::z::approx::mip::timer")
  , d_lpTimer("theory::arith::z::approx::lp::timer")
  , d_mipProofsAttempted("theory::arith::z::mip::proofs::attempted", 0)
  , d_mipProofsSuccessful("theory::arith::z::mip::proofs::successful", 0)
  , d_numBranchesFailed("theory::arith::z::mip::branch::proof::failed", 0)
{
  smtStatisticsRegistry()->registerStat(&d_statAssertUpperConflicts);
  smtStatisticsRegistry()->registerStat(&d_statAssertLowerConflicts);

  smtStatisticsRegistry()->registerStat(&d_statUserVariables);
  smtStatisticsRegistry()->registerStat(&d_statAuxiliaryVariables);
  smtStatisticsRegistry()->registerStat(&d_statDisequalitySplits);
  smtStatisticsRegistry()->registerStat(&d_statDisequalityConflicts);
  smtStatisticsRegistry()->registerStat(&d_simplifyTimer);
  smtStatisticsRegistry()->registerStat(&d_staticLearningTimer);

  smtStatisticsRegistry()->registerStat(&d_presolveTime);
  smtStatisticsRegistry()->registerStat(&d_newPropTime);

  smtStatisticsRegistry()->registerStat(&d_externalBranchAndBounds);

  smtStatisticsRegistry()->registerStat(&d_initialTableauSize);
  smtStatisticsRegistry()->registerStat(&d_currSetToSmaller);
  smtStatisticsRegistry()->registerStat(&d_smallerSetToCurr);
  smtStatisticsRegistry()->registerStat(&d_restartTimer);

  smtStatisticsRegistry()->registerStat(&d_boundComputationTime);
  smtStatisticsRegistry()->registerStat(&d_boundComputations);
  smtStatisticsRegistry()->registerStat(&d_boundPropagations);

  smtStatisticsRegistry()->registerStat(&d_unknownChecks);
  smtStatisticsRegistry()->registerStat(&d_maxUnknownsInARow);
  smtStatisticsRegistry()->registerStat(&d_avgUnknownsInARow);
  smtStatisticsRegistry()->registerStat(&d_revertsOnConflicts);
  smtStatisticsRegistry()->registerStat(&d_commitsOnConflicts);
  smtStatisticsRegistry()->registerStat(&d_nontrivialSatChecks);


  smtStatisticsRegistry()->registerStat(&d_satPivots);
  smtStatisticsRegistry()->registerStat(&d_unsatPivots);
  smtStatisticsRegistry()->registerStat(&d_unknownPivots);

  smtStatisticsRegistry()->registerStat(&d_replayLogRecCount);
  smtStatisticsRegistry()->registerStat(&d_replayLogRecConflictEscalation);
  smtStatisticsRegistry()->registerStat(&d_replayLogRecEarlyExit);
  smtStatisticsRegistry()->registerStat(&d_replayBranchCloseFailures);
  smtStatisticsRegistry()->registerStat(&d_replayLeafCloseFailures);
  smtStatisticsRegistry()->registerStat(&d_replayBranchSkips);
  smtStatisticsRegistry()->registerStat(&d_mirCutsAttempted);
  smtStatisticsRegistry()->registerStat(&d_gmiCutsAttempted);
  smtStatisticsRegistry()->registerStat(&d_branchCutsAttempted);
  smtStatisticsRegistry()->registerStat(&d_cutsReconstructed);
  smtStatisticsRegistry()->registerStat(&d_cutsProven);
  smtStatisticsRegistry()->registerStat(&d_cutsProofFailed);
  smtStatisticsRegistry()->registerStat(&d_cutsReconstructionFailed);
  smtStatisticsRegistry()->registerStat(&d_mipReplayLemmaCalls);
  smtStatisticsRegistry()->registerStat(&d_mipExternalCuts);
  smtStatisticsRegistry()->registerStat(&d_mipExternalBranch);

  smtStatisticsRegistry()->registerStat(&d_inSolveInteger);
  smtStatisticsRegistry()->registerStat(&d_branchesExhausted);
  smtStatisticsRegistry()->registerStat(&d_execExhausted);
  smtStatisticsRegistry()->registerStat(&d_pivotsExhausted);
  smtStatisticsRegistry()->registerStat(&d_panicBranches);
  smtStatisticsRegistry()->registerStat(&d_relaxCalls);
  smtStatisticsRegistry()->registerStat(&d_relaxLinFeas);
  smtStatisticsRegistry()->registerStat(&d_relaxLinFeasFailures);
  smtStatisticsRegistry()->registerStat(&d_relaxLinInfeas);
  smtStatisticsRegistry()->registerStat(&d_relaxLinInfeasFailures);
  smtStatisticsRegistry()->registerStat(&d_relaxLinExhausted);
  smtStatisticsRegistry()->registerStat(&d_relaxOthers);

  smtStatisticsRegistry()->registerStat(&d_applyRowsDeleted);

  smtStatisticsRegistry()->registerStat(&d_replaySimplexTimer);
  smtStatisticsRegistry()->registerStat(&d_replayLogTimer);
  smtStatisticsRegistry()->registerStat(&d_solveIntTimer);
  smtStatisticsRegistry()->registerStat(&d_solveRealRelaxTimer);

  smtStatisticsRegistry()->registerStat(&d_solveIntCalls);
  smtStatisticsRegistry()->registerStat(&d_solveStandardEffort);

  smtStatisticsRegistry()->registerStat(&d_approxDisabled);

  smtStatisticsRegistry()->registerStat(&d_replayAttemptFailed);

  smtStatisticsRegistry()->registerStat(&d_cutsRejectedDuringReplay);
  smtStatisticsRegistry()->registerStat(&d_cutsRejectedDuringLemmas);

  smtStatisticsRegistry()->registerStat(&d_solveIntModelsAttempts);
  smtStatisticsRegistry()->registerStat(&d_solveIntModelsSuccessful);
  smtStatisticsRegistry()->registerStat(&d_mipTimer);
  smtStatisticsRegistry()->registerStat(&d_lpTimer);
  smtStatisticsRegistry()->registerStat(&d_mipProofsAttempted);
  smtStatisticsRegistry()->registerStat(&d_mipProofsSuccessful);
  smtStatisticsRegistry()->registerStat(&d_numBranchesFailed);
}

TheoryArithPrivate::Statistics::~Statistics(){
  smtStatisticsRegistry()->unregisterStat(&d_statAssertUpperConflicts);
  smtStatisticsRegistry()->unregisterStat(&d_statAssertLowerConflicts);

  smtStatisticsRegistry()->unregisterStat(&d_statUserVariables);
  smtStatisticsRegistry()->unregisterStat(&d_statAuxiliaryVariables);
  smtStatisticsRegistry()->unregisterStat(&d_statDisequalitySplits);
  smtStatisticsRegistry()->unregisterStat(&d_statDisequalityConflicts);
  smtStatisticsRegistry()->unregisterStat(&d_simplifyTimer);
  smtStatisticsRegistry()->unregisterStat(&d_staticLearningTimer);

  smtStatisticsRegistry()->unregisterStat(&d_presolveTime);
  smtStatisticsRegistry()->unregisterStat(&d_newPropTime);

  smtStatisticsRegistry()->unregisterStat(&d_externalBranchAndBounds);

  smtStatisticsRegistry()->unregisterStat(&d_initialTableauSize);
  smtStatisticsRegistry()->unregisterStat(&d_currSetToSmaller);
  smtStatisticsRegistry()->unregisterStat(&d_smallerSetToCurr);
  smtStatisticsRegistry()->unregisterStat(&d_restartTimer);

  smtStatisticsRegistry()->unregisterStat(&d_boundComputationTime);
  smtStatisticsRegistry()->unregisterStat(&d_boundComputations);
  smtStatisticsRegistry()->unregisterStat(&d_boundPropagations);

  smtStatisticsRegistry()->unregisterStat(&d_unknownChecks);
  smtStatisticsRegistry()->unregisterStat(&d_maxUnknownsInARow);
  smtStatisticsRegistry()->unregisterStat(&d_avgUnknownsInARow);
  smtStatisticsRegistry()->unregisterStat(&d_revertsOnConflicts);
  smtStatisticsRegistry()->unregisterStat(&d_commitsOnConflicts);
  smtStatisticsRegistry()->unregisterStat(&d_nontrivialSatChecks);

  smtStatisticsRegistry()->unregisterStat(&d_satPivots);
  smtStatisticsRegistry()->unregisterStat(&d_unsatPivots);
  smtStatisticsRegistry()->unregisterStat(&d_unknownPivots);

  smtStatisticsRegistry()->unregisterStat(&d_replayLogRecCount);
  smtStatisticsRegistry()->unregisterStat(&d_replayLogRecConflictEscalation);
  smtStatisticsRegistry()->unregisterStat(&d_replayLogRecEarlyExit);
  smtStatisticsRegistry()->unregisterStat(&d_replayBranchCloseFailures);
  smtStatisticsRegistry()->unregisterStat(&d_replayLeafCloseFailures);
  smtStatisticsRegistry()->unregisterStat(&d_replayBranchSkips);
  smtStatisticsRegistry()->unregisterStat(&d_mirCutsAttempted);
  smtStatisticsRegistry()->unregisterStat(&d_gmiCutsAttempted);
  smtStatisticsRegistry()->unregisterStat(&d_branchCutsAttempted);
  smtStatisticsRegistry()->unregisterStat(&d_cutsReconstructed);
  smtStatisticsRegistry()->unregisterStat(&d_cutsProven);
  smtStatisticsRegistry()->unregisterStat(&d_cutsProofFailed);
  smtStatisticsRegistry()->unregisterStat(&d_cutsReconstructionFailed);
  smtStatisticsRegistry()->unregisterStat(&d_mipReplayLemmaCalls);
  smtStatisticsRegistry()->unregisterStat(&d_mipExternalCuts);
  smtStatisticsRegistry()->unregisterStat(&d_mipExternalBranch);


  smtStatisticsRegistry()->unregisterStat(&d_inSolveInteger);
  smtStatisticsRegistry()->unregisterStat(&d_branchesExhausted);
  smtStatisticsRegistry()->unregisterStat(&d_execExhausted);
  smtStatisticsRegistry()->unregisterStat(&d_pivotsExhausted);
  smtStatisticsRegistry()->unregisterStat(&d_panicBranches);
  smtStatisticsRegistry()->unregisterStat(&d_relaxCalls);
  smtStatisticsRegistry()->unregisterStat(&d_relaxLinFeas);
  smtStatisticsRegistry()->unregisterStat(&d_relaxLinFeasFailures);
  smtStatisticsRegistry()->unregisterStat(&d_relaxLinInfeas);
  smtStatisticsRegistry()->unregisterStat(&d_relaxLinInfeasFailures);
  smtStatisticsRegistry()->unregisterStat(&d_relaxLinExhausted);
  smtStatisticsRegistry()->unregisterStat(&d_relaxOthers);

  smtStatisticsRegistry()->unregisterStat(&d_applyRowsDeleted);

  smtStatisticsRegistry()->unregisterStat(&d_replaySimplexTimer);
  smtStatisticsRegistry()->unregisterStat(&d_replayLogTimer);
  smtStatisticsRegistry()->unregisterStat(&d_solveIntTimer);
  smtStatisticsRegistry()->unregisterStat(&d_solveRealRelaxTimer);

  smtStatisticsRegistry()->unregisterStat(&d_solveIntCalls);
  smtStatisticsRegistry()->unregisterStat(&d_solveStandardEffort);

  smtStatisticsRegistry()->unregisterStat(&d_approxDisabled);

  smtStatisticsRegistry()->unregisterStat(&d_replayAttemptFailed);

  smtStatisticsRegistry()->unregisterStat(&d_cutsRejectedDuringReplay);
  smtStatisticsRegistry()->unregisterStat(&d_cutsRejectedDuringLemmas);


  smtStatisticsRegistry()->unregisterStat(&d_solveIntModelsAttempts);
  smtStatisticsRegistry()->unregisterStat(&d_solveIntModelsSuccessful);
  smtStatisticsRegistry()->unregisterStat(&d_mipTimer);
  smtStatisticsRegistry()->unregisterStat(&d_lpTimer);
  smtStatisticsRegistry()->unregisterStat(&d_mipProofsAttempted);
  smtStatisticsRegistry()->unregisterStat(&d_mipProofsSuccessful);
  smtStatisticsRegistry()->unregisterStat(&d_numBranchesFailed);
}

bool complexityBelow(const DenseMap<Rational>& row, uint32_t cap){
  DenseMap<Rational>::const_iterator riter, rend;
  for(riter=row.begin(), rend=row.end(); riter != rend; ++riter){
    ArithVar v = *riter;
    const Rational& q = row[v];
    if(q.complexity() > cap){
      return false;
    }
  }
  return true;
}

bool TheoryArithPrivate::isProofEnabled() const
{
  return d_pnm != nullptr;
}

void TheoryArithPrivate::raiseConflict(ConstraintCP a){
  Assert(a->inConflict());
  d_conflicts.push_back(a);
}

void TheoryArithPrivate::raiseBlackBoxConflict(Node bb,
                                               std::shared_ptr<ProofNode> pf)
{
  Debug("arith::bb") << "raiseBlackBoxConflict: " << bb << std::endl;
  if (d_blackBoxConflict.get().isNull())
  {
    if (isProofEnabled())
    {
      Debug("arith::bb") << "  with proof " << pf << std::endl;
      d_blackBoxConflictPf.set(pf);
    }
    d_blackBoxConflict = bb;
  }
}

bool TheoryArithPrivate::anyConflict() const
{
  return !conflictQueueEmpty() || !d_blackBoxConflict.get().isNull();
}

void TheoryArithPrivate::revertOutOfConflict(){
  d_partialModel.revertAssignmentChanges();
  clearUpdates();
  d_currentPropagationList.clear();
}

void TheoryArithPrivate::clearUpdates(){
  d_updatedBounds.purge();
}

// void TheoryArithPrivate::raiseConflict(ConstraintCP a, ConstraintCP b){
//   ConstraintCPVec v;
//   v.push_back(a);
//   v.push_back(b);
//   d_conflicts.push_back(v);
// }

// void TheoryArithPrivate::raiseConflict(ConstraintCP a, ConstraintCP b, ConstraintCP c){
//   ConstraintCPVec v;
//   v.push_back(a);
//   v.push_back(b);
//   v.push_back(c);
//   d_conflicts.push_back(v);
// }

void TheoryArithPrivate::zeroDifferenceDetected(ArithVar x){
  if(d_cmEnabled){
    Assert(d_congruenceManager.isWatchedVariable(x));
    Assert(d_partialModel.upperBoundIsZero(x));
    Assert(d_partialModel.lowerBoundIsZero(x));

    ConstraintP lb = d_partialModel.getLowerBoundConstraint(x);
    ConstraintP ub = d_partialModel.getUpperBoundConstraint(x);

    if(lb->isEquality()){
      d_congruenceManager.watchedVariableIsZero(lb);
    }else if(ub->isEquality()){
      d_congruenceManager.watchedVariableIsZero(ub);
    }else{
      d_congruenceManager.watchedVariableIsZero(lb, ub);
    }
  }
}

bool TheoryArithPrivate::getSolveIntegerResource(){
  if(d_attemptSolveIntTurnedOff > 0){
    d_attemptSolveIntTurnedOff = d_attemptSolveIntTurnedOff - 1;
    return false;
  }else{
    return true;
  }
}

bool TheoryArithPrivate::getDioCuttingResource(){
  if(d_dioSolveResources > 0){
    d_dioSolveResources--;
    if(d_dioSolveResources == 0){
      d_dioSolveResources = -options::rrTurns();
    }
    return true;
  }else{
    d_dioSolveResources++;
    if(d_dioSolveResources >= 0){
      d_dioSolveResources = options::dioSolverTurns();
    }
    return false;
  }
}

/* procedure AssertLower( x_i >= c_i ) */
bool TheoryArithPrivate::AssertLower(ConstraintP constraint){
  Assert(constraint != NullConstraint);
  Assert(constraint->isLowerBound());
  Assert(constraint->isTrue());
  Assert(!constraint->negationHasProof());

  ArithVar x_i = constraint->getVariable();
  const DeltaRational& c_i = constraint->getValue();

  Debug("arith") << "AssertLower(" << x_i << " " << c_i << ")"<< std::endl;

  Assert(!isInteger(x_i) || c_i.isIntegral());

  //TODO Relax to less than?
  if(d_partialModel.lessThanLowerBound(x_i, c_i)){
    return false; //sat
  }

  int cmpToUB = d_partialModel.cmpToUpperBound(x_i, c_i);
  if(cmpToUB > 0){ //  c_i < \lowerbound(x_i)
    ConstraintP ubc = d_partialModel.getUpperBoundConstraint(x_i);
    ConstraintP negation = constraint->getNegation();
    negation->impliedByUnate(ubc, true);

    raiseConflict(constraint);

    ++(d_statistics.d_statAssertLowerConflicts);
    return true;
  }else if(cmpToUB == 0){
    if(isInteger(x_i)){
      d_constantIntegerVariables.push_back(x_i);
      Debug("dio::push") << "dio::push " << x_i << endl;
    }
    ConstraintP ub = d_partialModel.getUpperBoundConstraint(x_i);

    if(d_cmEnabled){
      if(!d_congruenceManager.isWatchedVariable(x_i) || c_i.sgn() != 0){
        // if it is not a watched variable report it
        // if it is is a watched variable and c_i == 0,
        // let zeroDifferenceDetected(x_i) catch this
        d_congruenceManager.equalsConstant(constraint, ub);
      }
    }

    const ValueCollection& vc = constraint->getValueCollection();
    if(vc.hasEquality()){
      Assert(vc.hasDisequality());
      ConstraintP eq = vc.getEquality();
      ConstraintP diseq = vc.getDisequality();
      // x <= b, x >= b |= x = b
      // (x > b or x < b or x = b)
      Debug("arith::eq") << "lb == ub, propagate eq" << eq << endl;
      bool triConflict = diseq->isTrue();

      if(!eq->isTrue()){
        eq->impliedByTrichotomy(constraint, ub, triConflict);
        eq->tryToPropagate();
      }
      if(triConflict){
        ++(d_statistics.d_statDisequalityConflicts);
        raiseConflict(eq);
        return true;
      }
    }
  }else{
    // l <= x <= u and l < u
    Assert(cmpToUB < 0);
    const ValueCollection& vc = constraint->getValueCollection();

    if(vc.hasDisequality()){
      const ConstraintP diseq = vc.getDisequality();
      if(diseq->isTrue()){
        const ConstraintP ub = d_constraintDatabase.ensureConstraint(const_cast<ValueCollection&>(vc), UpperBound);
        ConstraintP negUb = ub->getNegation();

        // l <= x, l != x |= l < x
        // |= not (l >= x)
        bool ubInConflict = ub->hasProof();
        bool learnNegUb = !(negUb->hasProof());
        if(learnNegUb){
          negUb->impliedByTrichotomy(constraint, diseq, ubInConflict);
          negUb->tryToPropagate();
        }
        if(ubInConflict){
          raiseConflict(ub);
          return true;
        }else if(learnNegUb){
          d_learnedBounds.push_back(negUb);
        }
      }
    }
  }

  d_currentPropagationList.push_back(constraint);
  d_currentPropagationList.push_back(d_partialModel.getLowerBoundConstraint(x_i));

  d_partialModel.setLowerBoundConstraint(constraint);

  if(d_cmEnabled){
    if(d_congruenceManager.isWatchedVariable(x_i)){
      int sgn = c_i.sgn();
      if(sgn > 0){
        // Follows from a two-constraint FARKAS
        d_congruenceManager.watchedVariableCannotBeZero(constraint);
      }else if(sgn == 0 && d_partialModel.upperBoundIsZero(x_i)){
        zeroDifferenceDetected(x_i);
      }
    }
  }

  d_updatedBounds.softAdd(x_i);

  if(Debug.isOn("model")) {
    Debug("model") << "before" << endl;
    d_partialModel.printModel(x_i);
    d_tableau.debugPrintIsBasic(x_i);
  }

  if(!d_tableau.isBasic(x_i)){
    if(d_partialModel.getAssignment(x_i) < c_i){
      d_linEq.update(x_i, c_i);
    }
  }else{
    d_errorSet.signalVariable(x_i);
  }

  if(Debug.isOn("model")) {
    Debug("model") << "after" << endl;
    d_partialModel.printModel(x_i);
    d_tableau.debugPrintIsBasic(x_i);
 }

  return false; //sat
}

/* procedure AssertUpper( x_i <= c_i) */
bool TheoryArithPrivate::AssertUpper(ConstraintP constraint){
  Assert(constraint != NullConstraint);
  Assert(constraint->isUpperBound());
  Assert(constraint->isTrue());
  Assert(!constraint->negationHasProof());

  ArithVar x_i = constraint->getVariable();
  const DeltaRational& c_i = constraint->getValue();

  Debug("arith") << "AssertUpper(" << x_i << " " << c_i << ")"<< std::endl;


  //Too strong because of rounding with integers
  //Assert(!constraint->hasLiteral() || original == constraint->getLiteral());
  Assert(!isInteger(x_i) || c_i.isIntegral());

  Debug("arith") << "AssertUpper(" << x_i << " " << c_i << ")"<< std::endl;

  if(d_partialModel.greaterThanUpperBound(x_i, c_i) ){ // \upperbound(x_i) <= c_i
    return false; //sat
  }

  // cmpToLb =  \lowerbound(x_i).cmp(c_i)
  int cmpToLB = d_partialModel.cmpToLowerBound(x_i, c_i);
  if( cmpToLB < 0 ){ //  \upperbound(x_i) < \lowerbound(x_i)
    // l_i <= x_i and c_i < l_i |= c_i < x_i
    // or ... |= not (x_i <= c_i)
    ConstraintP lbc = d_partialModel.getLowerBoundConstraint(x_i);
    ConstraintP negConstraint = constraint->getNegation();
    negConstraint->impliedByUnate(lbc, true);
    raiseConflict(constraint);
    ++(d_statistics.d_statAssertUpperConflicts);
    return true;
  }else if(cmpToLB == 0){ // \lowerBound(x_i) == \upperbound(x_i)
    if(isInteger(x_i)){
      d_constantIntegerVariables.push_back(x_i);
      Debug("dio::push") << "dio::push " << x_i << endl;
    }

    const ValueCollection& vc = constraint->getValueCollection();
    ConstraintP lb = d_partialModel.getLowerBoundConstraint(x_i);
    if(d_cmEnabled){
      if(!d_congruenceManager.isWatchedVariable(x_i) || c_i.sgn() != 0){
        // if it is not a watched variable report it
        // if it is is a watched variable and c_i == 0,
        // let zeroDifferenceDetected(x_i) catch this
        d_congruenceManager.equalsConstant(lb, constraint);
      }
    }

    if(vc.hasDisequality()){
      Assert(vc.hasDisequality());
      ConstraintP eq = vc.getEquality();
      ConstraintP diseq = vc.getDisequality();
      // x <= b, x >= b |= x = b
      // (x > b or x < b or x = b)
      Debug("arith::eq") << "lb == ub, propagate eq" << eq << endl;
      bool triConflict = diseq->isTrue();
      if(!eq->isTrue()){
        eq->impliedByTrichotomy(constraint, lb, triConflict);
        eq->tryToPropagate();
      }
      if(triConflict){
        ++(d_statistics.d_statDisequalityConflicts);
        raiseConflict(eq);
        return true;
      }
    }
  }else if(cmpToLB > 0){
    // l <= x <= u and l < u
    Assert(cmpToLB > 0);
    const ValueCollection& vc = constraint->getValueCollection();

    if(vc.hasDisequality()){
      const ConstraintP diseq = vc.getDisequality();
      if(diseq->isTrue()){
        const ConstraintP lb = d_constraintDatabase.ensureConstraint(const_cast<ValueCollection&>(vc), LowerBound);
        ConstraintP negLb = lb->getNegation();

        // x <= u, u != x |= u < x
        // |= not (u >= x)
        bool lbInConflict = lb->hasProof();
        bool learnNegLb = !(negLb->hasProof());
        if(learnNegLb){
          negLb->impliedByTrichotomy(constraint, diseq, lbInConflict);
          negLb->tryToPropagate();
        }
        if(lbInConflict){
          raiseConflict(lb);
          return true;
        }else if(learnNegLb){
          d_learnedBounds.push_back(negLb);
        }
      }
    }
  }

  d_currentPropagationList.push_back(constraint);
  d_currentPropagationList.push_back(d_partialModel.getUpperBoundConstraint(x_i));
  //It is fine if this is NullConstraint

  d_partialModel.setUpperBoundConstraint(constraint);

  if(d_cmEnabled){
    if(d_congruenceManager.isWatchedVariable(x_i)){
      int sgn = c_i.sgn();
      if(sgn < 0){
        // Follows from a two-constraint farkas.
        d_congruenceManager.watchedVariableCannotBeZero(constraint);
      }else if(sgn == 0 && d_partialModel.lowerBoundIsZero(x_i)){
        zeroDifferenceDetected(x_i);
      }
    }
  }

  d_updatedBounds.softAdd(x_i);

  if(Debug.isOn("model")) {
    Debug("model") << "before" << endl;
    d_partialModel.printModel(x_i);
    d_tableau.debugPrintIsBasic(x_i);
  }

  if(!d_tableau.isBasic(x_i)){
    if(d_partialModel.getAssignment(x_i) > c_i){
      d_linEq.update(x_i, c_i);
    }
  }else{
    d_errorSet.signalVariable(x_i);
  }

  if(Debug.isOn("model")) {
    Debug("model") << "after" << endl;
    d_partialModel.printModel(x_i);
    d_tableau.debugPrintIsBasic(x_i);
  }

  return false; //sat
}


/* procedure AssertEquality( x_i == c_i ) */
bool TheoryArithPrivate::AssertEquality(ConstraintP constraint){
  Assert(constraint != NullConstraint);
  Assert(constraint->isEquality());
  Assert(constraint->isTrue());
  Assert(!constraint->negationHasProof());

  ArithVar x_i = constraint->getVariable();
  const DeltaRational& c_i = constraint->getValue();

  Debug("arith") << "AssertEquality(" << x_i << " " << c_i << ")"<< std::endl;

  //Should be fine in integers
  Assert(!isInteger(x_i) || c_i.isIntegral());

  int cmpToLB = d_partialModel.cmpToLowerBound(x_i, c_i);
  int cmpToUB = d_partialModel.cmpToUpperBound(x_i, c_i);

  // u_i <= c_i <= l_i
  // This can happen if both c_i <= x_i and x_i <= c_i are in the system.
  if(cmpToUB >= 0 && cmpToLB <= 0){
    return false; //sat
  }

  if(cmpToUB > 0 || cmpToLB < 0){
    ConstraintP cb = (cmpToUB > 0) ?  d_partialModel.getUpperBoundConstraint(x_i) :
      d_partialModel.getLowerBoundConstraint(x_i);
    ConstraintP diseq = constraint->getNegation();
    Assert(!diseq->isTrue());
    diseq->impliedByUnate(cb, true);
    raiseConflict(constraint);
    return true;
  }

  Assert(cmpToUB <= 0);
  Assert(cmpToLB >= 0);
  Assert(cmpToUB < 0 || cmpToLB > 0);

  if(isInteger(x_i)){
    d_constantIntegerVariables.push_back(x_i);
    Debug("dio::push") << "dio::push " << x_i << endl;
  }

  // Don't bother to check whether x_i != c_i is in d_diseq
  // The a and (not a) should never be on the fact queue
  d_currentPropagationList.push_back(constraint);
  d_currentPropagationList.push_back(d_partialModel.getLowerBoundConstraint(x_i));
  d_currentPropagationList.push_back(d_partialModel.getUpperBoundConstraint(x_i));

  d_partialModel.setUpperBoundConstraint(constraint);
  d_partialModel.setLowerBoundConstraint(constraint);

  if(d_cmEnabled){
    if(d_congruenceManager.isWatchedVariable(x_i)){
      int sgn = c_i.sgn();
      if(sgn == 0){
        zeroDifferenceDetected(x_i);
      }else{
        // We're equal to something else, so we can't be equal to zero.
        // True by Farkas.
        d_congruenceManager.watchedVariableCannotBeZero(constraint);
        d_congruenceManager.equalsConstant(constraint);
      }
    }else{
      d_congruenceManager.equalsConstant(constraint);
    }
  }

  d_updatedBounds.softAdd(x_i);

  if(Debug.isOn("model")) {
    Debug("model") << "before" << endl;
    d_partialModel.printModel(x_i);
    d_tableau.debugPrintIsBasic(x_i);
  }

  if(!d_tableau.isBasic(x_i)){
    if(!(d_partialModel.getAssignment(x_i) == c_i)){
      d_linEq.update(x_i, c_i);
    }
  }else{
    d_errorSet.signalVariable(x_i);
  }

  if(Debug.isOn("model")) {
    Debug("model") << "after" << endl;
    d_partialModel.printModel(x_i);
    d_tableau.debugPrintIsBasic(x_i);
  }

  return false;
}


/* procedure AssertDisequality( x_i != c_i ) */
bool TheoryArithPrivate::AssertDisequality(ConstraintP constraint){
  Assert(constraint != NullConstraint);
  Assert(constraint->isDisequality());
  Assert(constraint->isTrue());
  Assert(!constraint->negationHasProof());

  ArithVar x_i = constraint->getVariable();
  const DeltaRational& c_i = constraint->getValue();
  Debug("arith") << "AssertDisequality(" << x_i << " " << c_i << ")"<< std::endl;

  //Should be fine in integers
  Assert(!isInteger(x_i) || c_i.isIntegral());

  if(d_cmEnabled){
    if(d_congruenceManager.isWatchedVariable(x_i)){
      int sgn = c_i.sgn();
      if(sgn == 0){
        // Duh. This is what a disequality means.
        d_congruenceManager.watchedVariableCannotBeZero(constraint);
      }
    }
  }

  const ValueCollection& vc = constraint->getValueCollection();
  if(vc.hasLowerBound() && vc.hasUpperBound()){
    const ConstraintP lb = vc.getLowerBound();
    const ConstraintP ub = vc.getUpperBound();
    if(lb->isTrue() && ub->isTrue()){
      ConstraintP eq = constraint->getNegation();
      eq->impliedByTrichotomy(lb, ub, true);
      raiseConflict(constraint);
      //in conflict
      ++(d_statistics.d_statDisequalityConflicts);
      return true;
    }
  }
  if(vc.hasLowerBound() ){
    const ConstraintP lb = vc.getLowerBound();
    if(lb->isTrue()){
      const ConstraintP ub = d_constraintDatabase.ensureConstraint(const_cast<ValueCollection&>(vc), UpperBound);
      Assert(!ub->isTrue());
      Debug("arith::eq") << "propagate UpperBound " << constraint << lb << ub << endl;
      const ConstraintP negUb = ub->getNegation();
      if(!negUb->isTrue()){
        negUb->impliedByTrichotomy(constraint, lb, false);
        negUb->tryToPropagate();
        d_learnedBounds.push_back(negUb);
      }
    }
  }
  if(vc.hasUpperBound()){
    const ConstraintP ub = vc.getUpperBound();
    if(ub->isTrue()){
      const ConstraintP lb = d_constraintDatabase.ensureConstraint(const_cast<ValueCollection&>(vc), LowerBound);
      Assert(!lb->isTrue());

      Debug("arith::eq") << "propagate LowerBound " << constraint << lb << ub << endl;
      const ConstraintP negLb = lb->getNegation();
      if(!negLb->isTrue()){
        negLb->impliedByTrichotomy(constraint, ub, false);
        negLb->tryToPropagate();
        d_learnedBounds.push_back(negLb);
      }
    }
  }

  bool split = constraint->isSplit();

  if(!split && c_i == d_partialModel.getAssignment(x_i)){
    Debug("arith::eq") << "lemma now! " << constraint << endl;
    outputTrustedLemma(constraint->split());
    return false;
  }else if(d_partialModel.strictlyLessThanLowerBound(x_i, c_i)){
    Debug("arith::eq") << "can drop as less than lb" << constraint << endl;
  }else if(d_partialModel.strictlyGreaterThanUpperBound(x_i, c_i)){
    Debug("arith::eq") << "can drop as less than ub" << constraint << endl;
  }else if(!split){
    Debug("arith::eq") << "push back" << constraint << endl;
    d_diseqQueue.push(constraint);
    d_partialModel.invalidateDelta();
  }else{
    Debug("arith::eq") << "skipping already split " << constraint << endl;
  }
  return false;
}

void TheoryArithPrivate::notifySharedTerm(TNode n)
{
  Debug("arith::notifySharedTerm") << "notifySharedTerm: " << n << endl;
  if(n.isConst()){
    d_partialModel.invalidateDelta();
  }
  if(!n.isConst() && !isSetup(n)){
    Polynomial poly = Polynomial::parsePolynomial(n);
    Polynomial::iterator it = poly.begin();
    Polynomial::iterator it_end = poly.end();
    for (; it != it_end; ++ it) {
      Monomial m = *it;
      if (!m.isConstant() && !isSetup(m.getVarList().getNode())) {
        setupVariableList(m.getVarList());
      }
    }
  }
}

Node TheoryArithPrivate::getModelValue(TNode term) {
  try{
    const DeltaRational drv = getDeltaValue(term);
    const Rational& delta = d_partialModel.getDelta();
    const Rational qmodel = drv.substituteDelta( delta );
    return mkRationalNode( qmodel );
  } catch (DeltaRationalException& dr) {
    return Node::null();
  } catch (ModelException& me) {
    return Node::null();
  }
}

Theory::PPAssertStatus TheoryArithPrivate::ppAssert(
    TrustNode tin, TrustSubstitutionMap& outSubstitutions)
{
  TimerStat::CodeTimer codeTimer(d_statistics.d_simplifyTimer);
  TNode in = tin.getNode();
  Debug("simplify") << "TheoryArithPrivate::solve(" << in << ")" << endl;


  // Solve equalities
  Rational minConstant = 0;
  Node minMonomial;
  Node minVar;
  if (in.getKind() == kind::EQUAL &&
      Theory::theoryOf(in[0].getType()) == THEORY_ARITH) {
    Comparison cmp = Comparison::parseNormalForm(in);

    Polynomial left = cmp.getLeft();

    Monomial m = left.getHead();
    if (m.getVarList().singleton()){
      VarList vl = m.getVarList();
      Node var = vl.getNode();
      if (var.isVar())
      {
        // if vl.isIntegral then m.getConstant().isOne()
        if(!vl.isIntegral() || m.getConstant().isOne()){
          minVar = var;
        }
      }
    }

    // Solve for variable
    if (!minVar.isNull()) {
      Polynomial right = cmp.getRight();
      Node elim = right.getNode();
      // ax + p = c -> (ax + p) -ax - c = -ax
      // x = (p - ax - c) * -1/a
      // Add the substitution if not recursive
      Assert(elim == Rewriter::rewrite(elim));

      if (right.size() > options::ppAssertMaxSubSize())
      {
        Debug("simplify")
            << "TheoryArithPrivate::solve(): did not substitute due to the "
               "right hand side containing too many terms: "
            << minVar << ":" << elim << endl;
        Debug("simplify") << right.size() << endl;
      }
      else if (d_containing.isLegalElimination(minVar, elim))
      {
        // cannot eliminate integers here unless we know the resulting
        // substitution is integral
        Debug("simplify") << "TheoryArithPrivate::solve(): substitution "
                          << minVar << " |-> " << elim << endl;

        outSubstitutions.addSubstitutionSolved(minVar, elim, tin);
        return Theory::PP_ASSERT_STATUS_SOLVED;
      }
      else
      {
        Debug("simplify") << "TheoryArithPrivate::solve(): can't substitute "
                          << minVar << ":" << minVar.getType() << " |-> "
                          << elim << ":" << elim.getType() << endl;
      }
    }
  }

  // If a relation, remember the bound
  switch(in.getKind()) {
  case kind::LEQ:
  case kind::LT:
  case kind::GEQ:
  case kind::GT:
    if (in[0].isVar()) {
      d_learner.addBound(in);
    }
    break;
  default:
    // Do nothing
    break;
  }

  return Theory::PP_ASSERT_STATUS_UNSOLVED;
}

void TheoryArithPrivate::ppStaticLearn(TNode n, NodeBuilder<>& learned) {
  TimerStat::CodeTimer codeTimer(d_statistics.d_staticLearningTimer);

  d_learner.staticLearning(n, learned);
}



ArithVar TheoryArithPrivate::findShortestBasicRow(ArithVar variable){
  ArithVar bestBasic = ARITHVAR_SENTINEL;
  uint64_t bestRowLength = std::numeric_limits<uint64_t>::max();

  Tableau::ColIterator basicIter = d_tableau.colIterator(variable);
  for(; !basicIter.atEnd(); ++basicIter){
    const Tableau::Entry& entry = *basicIter;
    Assert(entry.getColVar() == variable);
    RowIndex ridx = entry.getRowIndex();
    ArithVar basic = d_tableau.rowIndexToBasic(ridx);
    uint32_t rowLength = d_tableau.getRowLength(ridx);
    if((rowLength < bestRowLength) ||
       (rowLength == bestRowLength && basic < bestBasic)){
      bestBasic = basic;
      bestRowLength = rowLength;
    }
  }
  Assert(bestBasic == ARITHVAR_SENTINEL
         || bestRowLength < std::numeric_limits<uint32_t>::max());
  return bestBasic;
}

void TheoryArithPrivate::setupVariable(const Variable& x){
  Node n = x.getNode();

  Assert(!isSetup(n));

  ++(d_statistics.d_statUserVariables);
  requestArithVar(n, false,  false);
  //ArithVar varN = requestArithVar(n,false);
  //setupInitialValue(varN);

  markSetup(n);
}

void TheoryArithPrivate::setupVariableList(const VarList& vl){
  Assert(!vl.empty());

  TNode vlNode = vl.getNode();
  Assert(!isSetup(vlNode));
  Assert(!d_partialModel.hasArithVar(vlNode));

  for(VarList::iterator i = vl.begin(), end = vl.end(); i != end; ++i){
    Variable var = *i;

    if(!isSetup(var.getNode())){
      setupVariable(var);
    }
  }

  if(!vl.singleton()){
    // vl is the product of at least 2 variables
    // vl : (* v1 v2 ...)
    if(getLogicInfo().isLinear()){
      throw LogicException("A non-linear fact was asserted to arithmetic in a linear logic.");
    }
    d_foundNl = true;

    ++(d_statistics.d_statUserVariables);
    requestArithVar(vlNode, false, false);
    //ArithVar av = requestArithVar(vlNode, false);
    //setupInitialValue(av);

    markSetup(vlNode);
  }
  else if (vlNode.getKind() == kind::EXPONENTIAL
           || vlNode.getKind() == kind::SINE || vlNode.getKind() == kind::COSINE
           || vlNode.getKind() == kind::TANGENT)
  {
    d_foundNl = true;
  }

  /* Note:
   * Only call markSetup if the VarList is not a singleton.
   * See the comment in setupPolynomail for more.
   */
}

void TheoryArithPrivate::cautiousSetupPolynomial(const Polynomial& p){
  if(p.containsConstant()){
    if(!p.isConstant()){
      Polynomial noConstant = p.getTail();
      if(!isSetup(noConstant.getNode())){
        setupPolynomial(noConstant);
      }
    }
  }else if(!isSetup(p.getNode())){
    setupPolynomial(p);
  }
}

Node TheoryArithPrivate::axiomIteForTotalDivision(Node div_tot){
  Assert(div_tot.getKind() == DIVISION_TOTAL);

  // Inverse of multiplication axiom:
  //   (for all ((n Real) (d Real))
  //    (ite (= d 0)
  //     (= (DIVISION_TOTAL n d) 0)
  //     (= (* d (DIVISION_TOTAL n d)) n)))


  Polynomial n = Polynomial::parsePolynomial(div_tot[0]);
  Polynomial d = Polynomial::parsePolynomial(div_tot[1]);
  Polynomial div_tot_p = Polynomial::parsePolynomial(div_tot);

  Comparison invEq = Comparison::mkComparison(EQUAL, n, d * div_tot_p);
  Comparison zeroEq = Comparison::mkComparison(EQUAL, div_tot_p, Polynomial::mkZero());
  Node dEq0 = (d.getNode()).eqNode(mkRationalNode(0));
  Node ite = dEq0.iteNode(zeroEq.getNode(), invEq.getNode());

  return ite;
}

Node TheoryArithPrivate::axiomIteForTotalIntDivision(Node int_div_like){
  Kind k = int_div_like.getKind();
  Assert(k == INTS_DIVISION_TOTAL || k == INTS_MODULUS_TOTAL);

  // See the discussion of integer division axioms above.

  Polynomial n = Polynomial::parsePolynomial(int_div_like[0]);
  Polynomial d = Polynomial::parsePolynomial(int_div_like[1]);

  NodeManager* currNM = NodeManager::currentNM();
  Node zero = mkRationalNode(0);

  Node q = (k == INTS_DIVISION_TOTAL) ? int_div_like : currNM->mkNode(INTS_DIVISION_TOTAL, n.getNode(), d.getNode());
  Node r = (k == INTS_MODULUS_TOTAL) ? int_div_like : currNM->mkNode(INTS_MODULUS_TOTAL, n.getNode(), d.getNode());

  Node dEq0 = (d.getNode()).eqNode(zero);
  Node qEq0 = q.eqNode(zero);
  Node rEq0 = r.eqNode(zero);

  Polynomial rp = Polynomial::parsePolynomial(r);
  Polynomial qp = Polynomial::parsePolynomial(q);

  Node abs_d = (d.isConstant()) ?
    d.getHead().getConstant().abs().getNode() : mkIntSkolem("abs");

  Node eq = Comparison::mkComparison(EQUAL, n, d * qp + rp).getNode();
  Node leq0 = currNM->mkNode(LEQ, zero, r);
  Node leq1 = currNM->mkNode(LT, r, abs_d);

  Node andE = currNM->mkNode(AND, eq, leq0, leq1);
  Node defDivMode = dEq0.iteNode(qEq0.andNode(rEq0), andE);
  Node lem = abs_d.getMetaKind () == metakind::VARIABLE ?
    defDivMode.andNode(d.makeAbsCondition(Variable(abs_d))) : defDivMode;

  return lem;
}


void TheoryArithPrivate::setupPolynomial(const Polynomial& poly) {
  Assert(!poly.containsConstant());
  TNode polyNode = poly.getNode();
  Assert(!isSetup(polyNode));
  Assert(!d_partialModel.hasArithVar(polyNode));

  for(Polynomial::iterator i = poly.begin(), end = poly.end(); i != end; ++i){
    Monomial mono = *i;
    const VarList& vl = mono.getVarList();
    if(!isSetup(vl.getNode())){
      setupVariableList(vl);
    }
  }

  if(polyNode.getKind() == PLUS){
    d_tableauSizeHasBeenModified = true;

    vector<ArithVar> variables;
    vector<Rational> coefficients;
    asVectors(poly, coefficients, variables);

    ArithVar varSlack = requestArithVar(polyNode, true, false);
    d_tableau.addRow(varSlack, coefficients, variables);
    setupBasicValue(varSlack);
    d_linEq.trackRowIndex(d_tableau.basicToRowIndex(varSlack));

    //Add differences to the difference manager
    Polynomial::iterator i = poly.begin(), end = poly.end();
    if(i != end){
      Monomial first = *i;
      ++i;
      if(i != end){
        Monomial second = *i;
        ++i;
        if(i == end){
          if(first.getConstant().isOne() && second.getConstant().getValue() == -1){
            VarList vl0 = first.getVarList();
            VarList vl1 = second.getVarList();
            if(vl0.singleton() && vl1.singleton()){
              d_congruenceManager.addWatchedPair(varSlack, vl0.getNode(), vl1.getNode());
            }
          }
        }
      }
    }

    ++(d_statistics.d_statAuxiliaryVariables);
    markSetup(polyNode);
  }

  /* Note:
   * It is worth documenting that polyNode should only be marked as
   * being setup by this function if it has kind PLUS.
   * Other kinds will be marked as being setup by lower levels of setup
   * specifically setupVariableList.
   */
}

void TheoryArithPrivate::setupAtom(TNode atom) {
  Assert(isRelationOperator(atom.getKind()));
  Assert(Comparison::isNormalAtom(atom));
  Assert(!isSetup(atom));
  Assert(!d_constraintDatabase.hasLiteral(atom));

  Comparison cmp = Comparison::parseNormalForm(atom);
  Polynomial nvp = cmp.normalizedVariablePart();
  Assert(!nvp.isZero());

  if(!isSetup(nvp.getNode())){
    setupPolynomial(nvp);
  }

  d_constraintDatabase.addLiteral(atom);

  markSetup(atom);
}

void TheoryArithPrivate::preRegisterTerm(TNode n) {
  Debug("arith::preregister") <<"begin arith::preRegisterTerm("<< n <<")"<< endl;

  try {
    if(isRelationOperator(n.getKind())){
      if(!isSetup(n)){
        setupAtom(n);
      }
      ConstraintP c = d_constraintDatabase.lookup(n);
      Assert(c != NullConstraint);

      Debug("arith::preregister") << "setup constraint" << c << endl;
      Assert(!c->canBePropagated());
      c->setPreregistered();
    }
  } catch(LogicException& le) {
    std::stringstream ss;
    ss << le.getMessage() << endl << "The fact in question: " << n << endl;
    throw LogicException(ss.str());
  }

  Debug("arith::preregister") << "end arith::preRegisterTerm("<< n <<")" << endl;
}

void TheoryArithPrivate::releaseArithVar(ArithVar v){
  //Assert(d_partialModel.hasNode(v));

  d_constraintDatabase.removeVariable(v);
  d_partialModel.releaseArithVar(v);
}

ArithVar TheoryArithPrivate::requestArithVar(TNode x, bool aux, bool internal){
  //TODO : The VarList trick is good enough?
  Assert(isLeaf(x) || VarList::isMember(x) || x.getKind() == PLUS || internal);
  if(getLogicInfo().isLinear() && Variable::isDivMember(x)){
    stringstream ss;
    ss << "A non-linear fact (involving div/mod/divisibility) was asserted to arithmetic in a linear logic: " << x << endl
       << "if you only use division (or modulus) by a constant value, or if you only use the divisibility-by-k predicate, try using the --rewrite-divk option.";
    throw LogicException(ss.str());
  }
  Assert(!d_partialModel.hasArithVar(x));
  Assert(x.getType().isReal());  // real or integer

  ArithVar max = d_partialModel.getNumberOfVariables();
  ArithVar varX = d_partialModel.allocate(x, aux);

  bool reclaim =  max >= d_partialModel.getNumberOfVariables();;

  if(!reclaim){
    d_dualSimplex.increaseMax();

    d_tableau.increaseSize();
    d_tableauSizeHasBeenModified = true;
  }
  d_constraintDatabase.addVariable(varX);

  Debug("arith::arithvar") << "@" << getSatContext()->getLevel()
                           << " " << x << " |-> " << varX
                           << "(relaiming " << reclaim << ")" << endl;

  Assert(!d_partialModel.hasUpperBound(varX));
  Assert(!d_partialModel.hasLowerBound(varX));

  return varX;
}

void TheoryArithPrivate::asVectors(const Polynomial& p, std::vector<Rational>& coeffs, std::vector<ArithVar>& variables) {
  for(Polynomial::iterator i = p.begin(), end = p.end(); i != end; ++i){
    const Monomial& mono = *i;
    const Constant& constant = mono.getConstant();
    const VarList& variable = mono.getVarList();

    Node n = variable.getNode();

    Debug("arith::asVectors") << "should be var: " << n << endl;

    // TODO: This VarList::isMember(n) can be stronger
    Assert(isLeaf(n) || VarList::isMember(n));
    Assert(theoryOf(n) != THEORY_ARITH || d_partialModel.hasArithVar(n));

    Assert(d_partialModel.hasArithVar(n));
    ArithVar av = d_partialModel.asArithVar(n);

    coeffs.push_back(constant.getValue());
    variables.push_back(av);
  }
}

/* Requirements:
 * For basic variables the row must have been added to the tableau.
 */
void TheoryArithPrivate::setupBasicValue(ArithVar x){
  Assert(d_tableau.isBasic(x));
  //If the variable is basic, assertions may have already happened and updates
  //may have occured before setting this variable up.

  //This can go away if the tableau creation is done at preregister
  //time instead of register
  DeltaRational safeAssignment = d_linEq.computeRowValue(x, true);
  DeltaRational assignment = d_linEq.computeRowValue(x, false);
  d_partialModel.setAssignment(x,safeAssignment,assignment);

  Debug("arith") << "setupVariable("<<x<<")"<<std::endl;
}

ArithVar TheoryArithPrivate::determineArithVar(const Polynomial& p) const{
  Assert(!p.containsConstant());
  Assert(p.getHead().constantIsPositive());
  TNode n = p.getNode();
  Debug("determineArithVar") << "determineArithVar(" << n << ")" << endl;
  return d_partialModel.asArithVar(n);
}

ArithVar TheoryArithPrivate::determineArithVar(TNode assertion) const{
  Debug("determineArithVar") << "determineArithVar " << assertion << endl;
  Comparison cmp = Comparison::parseNormalForm(assertion);
  Polynomial variablePart = cmp.normalizedVariablePart();
  return determineArithVar(variablePart);
}


bool TheoryArithPrivate::canSafelyAvoidEqualitySetup(TNode equality){
  Assert(equality.getKind() == EQUAL);
  return d_partialModel.hasArithVar(equality[0]);
}

Comparison TheoryArithPrivate::mkIntegerEqualityFromAssignment(ArithVar v){
  const DeltaRational& beta = d_partialModel.getAssignment(v);

  Assert(beta.isIntegral());
  Polynomial betaAsPolynomial = Polynomial::mkPolynomial( Constant::mkConstant(beta.floor()) );

  TNode var = d_partialModel.asNode(v);
  Polynomial varAsPolynomial = Polynomial::parsePolynomial(var);
  return Comparison::mkComparison(EQUAL, varAsPolynomial, betaAsPolynomial);
}

Node TheoryArithPrivate::dioCutting(){
  context::Context::ScopedPush speculativePush(getSatContext());
  //DO NOT TOUCH THE OUTPUTSTREAM

  for(var_iterator vi = var_begin(), vend = var_end(); vi != vend; ++vi){
    ArithVar v = *vi;
    if(isInteger(v)){
      if(d_partialModel.cmpAssignmentUpperBound(v) == 0 ||
         d_partialModel.cmpAssignmentLowerBound(v) == 0){
        if(!d_partialModel.boundsAreEqual(v)){
          // If the bounds are equal this is already in the dioSolver
          //Add v = dr as a speculation.
          Comparison eq = mkIntegerEqualityFromAssignment(v);
          Debug("dio::push") << "dio::push " << v << " " <<  eq.getNode() << endl;
          Assert(!eq.isBoolean());
          d_diosolver.pushInputConstraint(eq, eq.getNode());
          // It does not matter what the explanation of eq is.
          // It cannot be used in a conflict
        }
      }
    }
  }

  SumPair plane = d_diosolver.processEquationsForCut();
  if(plane.isZero()){
    return Node::null();
  }else{
    Polynomial p = plane.getPolynomial();
    Polynomial c = Polynomial::mkPolynomial(plane.getConstant() * Constant::mkConstant(-1));
    Integer gcd = p.gcd();
    Assert(p.isIntegral());
    Assert(c.isIntegral());
    Assert(gcd > 1);
    Assert(!gcd.divides(c.asConstant().getNumerator()));
    Comparison leq = Comparison::mkComparison(LEQ, p, c);
    Comparison geq = Comparison::mkComparison(GEQ, p, c);
    Node lemma = NodeManager::currentNM()->mkNode(OR, leq.getNode(), geq.getNode());
    Node rewrittenLemma = Rewriter::rewrite(lemma);
    Debug("arith::dio::ex") << "dioCutting found the plane: " << plane.getNode() << endl;
    Debug("arith::dio::ex") << "resulting in the cut: " << lemma << endl;
    Debug("arith::dio::ex") << "rewritten " << rewrittenLemma << endl;
    Debug("arith::dio") << "dioCutting found the plane: " << plane.getNode() << endl;
    Debug("arith::dio") << "resulting in the cut: " << lemma << endl;
    Debug("arith::dio") << "rewritten " << rewrittenLemma << endl;
    return rewrittenLemma;
  }
}

Node TheoryArithPrivate::callDioSolver(){
  while(!d_constantIntegerVariables.empty()){
    ArithVar v = d_constantIntegerVariables.front();
    d_constantIntegerVariables.pop();

    Debug("arith::dio")  << "callDioSolver " << v << endl;

    Assert(isInteger(v));
    Assert(d_partialModel.boundsAreEqual(v));

    ConstraintP lb = d_partialModel.getLowerBoundConstraint(v);
    ConstraintP ub = d_partialModel.getUpperBoundConstraint(v);

    Node orig = Node::null();
    if(lb->isEquality()){
      orig = Constraint::externalExplainByAssertions({lb});
    }else if(ub->isEquality()){
      orig = Constraint::externalExplainByAssertions({ub});
    }else {
      orig = Constraint::externalExplainByAssertions(ub, lb);
    }

    Assert(d_partialModel.assignmentIsConsistent(v));

    Comparison eq = mkIntegerEqualityFromAssignment(v);

    if(eq.isBoolean()){
      //This can only be a conflict
      Assert(!eq.getNode().getConst<bool>());

      //This should be handled by the normal form earlier in the case of equality
      Assert(orig.getKind() != EQUAL);
      return orig;
    }else{
      Debug("dio::push") << "dio::push " << v << " " << eq.getNode() << " with reason " << orig << endl;
      d_diosolver.pushInputConstraint(eq, orig);
    }
  }

  return d_diosolver.processEquationsForConflict();
}

ConstraintP TheoryArithPrivate::constraintFromFactQueue(TNode assertion)
{
  Kind simpleKind = Comparison::comparisonKind(assertion);
  ConstraintP constraint = d_constraintDatabase.lookup(assertion);
  if(constraint == NullConstraint){
    Assert(simpleKind == EQUAL || simpleKind == DISTINCT);
    bool isDistinct = simpleKind == DISTINCT;
    Node eq = (simpleKind == DISTINCT) ? assertion[0] : assertion;
    Assert(!isSetup(eq));
    Node reEq = Rewriter::rewrite(eq);
    if(reEq.getKind() == CONST_BOOLEAN){
      if(reEq.getConst<bool>() == isDistinct){
        // if is (not true), or false
        Assert((reEq.getConst<bool>() && isDistinct)
               || (!reEq.getConst<bool>() && !isDistinct));
        raiseBlackBoxConflict(assertion);
      }
      return NullConstraint;
    }
    Assert(reEq.getKind() != CONST_BOOLEAN);
    if(!isSetup(reEq)){
      setupAtom(reEq);
    }
    Node reAssertion = isDistinct ? reEq.notNode() : reEq;
    constraint = d_constraintDatabase.lookup(reAssertion);

    if(assertion != reAssertion){
      Debug("arith::nf") << "getting non-nf assertion " << assertion << " |-> " <<  reAssertion << endl;
      Assert(constraint != NullConstraint);
      d_assertionsThatDoNotMatchTheirLiterals.insert(assertion, constraint);
    }
  }

  Assert(constraint != NullConstraint);

  if(constraint->assertedToTheTheory()){
    //Do nothing
    return NullConstraint;
  }
  Assert(!constraint->assertedToTheTheory());
  bool inConflict = constraint->negationHasProof();
  constraint->setAssertedToTheTheory(assertion, inConflict);

  if(!constraint->hasProof()){
    Debug("arith::constraint") << "marking as constraint as self explaining " << endl;
    constraint->setAssumption(inConflict);
  } else {
    Debug("arith::constraint")
        << "already has proof: "
        << Constraint::externalExplainByAssertions({constraint}) << endl;
  }

  if(Debug.isOn("arith::negatedassumption") && inConflict){
    ConstraintP negation = constraint->getNegation();
    if(Debug.isOn("arith::negatedassumption") && negation->isAssumption()){
      debugPrintFacts();
    }
    Debug("arith::eq") << "negation has proof" << endl;
    Debug("arith::eq") << constraint << endl;
    Debug("arith::eq") << negation << endl;
  }

  if(inConflict){
    ConstraintP negation = constraint->getNegation();
    if(Debug.isOn("arith::negatedassumption") && negation->isAssumption()){
      debugPrintFacts();
    }
    Debug("arith::eq") << "negation has proof" << endl;
    Debug("arith::eq") << constraint << endl;
    Debug("arith::eq") << negation << endl;
    raiseConflict(negation);
    return NullConstraint;
  }else{
    return constraint;
  }
}

bool TheoryArithPrivate::assertionCases(ConstraintP constraint){
  Assert(constraint->hasProof());
  Assert(!constraint->negationHasProof());

  ArithVar x_i = constraint->getVariable();

  switch(constraint->getType()){
  case UpperBound:
    if(isInteger(x_i) && constraint->isStrictUpperBound()){
      ConstraintP floorConstraint = constraint->getFloor();
      if(!floorConstraint->isTrue()){
        bool inConflict = floorConstraint->negationHasProof();
        if (Debug.isOn("arith::intbound")) {
          Debug("arith::intbound") << "literal, before: " << constraint->getLiteral() << std::endl;
          Debug("arith::intbound") << "constraint, after: " << floorConstraint << std::endl;
        }
        floorConstraint->impliedByIntTighten(constraint, inConflict);
        floorConstraint->tryToPropagate();
        if(inConflict){
          raiseConflict(floorConstraint);
          return true;
        }
      }
      return AssertUpper(floorConstraint);
    }else{
      return AssertUpper(constraint);
    }
  case LowerBound:
    if(isInteger(x_i) && constraint->isStrictLowerBound()){
      ConstraintP ceilingConstraint = constraint->getCeiling();
      if(!ceilingConstraint->isTrue()){
        bool inConflict = ceilingConstraint->negationHasProof();
        if (Debug.isOn("arith::intbound")) {
          Debug("arith::intbound") << "literal, before: " << constraint->getLiteral() << std::endl;
          Debug("arith::intbound")
              << "constraint, before: " << *constraint << std::endl;
          Debug("arith::intbound") << "constraint, after: " << ceilingConstraint << std::endl;
        }
        ceilingConstraint->impliedByIntTighten(constraint, inConflict);
        ceilingConstraint->tryToPropagate();
        if(inConflict){
          raiseConflict(ceilingConstraint);
          return true;
        }
      }
      return AssertLower(ceilingConstraint);
    }else{
      return AssertLower(constraint);
    }
  case Equality:
    return AssertEquality(constraint);
  case Disequality:
    return AssertDisequality(constraint);
  default:
    Unreachable();
    return false;
  }
}
/**
 * Looks for through the variables starting at d_nextIntegerCheckVar
 * for the first integer variable that is between its upper and lower bounds
 * that has a non-integer assignment.
 *
 * If assumeBounds is true, skip the check that the variable is in bounds.
 *
 * If there is no such variable, returns ARITHVAR_SENTINEL;
 */
ArithVar TheoryArithPrivate::nextIntegerViolatation(bool assumeBounds) const {
  ArithVar numVars = d_partialModel.getNumberOfVariables();
  ArithVar v = d_nextIntegerCheckVar;
  if(numVars > 0){
    const ArithVar rrEnd = d_nextIntegerCheckVar;
    do {
      if(isIntegerInput(v)){
        if(!d_partialModel.integralAssignment(v)){
          if( assumeBounds || d_partialModel.assignmentIsConsistent(v) ){
            return v;
          }
        }
      }
      v= (1 + v == numVars) ? 0 : (1 + v);
    }while(v != rrEnd);
  }
  return ARITHVAR_SENTINEL;
}

/**
 * Checks the set of integer variables I to see if each variable
 * in I has an integer assignment.
 */
bool TheoryArithPrivate::hasIntegerModel(){
  ArithVar next = nextIntegerViolatation(true);
  if(next != ARITHVAR_SENTINEL){
    d_nextIntegerCheckVar = next;
    if(Debug.isOn("arith::hasIntegerModel")){
      Debug("arith::hasIntegerModel") << "has int model? " << next << endl;
      d_partialModel.printModel(next, Debug("arith::hasIntegerModel"));
    }
    return false;
  }else{
    return true;
  }
}


Node flattenAndSort(Node n){
  Kind k = n.getKind();
  switch(k){
  case kind::OR:
  case kind::AND:
  case kind::PLUS:
  case kind::MULT:
    break;
  default:
    return n;
  }

  std::vector<Node> out;
  std::vector<Node> process;
  process.push_back(n);
  while(!process.empty()){
    Node b = process.back();
    process.pop_back();
    if(b.getKind() == k){
      for(Node::iterator i=b.begin(), end=b.end(); i!=end; ++i){
        process.push_back(*i);
      }
    } else {
      out.push_back(b);
    }
  }
  Assert(out.size() >= 2);
  std::sort(out.begin(), out.end());
  return NodeManager::currentNM()->mkNode(k, out);
}



/** Outputs conflicts to the output channel. */
void TheoryArithPrivate::outputConflicts(){
  Debug("arith::conflict") << "outputting conflicts" << std::endl;
  Assert(anyConflict());
  static unsigned int conflicts = 0;

  if(!conflictQueueEmpty()){
    Assert(!d_conflicts.empty());
    for(size_t i = 0, i_end = d_conflicts.size(); i < i_end; ++i){
      ConstraintCP confConstraint = d_conflicts[i];
      bool hasProof = confConstraint->hasProof();
      Assert(confConstraint->inConflict());
      const ConstraintRule& pf = confConstraint->getConstraintRule();
      if (Debug.isOn("arith::conflict"))
      {
        pf.print(std::cout);
        std::cout << std::endl;
      }
      if (Debug.isOn("arith::pf::tree"))
      {
        Debug("arith::pf::tree") << "\n\nTree:\n";
        confConstraint->printProofTree(Debug("arith::pf::tree"));
        confConstraint->getNegation()->printProofTree(Debug("arith::pf::tree"));
      }

      TrustNode trustedConflict = confConstraint->externalExplainConflict();
      Node conflict = trustedConflict.getNode();

      ++conflicts;
      Debug("arith::conflict") << "d_conflicts[" << i << "] " << conflict
                               << " has proof: " << hasProof << endl;
      if(Debug.isOn("arith::normalize::external")){
        conflict = flattenAndSort(conflict);
        Debug("arith::conflict") << "(normalized to) " << conflict << endl;
      }

      if (isProofEnabled())
      {
        outputTrustedConflict(trustedConflict);
      }
      else
      {
        outputConflict(conflict);
      }
    }
  }
  if(!d_blackBoxConflict.get().isNull()){
    Node bb = d_blackBoxConflict.get();
    ++conflicts;
    Debug("arith::conflict") << "black box conflict" << bb
      //<< "("<<conflicts<<")"
                             << endl;
    if(Debug.isOn("arith::normalize::external")){
      bb = flattenAndSort(bb);
      Debug("arith::conflict") << "(normalized to) " << bb << endl;
    }
    if (isProofEnabled() && d_blackBoxConflictPf.get())
    {
      auto confPf = d_blackBoxConflictPf.get();
      outputTrustedConflict(d_pfGen->mkTrustNode(bb, confPf, true));
    }
    else
    {
      outputConflict(bb);
    }
  }
}

void TheoryArithPrivate::outputTrustedLemma(TrustNode lemma)
{
  Debug("arith::channel") << "Arith trusted lemma: " << lemma << std::endl;
  (d_containing.d_out)->trustedLemma(lemma);
}

void TheoryArithPrivate::outputLemma(TNode lem) {
  Debug("arith::channel") << "Arith lemma: " << lem << std::endl;
  (d_containing.d_out)->lemma(lem);
}

void TheoryArithPrivate::outputTrustedConflict(TrustNode conf)
{
  Debug("arith::channel") << "Arith trusted conflict: " << conf << std::endl;
  (d_containing.d_out)->trustedConflict(conf);
}

void TheoryArithPrivate::outputConflict(TNode lit) {
  Debug("arith::channel") << "Arith conflict: " << lit << std::endl;
  (d_containing.d_out)->conflict(lit);
}

void TheoryArithPrivate::outputPropagate(TNode lit) {
  Debug("arith::channel") << "Arith propagation: " << lit << std::endl;
  // call the propagate lit method of the
  (d_containing.d_out)->propagate(lit);
}

void TheoryArithPrivate::outputRestart() {
  Debug("arith::channel") << "Arith restart!" << std::endl;
  (d_containing.d_out)->demandRestart();
}

bool TheoryArithPrivate::attemptSolveInteger(Theory::Effort effortLevel, bool emmmittedLemmaOrSplit){
  int level = getSatContext()->getLevel();
  Debug("approx")
    << "attemptSolveInteger " << d_qflraStatus
    << " " << emmmittedLemmaOrSplit
    << " " << effortLevel
    << " " << d_lastContextIntegerAttempted
    << " " << level
    << " " << hasIntegerModel()
    << endl;

  if(d_qflraStatus == Result::UNSAT){ return false; }
  if(emmmittedLemmaOrSplit){ return false; }
  if(!options::useApprox()){ return false; }
  if(!ApproximateSimplex::enabled()){ return false; }

  if(Theory::fullEffort(effortLevel)){
    if(hasIntegerModel()){
      return false;
    }else{
      return getSolveIntegerResource();
    }
  }

  if(d_lastContextIntegerAttempted <= 0){
    if(hasIntegerModel()){
      d_lastContextIntegerAttempted = getSatContext()->getLevel();
      return false;
    }else{
      return getSolveIntegerResource();
    }
  }


  if(!options::trySolveIntStandardEffort()){ return false; }

  if (d_lastContextIntegerAttempted <= (level >> 2))
  {
    double d = (double)(d_solveIntMaybeHelp + 1)
               / (d_solveIntAttempts + 1 + level * level);
    if (Random::getRandom().pickWithProb(d))
    {
      return getSolveIntegerResource();
    }
  }
  return false;
}

bool TheoryArithPrivate::replayLog(ApproximateSimplex* approx){
  TimerStat::CodeTimer codeTimer(d_statistics.d_replayLogTimer);

  ++d_statistics.d_mipProofsAttempted;

  Assert(d_replayVariables.empty());
  Assert(d_replayConstraints.empty());

  size_t enteringPropN = d_currentPropagationList.size();
  Assert(conflictQueueEmpty());
  TreeLog& tl = getTreeLog();
  //tl.applySelected(); /* set row ids */

  d_replayedLemmas = false;

  /* use the try block for the purpose of pushing the sat context */
  context::Context::ScopedPush speculativePush(getSatContext());
  d_cmEnabled = false;
  std::vector<ConstraintCPVec> res =
      replayLogRec(approx, tl.getRootId(), NullConstraint, 1);

  if(res.empty()){
    ++d_statistics.d_replayAttemptFailed;
  }else{
    unsigned successes = 0;
    for(size_t i =0, N = res.size(); i < N; ++i){
      ConstraintCPVec& vec = res[i];
      Assert(vec.size() >= 2);
      for(size_t j=0, M = vec.size(); j < M; ++j){
        ConstraintCP at_j = vec[j];
        Assert(at_j->isTrue());
        if(!at_j->negationHasProof()){
          successes++;
          vec[j] = vec.back();
          vec.pop_back();
          ConstraintP neg_at_j = at_j->getNegation();

          Debug("approx::replayLog") << "Setting the proof for the replayLog conflict on:" << endl
                                     << "  (" << neg_at_j->isTrue() <<") " << neg_at_j << endl
                                     << "  (" << at_j->isTrue() <<") " << at_j << endl;
          neg_at_j->impliedByIntHole(vec, true);
          raiseConflict(at_j);
          break;
        }
      }
    }
    if(successes > 0){
      ++d_statistics.d_mipProofsSuccessful;
    }
  }

  if(d_currentPropagationList.size() > enteringPropN){
    d_currentPropagationList.resize(enteringPropN);
  }

  /* It is not clear what the d_qflraStatus is at this point */
  d_qflraStatus = Result::SAT_UNKNOWN;

  Assert(d_replayVariables.empty());
  Assert(d_replayConstraints.empty());

  return !conflictQueueEmpty();
}

std::pair<ConstraintP, ArithVar> TheoryArithPrivate::replayGetConstraint(const DenseMap<Rational>& lhs, Kind k, const Rational& rhs, bool branch)
{
  ArithVar added = ARITHVAR_SENTINEL;
  Node sum = toSumNode(d_partialModel, lhs);
  if(sum.isNull()){ return make_pair(NullConstraint, added); }

  Debug("approx::constraint") << "replayGetConstraint " << sum
                              << " " << k
                              << " " << rhs
                              << endl;

  Assert(k == kind::LEQ || k == kind::GEQ);

  Node comparison = NodeManager::currentNM()->mkNode(k, sum, mkRationalNode(rhs));
  Node rewritten = Rewriter::rewrite(comparison);
  if(!(Comparison::isNormalAtom(rewritten))){
    return make_pair(NullConstraint, added);
  }

  Comparison cmp = Comparison::parseNormalForm(rewritten);
  if(cmp.isBoolean()){ return make_pair(NullConstraint, added); }

  Polynomial nvp =  cmp.normalizedVariablePart();
  if(nvp.isZero()){ return make_pair(NullConstraint, added); }

  Node norm = nvp.getNode();

  ConstraintType t = Constraint::constraintTypeOfComparison(cmp);
  DeltaRational dr = cmp.normalizedDeltaRational();

  Debug("approx::constraint") << "rewriting " << rewritten << endl
                              << " |-> " << norm << " " << t << " " << dr << endl;

  Assert(!branch || d_partialModel.hasArithVar(norm));
  ArithVar v = ARITHVAR_SENTINEL;
  if(d_partialModel.hasArithVar(norm)){

    v = d_partialModel.asArithVar(norm);
    Debug("approx::constraint") << "replayGetConstraint found "
                                << norm << " |-> " << v << " @ " << getSatContext()->getLevel() << endl;
    Assert(!branch || d_partialModel.isIntegerInput(v));
  }else{
    v = requestArithVar(norm, true, true);
    d_replayVariables.push_back(v);

    added = v;

    Debug("approx::constraint") << "replayGetConstraint adding "
                                << norm << " |-> " << v << " @ " << getSatContext()->getLevel() << endl;

    Polynomial poly = Polynomial::parsePolynomial(norm);
    vector<ArithVar> variables;
    vector<Rational> coefficients;
    asVectors(poly, coefficients, variables);
    d_tableau.addRow(v, coefficients, variables);
    setupBasicValue(v);
    d_linEq.trackRowIndex(d_tableau.basicToRowIndex(v));
  }
  Assert(d_partialModel.hasArithVar(norm));
  Assert(d_partialModel.asArithVar(norm) == v);
  Assert(d_constraintDatabase.variableDatabaseIsSetup(v));

  ConstraintP imp = d_constraintDatabase.getBestImpliedBound(v, t, dr);
  if(imp != NullConstraint){
    if(imp->getValue() == dr){
      Assert(added == ARITHVAR_SENTINEL);
      return make_pair(imp, added);
    }
  }

  ConstraintP newc = d_constraintDatabase.getConstraint(v, t, dr);
  d_replayConstraints.push_back(newc);
  return make_pair(newc, added);
}

std::pair<ConstraintP, ArithVar> TheoryArithPrivate::replayGetConstraint(
    ApproximateSimplex* approx, const NodeLog& nl)
{
  Assert(nl.isBranch());
  Assert(d_lhsTmp.empty());

  ArithVar v = approx->getBranchVar(nl);
  if(v != ARITHVAR_SENTINEL && d_partialModel.isIntegerInput(v)){
    if(d_partialModel.hasNode(v)){
      d_lhsTmp.set(v, Rational(1));
      double dval = nl.branchValue();
      Maybe<Rational> maybe_value = ApproximateSimplex::estimateWithCFE(dval);
      if (!maybe_value)
      {
        return make_pair(NullConstraint, ARITHVAR_SENTINEL);
      }
      Rational fl(maybe_value.value().floor());
      pair<ConstraintP, ArithVar> p;
      p = replayGetConstraint(d_lhsTmp, kind::LEQ, fl, true);
      d_lhsTmp.purge();
      return p;
    }
  }
  return make_pair(NullConstraint, ARITHVAR_SENTINEL);
}

std::pair<ConstraintP, ArithVar> TheoryArithPrivate::replayGetConstraint(const CutInfo& ci) {
  Assert(ci.reconstructed());
  const DenseMap<Rational>& lhs = ci.getReconstruction().lhs;
  const Rational& rhs = ci.getReconstruction().rhs;
  Kind k = ci.getKind();

  return replayGetConstraint(lhs, k, rhs, ci.getKlass() == BranchCutKlass);
}

// Node denseVectorToLiteral(const ArithVariables& vars, const DenseVector& dv, Kind k){
//   NodeManager* nm = NodeManager::currentNM();
//   Node sumLhs = toSumNode(vars, dv.lhs);
//   Node ineq = nm->mkNode(k, sumLhs, mkRationalNode(dv.rhs) );
//   Node lit = Rewriter::rewrite(ineq);
//   return lit;
// }

Node toSumNode(const ArithVariables& vars, const DenseMap<Rational>& sum){
  Debug("arith::toSumNode") << "toSumNode() begin" << endl;
  NodeBuilder<> nb(kind::PLUS);
  NodeManager* nm = NodeManager::currentNM();
  DenseMap<Rational>::const_iterator iter, end;
  iter = sum.begin(), end = sum.end();
  for(; iter != end; ++iter){
    ArithVar x = *iter;
    if(!vars.hasNode(x)){ return Node::null(); }
    Node xNode = vars.asNode(x);
    const Rational& q = sum[x];
    Node mult = nm->mkNode(kind::MULT, mkRationalNode(q), xNode);
    Debug("arith::toSumNode") << "toSumNode() " << x << " " << mult << endl;
    nb << mult;
  }
  Debug("arith::toSumNode") << "toSumNode() end" << endl;
  return safeConstructNary(nb);
}

ConstraintCP TheoryArithPrivate::vectorToIntHoleConflict(const ConstraintCPVec& conflict){
  Assert(conflict.size() >= 2);
  ConstraintCPVec exp(conflict.begin(), conflict.end()-1);
  ConstraintCP back = conflict.back();
  Assert(back->hasProof());
  ConstraintP negBack = back->getNegation();
  // This can select negBack multiple times so we need to test if negBack has a proof.
  if(negBack->hasProof()){
    // back is in conflict already
  } else {
    negBack->impliedByIntHole(exp, true);
  }

  return back;
}

void TheoryArithPrivate::intHoleConflictToVector(ConstraintCP conflicting, ConstraintCPVec& conflict){
  ConstraintCP negConflicting = conflicting->getNegation();
  Assert(conflicting->hasProof());
  Assert(negConflicting->hasProof());

  conflict.push_back(conflicting);
  conflict.push_back(negConflicting);

  Constraint::assertionFringe(conflict);
}

void TheoryArithPrivate::tryBranchCut(ApproximateSimplex* approx, int nid, BranchCutInfo& bci){
  Assert(conflictQueueEmpty());
  std::vector< ConstraintCPVec > conflicts;

  approx->tryCut(nid, bci);
  Debug("approx::branch") << "tryBranchCut" << bci << endl;
  Assert(bci.reconstructed());
  Assert(!bci.proven());
  pair<ConstraintP, ArithVar> p = replayGetConstraint(bci);
  Assert(p.second == ARITHVAR_SENTINEL);
  ConstraintP bc = p.first;
  Assert(bc != NullConstraint);
  if(bc->hasProof()){
    return;
  }

  ConstraintP bcneg = bc->getNegation();
  {
    context::Context::ScopedPush speculativePush(getSatContext());
    replayAssert(bcneg);
    if(conflictQueueEmpty()){
      TimerStat::CodeTimer codeTimer(d_statistics.d_replaySimplexTimer);

      //test for linear feasibility
      d_partialModel.stopQueueingBoundCounts();
      UpdateTrackingCallback utcb(&d_linEq);
      d_partialModel.processBoundsQueue(utcb);
      d_linEq.startTrackingBoundCounts();

      SimplexDecisionProcedure& simplex = selectSimplex(true);
      simplex.findModel(false);
      // Can change d_qflraStatus

      d_linEq.stopTrackingBoundCounts();
      d_partialModel.startQueueingBoundCounts();
    }
    for(size_t i = 0, N = d_conflicts.size(); i < N; ++i){

      conflicts.push_back(ConstraintCPVec());
      intHoleConflictToVector(d_conflicts[i], conflicts.back());
      Constraint::assertionFringe(conflicts.back());

      // ConstraintCP conflicting = d_conflicts[i];
      // ConstraintCP negConflicting = conflicting->getNegation();
      // Assert(conflicting->hasProof());
      // Assert(negConflicting->hasProof());

      // conflicts.push_back(ConstraintCPVec());
      // ConstraintCPVec& back = conflicts.back();
      // back.push_back(conflicting);
      // back.push_back(negConflicting);

      // // remove the floor/ceiling contraint implied by bcneg
      // Constraint::assertionFringe(back);
    }

    if(Debug.isOn("approx::branch")){
      if(d_conflicts.empty()){
        entireStateIsConsistent("branchfailure");
      }
    }
  }

  Debug("approx::branch") << "branch constraint " << bc << endl;
  for(size_t i = 0, N = conflicts.size(); i < N; ++i){
    ConstraintCPVec& conf = conflicts[i];

    // make sure to be working on the assertion fringe!
    if(!contains(conf, bcneg)){
      Debug("approx::branch") << "reraise " << conf  << endl;
      ConstraintCP conflicting = vectorToIntHoleConflict(conf);
      raiseConflict(conflicting);
    }else if(!bci.proven()){
      drop(conf, bcneg);
      bci.setExplanation(conf);
      Debug("approx::branch") << "dropped " << bci  << endl;
    }
  }
}

void TheoryArithPrivate::replayAssert(ConstraintP c) {
  if(!c->assertedToTheTheory()){
    bool inConflict = c->negationHasProof();
    if(!c->hasProof()){
      c->setInternalAssumption(inConflict);
      Debug("approx::replayAssert") << "replayAssert " << c << " set internal" << endl;
    }else{
      Debug("approx::replayAssert") << "replayAssert " << c << " has explanation" << endl;
    }
    Debug("approx::replayAssert") << "replayAssertion " << c << endl;
    if(inConflict){
      raiseConflict(c);
    }else{
      assertionCases(c);
    }
  }else{
    Debug("approx::replayAssert")
        << "replayAssert " << c << " already asserted" << endl;
  }
}


void TheoryArithPrivate::resolveOutPropagated(std::vector<ConstraintCPVec>& confs, const std::set<ConstraintCP>& propagated) const {
  Debug("arith::resolveOutPropagated")
    << "starting resolveOutPropagated() " << confs.size() << endl;
  for(size_t i =0, N = confs.size(); i < N; ++i){
    ConstraintCPVec& conf = confs[i];
    size_t orig = conf.size();
    Constraint::assertionFringe(conf);
    Debug("arith::resolveOutPropagated")
      << "  conf["<<i<<"] " << orig << " to " << conf.size() << endl;
  }
  Debug("arith::resolveOutPropagated")
    << "ending resolveOutPropagated() " << confs.size() << endl;
}

struct SizeOrd {
  bool operator()(const ConstraintCPVec& a, const ConstraintCPVec& b) const{
    return a.size() < b.size();
  }
};

void TheoryArithPrivate::subsumption(
    std::vector<ConstraintCPVec> &confs) const {
  int checks CVC4_UNUSED = 0;
  int subsumed CVC4_UNUSED = 0;

  for (size_t i = 0, N = confs.size(); i < N; ++i) {
    ConstraintCPVec &conf = confs[i];
    std::sort(conf.begin(), conf.end());
  }

  std::sort(confs.begin(), confs.end(), SizeOrd());
  for (size_t i = 0; i < confs.size(); i++) {
    // i is not subsumed
    for (size_t j = i + 1; j < confs.size();) {
      ConstraintCPVec& a = confs[i];
      ConstraintCPVec& b = confs[j];
      checks++;
      bool subsumes = std::includes(a.begin(), a.end(), b.begin(), b.end());
      if (subsumes) {
        ConstraintCPVec& back = confs.back();
        b.swap(back);
        confs.pop_back();
        subsumed++;
      } else {
        j++;
      }
    }
  }
  Debug("arith::subsumption") << "subsumed " << subsumed << "/" << checks
                              << endl;
}

std::vector<ConstraintCPVec> TheoryArithPrivate::replayLogRec(ApproximateSimplex* approx, int nid, ConstraintP bc, int depth){
  ++(d_statistics.d_replayLogRecCount);
  Debug("approx::replayLogRec") << "replayLogRec()"
                                << d_statistics.d_replayLogRecCount.getData() << std::endl;

  size_t rpvars_size = d_replayVariables.size();
  size_t rpcons_size = d_replayConstraints.size();
  std::vector<ConstraintCPVec> res;

  { /* create a block for the purpose of pushing the sat context */
    context::Context::ScopedPush speculativePush(getSatContext());
    Assert(!anyConflict());
    Assert(conflictQueueEmpty());
    set<ConstraintCP> propagated;

    TreeLog& tl = getTreeLog();

    if(bc != NullConstraint){
      replayAssert(bc);
    }

    const NodeLog& nl = tl.getNode(nid);
    NodeLog::const_iterator iter = nl.begin(), end = nl.end();
    for(; conflictQueueEmpty() && iter != end; ++iter){
      CutInfo* ci = *iter;
      bool reject = false;
      //cout << "  trying " << *ci << endl;
      if(ci->getKlass() == RowsDeletedKlass){
        RowsDeleted* rd = dynamic_cast<RowsDeleted*>(ci);

        tl.applyRowsDeleted(nid, *rd);
        // The previous line modifies nl

        ++d_statistics.d_applyRowsDeleted;
      }else if(ci->getKlass() == BranchCutKlass){
        BranchCutInfo* bci = dynamic_cast<BranchCutInfo*>(ci);
        Assert(bci != NULL);
        tryBranchCut(approx, nid, *bci);

        ++d_statistics.d_branchCutsAttempted;
        if(!(conflictQueueEmpty() || ci->reconstructed())){
          ++d_statistics.d_numBranchesFailed;
        }
      }else{
        approx->tryCut(nid, *ci);
        if(ci->getKlass() == GmiCutKlass){
          ++d_statistics.d_gmiCutsAttempted;
        }else if(ci->getKlass() == MirCutKlass){
          ++d_statistics.d_mirCutsAttempted;
        }

        if(ci->reconstructed() && ci->proven()){
          const DenseMap<Rational>& row = ci->getReconstruction().lhs;
          reject = !complexityBelow(row, options::replayRejectCutSize());
        }
      }
      if(conflictQueueEmpty()){
        if(reject){
          ++d_statistics.d_cutsRejectedDuringReplay;
        }else if(ci->reconstructed()){
          // success
          ++d_statistics.d_cutsReconstructed;

          pair<ConstraintP, ArithVar> p = replayGetConstraint(*ci);
          if(p.second != ARITHVAR_SENTINEL){
            Assert(ci->getRowId() >= 1);
            tl.mapRowId(nl.getNodeId(), ci->getRowId(), p.second);
          }
          ConstraintP con = p.first;
          if(Debug.isOn("approx::replayLogRec")){
            Debug("approx::replayLogRec") << "cut was remade " << con << " " << *ci << endl;
          }

          if(ci->proven()){
            ++d_statistics.d_cutsProven;

            const ConstraintCPVec& exp = ci->getExplanation();
            // success
            if(con->isTrue()){
              Debug("approx::replayLogRec") << "not asserted?" << endl;
            }else if(!con->negationHasProof()){
              con->impliedByIntHole(exp, false);
              replayAssert(con);
              Debug("approx::replayLogRec") << "cut prop" << endl;
            }else {
              con->impliedByIntHole(exp, true);
              Debug("approx::replayLogRec") << "cut into conflict " << con << endl;
              raiseConflict(con);
            }
          }else{
            ++d_statistics.d_cutsProofFailed;
            Debug("approx::replayLogRec") << "failed to get proof " << *ci << endl;
          }
        }else if(ci->getKlass() != RowsDeletedKlass){
          ++d_statistics.d_cutsReconstructionFailed;
        }
      }
    }

    /* check if the system is feasible under with the cuts */
    if(conflictQueueEmpty()){
      Assert(options::replayEarlyCloseDepths() >= 1);
      if(!nl.isBranch() || depth % options::replayEarlyCloseDepths() == 0 ){
        TimerStat::CodeTimer codeTimer(d_statistics.d_replaySimplexTimer);
        //test for linear feasibility
        d_partialModel.stopQueueingBoundCounts();
        UpdateTrackingCallback utcb(&d_linEq);
        d_partialModel.processBoundsQueue(utcb);
        d_linEq.startTrackingBoundCounts();

        SimplexDecisionProcedure& simplex = selectSimplex(true);
        simplex.findModel(false);
        // can change d_qflraStatus

        d_linEq.stopTrackingBoundCounts();
        d_partialModel.startQueueingBoundCounts();
      }
    }else{
      ++d_statistics.d_replayLogRecConflictEscalation;
    }

    if(!conflictQueueEmpty()){
      /* if a conflict has been found stop */
      for(size_t i = 0, N = d_conflicts.size(); i < N; ++i){
        res.push_back(ConstraintCPVec());
        intHoleConflictToVector(d_conflicts[i], res.back());
      }
      ++d_statistics.d_replayLogRecEarlyExit;
    }else if(nl.isBranch()){
      /* if it is a branch try the branch */
      pair<ConstraintP, ArithVar> p = replayGetConstraint(approx, nl);
      Assert(p.second == ARITHVAR_SENTINEL);
      ConstraintP dnc = p.first;
      if(dnc != NullConstraint){
        ConstraintP upc = dnc->getNegation();

        int dnid = nl.getDownId();
        int upid = nl.getUpId();

        NodeLog& dnlog = tl.getNode(dnid);
        NodeLog& uplog = tl.getNode(upid);
        dnlog.copyParentRowIds();
        uplog.copyParentRowIds();

        std::vector<ConstraintCPVec> dnres;
        std::vector<ConstraintCPVec> upres;
        std::vector<size_t> containsdn;
        std::vector<size_t> containsup;
        if(res.empty()){
          dnres = replayLogRec(approx, dnid, dnc, depth+1);
          for(size_t i = 0, N = dnres.size(); i < N; ++i){
            ConstraintCPVec& conf = dnres[i];
            if(contains(conf, dnc)){
              containsdn.push_back(i);
            }else{
              res.push_back(conf);
            }
          }
        }else{
          Debug("approx::replayLogRec") << "replayLogRec() skipping" << dnlog << std::endl;
          ++d_statistics.d_replayBranchSkips;
        }

        if(res.empty()){
          upres = replayLogRec(approx, upid, upc, depth+1);

          for(size_t i = 0, N = upres.size(); i < N; ++i){
            ConstraintCPVec& conf = upres[i];
            if(contains(conf, upc)){
              containsup.push_back(i);
            }else{
              res.push_back(conf);
            }
          }
        }else{
          Debug("approx::replayLogRec") << "replayLogRec() skipping" << uplog << std::endl;
          ++d_statistics.d_replayBranchSkips;
        }

        if(res.empty()){
          for(size_t i = 0, N = containsdn.size(); i < N; ++i){
            ConstraintCPVec& dnconf = dnres[containsdn[i]];
            for(size_t j = 0, M = containsup.size(); j < M; ++j){
              ConstraintCPVec& upconf = upres[containsup[j]];

              res.push_back(ConstraintCPVec());
              ConstraintCPVec& back = res.back();
              resolve(back, dnc, dnconf, upconf);
            }
          }
          if(res.size() >= 2u){
            subsumption(res);

            if(res.size() > 100u){
              res.resize(100u);
            }
          }
        }else{
          Debug("approx::replayLogRec") << "replayLogRec() skipping resolving" << nl << std::endl;
        }
        Debug("approx::replayLogRec") << "found #"<<res.size()<<" conflicts on branch " << nid << endl;
        if(res.empty()){
          ++d_statistics.d_replayBranchCloseFailures;
        }

      }else{
        Debug("approx::replayLogRec") << "failed to make a branch " << nid << endl;
      }
    }else{
      ++d_statistics.d_replayLeafCloseFailures;
      Debug("approx::replayLogRec") << "failed on node " << nid << endl;
      Assert(res.empty());
    }
    resolveOutPropagated(res, propagated);
    Debug("approx::replayLogRec") << "replayLogRec() ending" << std::endl;


    if(options::replayFailureLemma()){
      // must be done inside the sat context to get things
      // propagated at this level
      if(res.empty() && nid == getTreeLog().getRootId()){
        Assert(!d_replayedLemmas);
        d_replayedLemmas = replayLemmas(approx);
        Assert(d_acTmp.empty());
        while(!d_approxCuts.empty()){
          Node lem = d_approxCuts.front();
          d_approxCuts.pop();
          d_acTmp.push_back(lem);
        }
      }
    }
  } /* pop the sat context */

  /* move into the current context. */
  while(!d_acTmp.empty()){
    Node lem = d_acTmp.back();
    d_acTmp.pop_back();
    d_approxCuts.push_back(lem);
  }
  Assert(d_acTmp.empty());

  /* Garbage collect the constraints from this call */
  while(d_replayConstraints.size() > rpcons_size){
    ConstraintP c = d_replayConstraints.back();
    d_replayConstraints.pop_back();
    d_constraintDatabase.deleteConstraintAndNegation(c);
  }

  /* Garbage collect the ArithVars made by this call */
  if(d_replayVariables.size() > rpvars_size){
    d_partialModel.stopQueueingBoundCounts();
    UpdateTrackingCallback utcb(&d_linEq);
    d_partialModel.processBoundsQueue(utcb);
    d_linEq.startTrackingBoundCounts();
    while(d_replayVariables.size() > rpvars_size){
      ArithVar v = d_replayVariables.back();
      d_replayVariables.pop_back();
      Assert(d_partialModel.canBeReleased(v));
      if(!d_tableau.isBasic(v)){
        /* if it is not basic make it basic. */
        ArithVar b = ARITHVAR_SENTINEL;
        for(Tableau::ColIterator ci = d_tableau.colIterator(v); !ci.atEnd(); ++ci){
          const Tableau::Entry& e = *ci;
          b = d_tableau.rowIndexToBasic(e.getRowIndex());
          break;
        }
        Assert(b != ARITHVAR_SENTINEL);
        DeltaRational cp = d_partialModel.getAssignment(b);
        if(d_partialModel.cmpAssignmentLowerBound(b) < 0){
          cp = d_partialModel.getLowerBound(b);
        }else if(d_partialModel.cmpAssignmentUpperBound(b) > 0){
          cp = d_partialModel.getUpperBound(b);
        }
        d_linEq.pivotAndUpdate(b, v, cp);
      }
      Assert(d_tableau.isBasic(v));
      d_linEq.stopTrackingRowIndex(d_tableau.basicToRowIndex(v));
      d_tableau.removeBasicRow(v);

      releaseArithVar(v);
      Debug("approx::vars") << "releasing " << v << endl;
    }
    d_linEq.stopTrackingBoundCounts();
    d_partialModel.startQueueingBoundCounts();
    d_partialModel.attemptToReclaimReleased();
  }
  return res;
}

TreeLog& TheoryArithPrivate::getTreeLog(){
  if(d_treeLog == NULL){
    d_treeLog = new TreeLog();
  }
  return *d_treeLog;
}

ApproximateStatistics& TheoryArithPrivate::getApproxStats(){
  if(d_approxStats == NULL){
    d_approxStats = new ApproximateStatistics();
  }
  return *d_approxStats;
}

Node TheoryArithPrivate::branchToNode(ApproximateSimplex* approx,
                                      const NodeLog& bn) const
{
  Assert(bn.isBranch());
  ArithVar v = approx->getBranchVar(bn);
  if(v != ARITHVAR_SENTINEL && d_partialModel.isIntegerInput(v)){
    if(d_partialModel.hasNode(v)){
      Node n = d_partialModel.asNode(v);
      double dval = bn.branchValue();
      Maybe<Rational> maybe_value = ApproximateSimplex::estimateWithCFE(dval);
      if (!maybe_value)
      {
        return Node::null();
      }
      Rational fl(maybe_value.value().floor());
      NodeManager* nm = NodeManager::currentNM();
      Node leq = nm->mkNode(kind::LEQ, n, mkRationalNode(fl));
      Node norm = Rewriter::rewrite(leq);
      return norm;
    }
  }
  return Node::null();
}

Node TheoryArithPrivate::cutToLiteral(ApproximateSimplex* approx, const CutInfo& ci) const{
  Assert(ci.reconstructed());

  const DenseMap<Rational>& lhs = ci.getReconstruction().lhs;
  Node sum = toSumNode(d_partialModel, lhs);
  if(!sum.isNull()){
    Kind k = ci.getKind();
    Assert(k == kind::LEQ || k == kind::GEQ);
    Node rhs = mkRationalNode(ci.getReconstruction().rhs);

    NodeManager* nm = NodeManager::currentNM();
    Node ineq = nm->mkNode(k, sum, rhs);
    return Rewriter::rewrite(ineq);
  }
  return Node::null();
}

bool TheoryArithPrivate::replayLemmas(ApproximateSimplex* approx){
    ++(d_statistics.d_mipReplayLemmaCalls);
    bool anythingnew = false;

    TreeLog& tl = getTreeLog();
    NodeLog& root = tl.getRootNode();
    root.applySelected(); /* set row ids */

    vector<const CutInfo*> cuts = approx->getValidCuts(root);
    for(size_t i =0, N =cuts.size(); i < N; ++i){
      const CutInfo* cut = cuts[i];
      Assert(cut->reconstructed());
      Assert(cut->proven());

      const DenseMap<Rational>& row =  cut->getReconstruction().lhs;
      if(!complexityBelow(row, options::lemmaRejectCutSize())){
        ++(d_statistics.d_cutsRejectedDuringLemmas);
        continue;
      }

      Node cutConstraint = cutToLiteral(approx, *cut);
      if(!cutConstraint.isNull()){
        const ConstraintCPVec& exp = cut->getExplanation();
        Node asLemma = Constraint::externalExplainByAssertions(exp);

        Node implied = Rewriter::rewrite(cutConstraint);
        anythingnew = anythingnew || !isSatLiteral(implied);

        Node implication = asLemma.impNode(implied);
        // DO NOT CALL OUTPUT LEMMA!
        d_approxCuts.push_back(implication);
        Debug("approx::lemmas") << "cut["<<i<<"] " << implication << endl;
        ++(d_statistics.d_mipExternalCuts);
      }
    }
    if(root.isBranch()){
      Node lit = branchToNode(approx, root);
      if(!lit.isNull()){
        anythingnew = anythingnew || !isSatLiteral(lit);
        Node branch = lit.orNode(lit.notNode());
        d_approxCuts.push_back(branch);
        ++(d_statistics.d_mipExternalBranch);
        Debug("approx::lemmas") << "branching "<< root <<" as " << branch << endl;
      }
    }
    return anythingnew;
}

void TheoryArithPrivate::turnOffApproxFor(int32_t rounds){
  d_attemptSolveIntTurnedOff = d_attemptSolveIntTurnedOff + rounds;
  ++(d_statistics.d_approxDisabled);
}

bool TheoryArithPrivate::safeToCallApprox() const{
  unsigned numRows = 0;
  unsigned numCols = 0;
  var_iterator vi = var_begin(), vi_end = var_end();
  // Assign each variable to a row and column variable as it appears in the input
  for(; vi != vi_end && !(numRows > 0 && numCols > 0); ++vi){
    ArithVar v = *vi;

    if(d_partialModel.isAuxiliary(v)){
      ++numRows;
    }else{
      ++numCols;
    }
  }
  return (numRows > 0 && numCols > 0);
}

// solve()
//   res = solveRealRelaxation(effortLevel);
//   switch(res){
//   case LinFeas:
//   case LinInfeas:
//     return replay()
//   case Unknown:
//   case Error
//     if()
void TheoryArithPrivate::solveInteger(Theory::Effort effortLevel){
  if(!safeToCallApprox()) { return; }

  Assert(safeToCallApprox());
  TimerStat::CodeTimer codeTimer0(d_statistics.d_solveIntTimer);

  ++(d_statistics.d_solveIntCalls);
  d_statistics.d_inSolveInteger.setData(1);

  if(!Theory::fullEffort(effortLevel)){
    d_solveIntAttempts++;
    ++(d_statistics.d_solveStandardEffort);
  }

  // if integers are attempted,
  Assert(options::useApprox());
  Assert(ApproximateSimplex::enabled());

  int level = getSatContext()->getLevel();
  d_lastContextIntegerAttempted = level;


  static const int32_t mipLimit = 200000;

  TreeLog& tl = getTreeLog();
  ApproximateStatistics& stats = getApproxStats();
  ApproximateSimplex* approx =
    ApproximateSimplex::mkApproximateSimplexSolver(d_partialModel, tl, stats);

    approx->setPivotLimit(mipLimit);
    if(!d_guessedCoeffSet){
      d_guessedCoeffs = approx->heuristicOptCoeffs();
      d_guessedCoeffSet = true;
    }
    if(!d_guessedCoeffs.empty()){
      approx->setOptCoeffs(d_guessedCoeffs);
    }
    static const int32_t depthForLikelyInfeasible = 10;
    int maxDepthPass1 = d_likelyIntegerInfeasible ?
      depthForLikelyInfeasible : options::maxApproxDepth();
    approx->setBranchingDepth(maxDepthPass1);
    approx->setBranchOnVariableLimit(100);
    LinResult relaxRes = approx->solveRelaxation();
    if( relaxRes == LinFeasible ){
      MipResult mipRes = MipUnknown;
      {
        TimerStat::CodeTimer codeTimer1(d_statistics.d_mipTimer);
        mipRes = approx->solveMIP(false);
      }

      Debug("arith::solveInteger") << "mipRes " << mipRes << endl;
      switch(mipRes) {
      case MipBingo:
        // attempt the solution
        {
          ++(d_statistics.d_solveIntModelsAttempts);

          d_partialModel.stopQueueingBoundCounts();
          UpdateTrackingCallback utcb(&d_linEq);
          d_partialModel.processBoundsQueue(utcb);
          d_linEq.startTrackingBoundCounts();

          ApproximateSimplex::Solution mipSolution;
          mipSolution = approx->extractMIP();
          importSolution(mipSolution);
          solveRelaxationOrPanic(effortLevel);

          if(d_qflraStatus == Result::SAT){
            if(!anyConflict()){
              if(ARITHVAR_SENTINEL == nextIntegerViolatation(false)){
                ++(d_statistics.d_solveIntModelsSuccessful);
              }
            }
          }

          // shutdown simplex
          d_linEq.stopTrackingBoundCounts();
          d_partialModel.startQueueingBoundCounts();
        }
        break;
      case MipClosed:
        /* All integer branches closed */
        approx->setPivotLimit(2*mipLimit);
        {
          TimerStat::CodeTimer codeTimer2(d_statistics.d_mipTimer);
          mipRes = approx->solveMIP(true);
        }

        if(mipRes == MipClosed){
          d_likelyIntegerInfeasible = true;
          replayLog(approx);
          AlwaysAssert(anyConflict() || d_qflraStatus != Result::SAT);

          if (!anyConflict())
          {
            solveRealRelaxation(effortLevel);
          }
        }
        if(!(anyConflict() || !d_approxCuts.empty())){
          turnOffApproxFor(options::replayNumericFailurePenalty());
        }
        break;
      case BranchesExhausted:
      case ExecExhausted:
      case PivotsExhauasted:
        if(mipRes == BranchesExhausted){
          ++d_statistics.d_branchesExhausted;
        }else if(mipRes == ExecExhausted){
          ++d_statistics.d_execExhausted;
        }else if(mipRes == PivotsExhauasted){
          ++d_statistics.d_pivotsExhausted;
        }

        approx->setPivotLimit(2*mipLimit);
        approx->setBranchingDepth(2);
        {
          TimerStat::CodeTimer codeTimer3(d_statistics.d_mipTimer);
          mipRes = approx->solveMIP(true);
        }
        replayLemmas(approx);
        break;
      case MipUnknown:
        break;
      }
    }
  delete approx;

  if(!Theory::fullEffort(effortLevel)){
    if(anyConflict() || !d_approxCuts.empty()){
      d_solveIntMaybeHelp++;
    }
  }

  d_statistics.d_inSolveInteger.setData(0);
}

SimplexDecisionProcedure& TheoryArithPrivate::selectSimplex(bool pass1){
  if(pass1){
    if(d_pass1SDP == NULL){
      if(options::useFC()){
        d_pass1SDP = (SimplexDecisionProcedure*)(&d_fcSimplex);
      }else if(options::useSOI()){
        d_pass1SDP = (SimplexDecisionProcedure*)(&d_soiSimplex);
      }else{
        d_pass1SDP = (SimplexDecisionProcedure*)(&d_dualSimplex);
      }
    }
    Assert(d_pass1SDP != NULL);
    return *d_pass1SDP;
  }else{
     if(d_otherSDP == NULL){
      if(options::useFC()){
        d_otherSDP  = (SimplexDecisionProcedure*)(&d_fcSimplex);
      }else if(options::useSOI()){
        d_otherSDP = (SimplexDecisionProcedure*)(&d_soiSimplex);
      }else{
        d_otherSDP = (SimplexDecisionProcedure*)(&d_soiSimplex);
      }
    }
    Assert(d_otherSDP != NULL);
    return *d_otherSDP;
  }
}

void TheoryArithPrivate::importSolution(const ApproximateSimplex::Solution& solution){
  if(Debug.isOn("arith::importSolution")){
    Debug("arith::importSolution") << "importSolution before " << d_qflraStatus << endl;
    d_partialModel.printEntireModel(Debug("arith::importSolution"));
  }

  d_qflraStatus = d_attemptSolSimplex.attempt(solution);

  if(Debug.isOn("arith::importSolution")){
    Debug("arith::importSolution") << "importSolution intermediate " << d_qflraStatus << endl;
    d_partialModel.printEntireModel(Debug("arith::importSolution"));
  }

  if(d_qflraStatus != Result::UNSAT){
    static const int32_t pass2Limit = 20;
    int16_t oldCap = options::arithStandardCheckVarOrderPivots();
    options::arithStandardCheckVarOrderPivots.set(pass2Limit);
    SimplexDecisionProcedure& simplex = selectSimplex(false);
    d_qflraStatus = simplex.findModel(false);
    options::arithStandardCheckVarOrderPivots.set(oldCap);
  }

  if(Debug.isOn("arith::importSolution")){
    Debug("arith::importSolution") << "importSolution after " << d_qflraStatus << endl;
    d_partialModel.printEntireModel(Debug("arith::importSolution"));
  }
}

bool TheoryArithPrivate::solveRelaxationOrPanic(Theory::Effort effortLevel){
  // if at this point the linear relaxation is still unknown,
  //  attempt to branch an integer variable as a last ditch effort on full check
  if(d_qflraStatus == Result::SAT_UNKNOWN){
    d_qflraStatus = selectSimplex(true).findModel(false);
  }

  if(Theory::fullEffort(effortLevel)  && d_qflraStatus == Result::SAT_UNKNOWN){
    ArithVar canBranch = nextIntegerViolatation(false);
    if(canBranch != ARITHVAR_SENTINEL){
      ++d_statistics.d_panicBranches;
      Node branch = branchIntegerVariable(canBranch);
      Assert(branch.getKind() == kind::OR);
      Node rwbranch = Rewriter::rewrite(branch[0]);
      if(!isSatLiteral(rwbranch)){
        d_approxCuts.push_back(branch);
        return true;
      }
    }
    d_qflraStatus = selectSimplex(false).findModel(true);
  }
  return false;
}

bool TheoryArithPrivate::solveRealRelaxation(Theory::Effort effortLevel){
  TimerStat::CodeTimer codeTimer0(d_statistics.d_solveRealRelaxTimer);
  Assert(d_qflraStatus != Result::SAT);

  d_partialModel.stopQueueingBoundCounts();
  UpdateTrackingCallback utcb(&d_linEq);
  d_partialModel.processBoundsQueue(utcb);
  d_linEq.startTrackingBoundCounts();

  bool noPivotLimit = Theory::fullEffort(effortLevel) ||
    !options::restrictedPivots();

  SimplexDecisionProcedure& simplex = selectSimplex(true);

  bool useApprox = options::useApprox() && ApproximateSimplex::enabled() && getSolveIntegerResource();

  Debug("TheoryArithPrivate::solveRealRelaxation")
    << "solveRealRelaxation() approx"
    << " " <<  options::useApprox()
    << " " << ApproximateSimplex::enabled()
    << " " << useApprox
    << " " << safeToCallApprox()
    << endl;

  bool noPivotLimitPass1 = noPivotLimit && !useApprox;
  d_qflraStatus = simplex.findModel(noPivotLimitPass1);

  Debug("TheoryArithPrivate::solveRealRelaxation")
    << "solveRealRelaxation()" << " pass1 " << d_qflraStatus << endl;

  if(d_qflraStatus == Result::SAT_UNKNOWN && useApprox && safeToCallApprox()){
    // pass2: fancy-final
    static const int32_t relaxationLimit = 10000;
    Assert(ApproximateSimplex::enabled());

    TreeLog& tl = getTreeLog();
    ApproximateStatistics& stats = getApproxStats();
    ApproximateSimplex* approxSolver =
      ApproximateSimplex::mkApproximateSimplexSolver(d_partialModel, tl, stats);

    approxSolver->setPivotLimit(relaxationLimit);

    if(!d_guessedCoeffSet){
      d_guessedCoeffs = approxSolver->heuristicOptCoeffs();
      d_guessedCoeffSet = true;
    }
    if(!d_guessedCoeffs.empty()){
      approxSolver->setOptCoeffs(d_guessedCoeffs);
    }

    ++d_statistics.d_relaxCalls;

    ApproximateSimplex::Solution relaxSolution;
    LinResult relaxRes = LinUnknown;
    {
      TimerStat::CodeTimer codeTimer1(d_statistics.d_lpTimer);
      relaxRes = approxSolver->solveRelaxation();
    }
      Debug("solveRealRelaxation") << "solve relaxation? " << endl;
      switch(relaxRes){
      case LinFeasible:
        Debug("solveRealRelaxation") << "lin feasible? " << endl;
        ++d_statistics.d_relaxLinFeas;
        relaxSolution = approxSolver->extractRelaxation();
        importSolution(relaxSolution);
        if(d_qflraStatus != Result::SAT){
          ++d_statistics.d_relaxLinFeasFailures;
        }
        break;
      case LinInfeasible:
        // todo attempt to recreate approximate conflict
        ++d_statistics.d_relaxLinInfeas;
        Debug("solveRealRelaxation") << "lin infeasible " << endl;
        relaxSolution = approxSolver->extractRelaxation();
        importSolution(relaxSolution);
        if(d_qflraStatus != Result::UNSAT){
          ++d_statistics.d_relaxLinInfeasFailures;
        }
        break;
      case LinExhausted:
        ++d_statistics.d_relaxLinExhausted;
        Debug("solveRealRelaxation") << "exhuasted " << endl;
        break;
      case LinUnknown:
      default:
        ++d_statistics.d_relaxOthers;
        break;
      }
    delete approxSolver;

  }

  bool emmittedConflictOrSplit = solveRelaxationOrPanic(effortLevel);

  // TODO Save zeroes with no conflicts
  d_linEq.stopTrackingBoundCounts();
  d_partialModel.startQueueingBoundCounts();

  return emmittedConflictOrSplit;
}

//   LinUnknown,  /* Unknown error */
//   LinFeasible, /* Relaxation is feasible */
//   LinInfeasible,   /* Relaxation is infeasible/all integer branches closed */
//   LinExhausted
//     // Fancy final tries the following strategy
//     // At final check, try the preferred simplex solver with a pivot cap
//     // If that failed, swap the the other simplex solver
//     // If that failed, check if there are integer variables to cut
//     // If that failed, do a simplex without a pivot limit

//     int16_t oldCap = options::arithStandardCheckVarOrderPivots();

//     static const int32_t pass2Limit = 10;
//     static const int32_t relaxationLimit = 10000;
//     static const int32_t mipLimit = 200000;

//     //cout << "start" << endl;
//     d_qflraStatus = simplex.findModel(false);
//     //cout << "end" << endl;
//     if(d_qflraStatus == Result::SAT_UNKNOWN ||
//        (d_qflraStatus == Result::SAT && !hasIntegerModel() && !d_likelyIntegerInfeasible)){

//       ApproximateSimplex* approxSolver = ApproximateSimplex::mkApproximateSimplexSolver(d_partialModel, *(getTreeLog()), *(getApproxStats()));
//       approxSolver->setPivotLimit(relaxationLimit);

//       if(!d_guessedCoeffSet){
//         d_guessedCoeffs = approxSolver->heuristicOptCoeffs();
//         d_guessedCoeffSet = true;
//       }
//       if(!d_guessedCoeffs.empty()){
//         approxSolver->setOptCoeffs(d_guessedCoeffs);
//       }

//       MipResult mipRes;
//       ApproximateSimplex::Solution relaxSolution, mipSolution;
//       LinResult relaxRes = approxSolver->solveRelaxation();
//       switch(relaxRes){
//       case LinFeasible:
//         {
//           relaxSolution = approxSolver->extractRelaxation();

//           /* If the approximate solver  known to be integer infeasible
//            * only redo*/
//           int maxDepth =
//             d_likelyIntegerInfeasible ? 1 : options::arithMaxBranchDepth();


//           if(d_likelyIntegerInfeasible){
//             d_qflraStatus = d_attemptSolSimplex.attempt(relaxSolution);
//           }else{
//             approxSolver->setPivotLimit(mipLimit);
//             mipRes = approxSolver->solveMIP(false);
//             if(mipRes == ApproximateSimplex::ApproxUnsat){
//               mipRes = approxSolver->solveMIP(true);
//             }
//             d_errorSet.reduceToSignals();
//             //Message() << "here" << endl;
//             if(mipRes == ApproximateSimplex::ApproxSat){
//               mipSolution = approxSolver->extractMIP();
//               d_qflraStatus = d_attemptSolSimplex.attempt(mipSolution);
//             }else{
//               if(mipRes == ApproximateSimplex::ApproxUnsat){
//                 d_likelyIntegerInfeasible = true;
//               }
//               vector<Node> lemmas = approxSolver->getValidCuts();
//               for(size_t i = 0; i < lemmas.size(); ++i){
//                 d_approxCuts.pushback(lemmas[i]);
//               }
//               d_qflraStatus = d_attemptSolSimplex.attempt(relaxSolution);
//             }
//           }
//           options::arithStandardCheckVarOrderPivots.set(pass2Limit);
//           if(d_qflraStatus != Result::UNSAT){ d_qflraStatus = simplex.findModel(false); }
//           //Message() << "done" << endl;
//         }
//         break;
//       case ApproximateSimplex::ApproxUnsat:
//         {
//           ApproximateSimplex::Solution sol = approxSolver->extractRelaxation();

//           d_qflraStatus = d_attemptSolSimplex.attempt(sol);
//           options::arithStandardCheckVarOrderPivots.set(pass2Limit);

//           if(d_qflraStatus != Result::UNSAT){ d_qflraStatus = simplex.findModel(false); }
//         }
//         break;
//       default:
//         break;
//       }
//       delete approxSolver;
//     }
//   }

//   if(!useFancyFinal){
//     d_qflraStatus = simplex.findModel(noPivotLimit);
//   }else{

//     if(d_qflraStatus == Result::SAT_UNKNOWN){
//       //Message() << "got sat unknown" << endl;
//       vector<ArithVar> toCut = cutAllBounded();
//       if(toCut.size() > 0){
//         //branchVector(toCut);
//         emmittedConflictOrSplit = true;
//       }else{
//         //Message() << "splitting" << endl;

//         d_qflraStatus = simplex.findModel(noPivotLimit);
//       }
//     }
//     options::arithStandardCheckVarOrderPivots.set(oldCap);
//   }

//   // TODO Save zeroes with no conflicts
//   d_linEq.stopTrackingBoundCounts();
//   d_partialModel.startQueueingBoundCounts();

//   return emmittedConflictOrSplit;
// }

bool TheoryArithPrivate::hasFreshArithLiteral(Node n) const{
  switch(n.getKind()){
  case kind::LEQ:
  case kind::GEQ:
  case kind::GT:
  case kind::LT:
    return !isSatLiteral(n);
  case kind::EQUAL:
    if(n[0].getType().isReal()){
      return !isSatLiteral(n);
    }else if(n[0].getType().isBoolean()){
      return hasFreshArithLiteral(n[0]) ||
        hasFreshArithLiteral(n[1]);
    }else{
      return false;
    }
  case kind::IMPLIES:
    // try the rhs first
    return hasFreshArithLiteral(n[1]) ||
      hasFreshArithLiteral(n[0]);
  default:
    if(n.getType().isBoolean()){
      for(Node::iterator ni=n.begin(), nend=n.end(); ni!=nend; ++ni){
        Node child = *ni;
        if(hasFreshArithLiteral(child)){
          return true;
        }
      }
    }
    return false;
  }
}

bool TheoryArithPrivate::preCheck(Theory::Effort level)
{
  Assert(d_currentPropagationList.empty());
  if(Debug.isOn("arith::consistency")){
    Assert(unenqueuedVariablesAreConsistent());
  }

  d_newFacts = !done();
  // If d_previousStatus == SAT, then reverts on conflicts are safe
  // Otherwise, they are not and must be committed.
  d_previousStatus = d_qflraStatus;
  if (d_newFacts)
  {
    d_qflraStatus = Result::SAT_UNKNOWN;
    d_hasDoneWorkSinceCut = true;
  }
  return false;
}

void TheoryArithPrivate::preNotifyFact(TNode atom, bool pol, TNode fact)
{
  ConstraintP curr = constraintFromFactQueue(fact);
  if (curr != NullConstraint)
  {
    bool res CVC4_UNUSED = assertionCases(curr);
    Assert(!res || anyConflict());
  }
}

bool TheoryArithPrivate::postCheck(Theory::Effort effortLevel)
{
  if(!anyConflict()){
    while(!d_learnedBounds.empty()){
      // we may attempt some constraints twice.  this is okay!
      ConstraintP curr = d_learnedBounds.front();
      d_learnedBounds.pop();
      Debug("arith::learned") << curr << endl;

      bool res CVC4_UNUSED = assertionCases(curr);
      Assert(!res || anyConflict());

      if(anyConflict()){ break; }
    }
  }

  if(anyConflict()){
    d_qflraStatus = Result::UNSAT;
    if (options::revertArithModels() && d_previousStatus == Result::SAT)
    {
      ++d_statistics.d_revertsOnConflicts;
      Debug("arith::bt") << "clearing here "
                         << " " << d_newFacts << " " << d_previousStatus << " "
                         << d_qflraStatus << endl;
      revertOutOfConflict();
      d_errorSet.clear();
    }else{
      ++d_statistics.d_commitsOnConflicts;
      Debug("arith::bt") << "committing here "
                         << " " << d_newFacts << " " << d_previousStatus << " "
                         << d_qflraStatus << endl;
      d_partialModel.commitAssignmentChanges();
      revertOutOfConflict();
    }
    outputConflicts();
    //cout << "unate conflict 1 " << effortLevel << std::endl;
    return true;
  }


  if(Debug.isOn("arith::print_assertions")) {
    debugPrintAssertions(Debug("arith::print_assertions"));
  }

  bool emmittedConflictOrSplit = false;
  Assert(d_conflicts.empty());

  bool useSimplex = d_qflraStatus != Result::SAT;
  Debug("arith::ems") << "ems: " << emmittedConflictOrSplit
                      << "pre realRelax" << endl;

  if(useSimplex){
    emmittedConflictOrSplit = solveRealRelaxation(effortLevel);
  }
  Debug("arith::ems") << "ems: " << emmittedConflictOrSplit
                      << "post realRelax" << endl;


  Debug("arith::ems") << "ems: " << emmittedConflictOrSplit
                      << "pre solveInteger" << endl;

  if(attemptSolveInteger(effortLevel, emmittedConflictOrSplit)){
    solveInteger(effortLevel);
    if(anyConflict()){
      ++d_statistics.d_commitsOnConflicts;
      Debug("arith::bt") << "committing here "
                         << " " << d_newFacts << " " << d_previousStatus << " "
                         << d_qflraStatus << endl;
      revertOutOfConflict();
      d_errorSet.clear();
      outputConflicts();
      return true;
    }
  }

  Debug("arith::ems") << "ems: " << emmittedConflictOrSplit
                      << "post solveInteger" << endl;

  switch(d_qflraStatus){
  case Result::SAT:
    if (d_newFacts)
    {
      ++d_statistics.d_nontrivialSatChecks;
    }

    Debug("arith::bt") << "committing sap inConflit"
                       << " " << d_newFacts << " " << d_previousStatus << " "
                       << d_qflraStatus << endl;
    d_partialModel.commitAssignmentChanges();
    d_unknownsInARow = 0;
    if(Debug.isOn("arith::consistency")){
      Assert(entireStateIsConsistent("sat comit"));
    }
    if(useSimplex && options::collectPivots()){
      if(options::useFC()){
        d_statistics.d_satPivots << d_fcSimplex.getPivots();
      }else{
        d_statistics.d_satPivots << d_dualSimplex.getPivots();
      }
    }
    break;
  case Result::SAT_UNKNOWN:
    ++d_unknownsInARow;
    ++(d_statistics.d_unknownChecks);
    Assert(!Theory::fullEffort(effortLevel));
    Debug("arith::bt") << "committing unknown"
                       << " " << d_newFacts << " " << d_previousStatus << " "
                       << d_qflraStatus << endl;
    d_partialModel.commitAssignmentChanges();
    d_statistics.d_maxUnknownsInARow.maxAssign(d_unknownsInARow);

    if(useSimplex && options::collectPivots()){
      if(options::useFC()){
        d_statistics.d_unknownPivots << d_fcSimplex.getPivots();
      }else{
        d_statistics.d_unknownPivots << d_dualSimplex.getPivots();
      }
    }
    break;
  case Result::UNSAT:
    d_unknownsInARow = 0;

    ++d_statistics.d_commitsOnConflicts;

    Debug("arith::bt") << "committing on conflict"
                       << " " << d_newFacts << " " << d_previousStatus << " "
                       << d_qflraStatus << endl;
    d_partialModel.commitAssignmentChanges();
    revertOutOfConflict();

    if(Debug.isOn("arith::consistency::comitonconflict")){
      entireStateIsConsistent("commit on conflict");
    }
    outputConflicts();
    emmittedConflictOrSplit = true;
    Debug("arith::conflict") << "simplex conflict" << endl;

    if(useSimplex && options::collectPivots()){
      if(options::useFC()){
        d_statistics.d_unsatPivots << d_fcSimplex.getPivots();
      }else{
        d_statistics.d_unsatPivots << d_dualSimplex.getPivots();
      }
    }
    break;
  default:
    Unimplemented();
  }
  d_statistics.d_avgUnknownsInARow.addEntry(d_unknownsInARow);

  Debug("arith::ems") << "ems: " << emmittedConflictOrSplit
                      << "pre approx cuts" << endl;
  if(!d_approxCuts.empty()){
    bool anyFresh = false;
    while(!d_approxCuts.empty()){
      Node lem = d_approxCuts.front();
      d_approxCuts.pop();
      Debug("arith::approx::cuts") << "approximate cut:" << lem << endl;
      anyFresh = anyFresh || hasFreshArithLiteral(lem);
      Debug("arith::lemma") << "approximate cut:" << lem << endl;
      outputLemma(lem);
    }
    if(anyFresh){
      emmittedConflictOrSplit = true;
    }
  }

  Debug("arith::ems") << "ems: " << emmittedConflictOrSplit
                      << "post approx cuts" << endl;

  // This should be fine if sat or unknown
  if (!emmittedConflictOrSplit
      && (options::arithPropagationMode()
              == options::ArithPropagationMode::UNATE_PROP
          || options::arithPropagationMode()
                 == options::ArithPropagationMode::BOTH_PROP))
  {
    TimerStat::CodeTimer codeTimer0(d_statistics.d_newPropTime);
    Assert(d_qflraStatus != Result::UNSAT);

    while(!d_currentPropagationList.empty()  && !anyConflict()){
      ConstraintP curr = d_currentPropagationList.front();
      d_currentPropagationList.pop_front();

      ConstraintType t = curr->getType();
      Assert(t != Disequality)
          << "Disequalities are not allowed in d_currentPropagation";

      switch(t){
      case LowerBound:
        {
          ConstraintP prev = d_currentPropagationList.front();
          d_currentPropagationList.pop_front();
          d_constraintDatabase.unatePropLowerBound(curr, prev);
          break;
        }
      case UpperBound:
        {
          ConstraintP prev = d_currentPropagationList.front();
          d_currentPropagationList.pop_front();
          d_constraintDatabase.unatePropUpperBound(curr, prev);
          break;
        }
      case Equality:
        {
          ConstraintP prevLB = d_currentPropagationList.front();
          d_currentPropagationList.pop_front();
          ConstraintP prevUB = d_currentPropagationList.front();
          d_currentPropagationList.pop_front();
          d_constraintDatabase.unatePropEquality(curr, prevLB, prevUB);
          break;
        }
        default: Unhandled() << curr->getType();
      }
    }

    if(anyConflict()){
      Debug("arith::unate") << "unate conflict" << endl;
      revertOutOfConflict();
      d_qflraStatus = Result::UNSAT;
      outputConflicts();
      emmittedConflictOrSplit = true;
      //cout << "unate conflict " << endl;
      Debug("arith::bt") << "committing on unate conflict"
                         << " " << d_newFacts << " " << d_previousStatus << " "
                         << d_qflraStatus << endl;

      Debug("arith::conflict") << "unate arith conflict" << endl;
    }
  }
  else
  {
    TimerStat::CodeTimer codeTimer1(d_statistics.d_newPropTime);
    d_currentPropagationList.clear();
  }
  Assert(d_currentPropagationList.empty());

  Debug("arith::ems") << "ems: " << emmittedConflictOrSplit
                      << "post unate" << endl;

  if(!emmittedConflictOrSplit && Theory::fullEffort(effortLevel)){
    ++d_fullCheckCounter;
  }
  if(!emmittedConflictOrSplit && Theory::fullEffort(effortLevel)){
    emmittedConflictOrSplit = splitDisequalities();
  }
  Debug("arith::ems") << "ems: " << emmittedConflictOrSplit
                      << "pos splitting" << endl;


  Debug("arith") << "integer? "
       << " conf/split " << emmittedConflictOrSplit
       << " fulleffort " << Theory::fullEffort(effortLevel)
       << " hasintmodel " << hasIntegerModel() << endl;

  if(!emmittedConflictOrSplit && Theory::fullEffort(effortLevel) && !hasIntegerModel()){
    Node possibleConflict = Node::null();
    if(!emmittedConflictOrSplit && options::arithDioSolver()){
      possibleConflict = callDioSolver();
      if(possibleConflict != Node::null()){
        revertOutOfConflict();
        Debug("arith::conflict") << "dio conflict   " << possibleConflict << endl;
        raiseBlackBoxConflict(possibleConflict);
        outputConflicts();
        emmittedConflictOrSplit = true;
      }
    }

    if(!emmittedConflictOrSplit && d_hasDoneWorkSinceCut && options::arithDioSolver()){
      if(getDioCuttingResource()){
        Node possibleLemma = dioCutting();
        if(!possibleLemma.isNull()){
          emmittedConflictOrSplit = true;
          d_hasDoneWorkSinceCut = false;
          d_cutCount = d_cutCount + 1;
          Debug("arith::lemma") << "dio cut   " << possibleLemma << endl;
          outputLemma(possibleLemma);
        }
      }
    }

    if(!emmittedConflictOrSplit) {
      Node possibleLemma = roundRobinBranch();
      if(!possibleLemma.isNull()){
        ++(d_statistics.d_externalBranchAndBounds);
        d_cutCount = d_cutCount + 1;
        emmittedConflictOrSplit = true;
        Debug("arith::lemma") << "rrbranch lemma"
                              << possibleLemma << endl;
        outputLemma(possibleLemma);

      }
    }

    if(options::maxCutsInContext() <= d_cutCount){
      if(d_diosolver.hasMoreDecompositionLemmas()){
        while(d_diosolver.hasMoreDecompositionLemmas()){
          Node decompositionLemma = d_diosolver.nextDecompositionLemma();
          Debug("arith::lemma") << "dio decomposition lemma "
                                << decompositionLemma << endl;
          outputLemma(decompositionLemma);
        }
      }else{
        Debug("arith::restart") << "arith restart!" << endl;
        outputRestart();
      }
    }
  }//if !emmittedConflictOrSplit && fullEffort(effortLevel) && !hasIntegerModel()

  if(Theory::fullEffort(effortLevel)){
    if(Debug.isOn("arith::consistency::final")){
      entireStateIsConsistent("arith::consistency::final");
    }
  }

  if(Debug.isOn("paranoid:check_tableau")){ d_linEq.debugCheckTableau(); }
  if(Debug.isOn("arith::print_model")) {
    debugPrintModel(Debug("arith::print_model"));
  }
  Debug("arith") << "TheoryArithPrivate::check end" << std::endl;
  return emmittedConflictOrSplit;
}

bool TheoryArithPrivate::foundNonlinear() const { return d_foundNl; }

Node TheoryArithPrivate::branchIntegerVariable(ArithVar x) const {
  const DeltaRational& d = d_partialModel.getAssignment(x);
  Assert(!d.isIntegral());
  const Rational& r = d.getNoninfinitesimalPart();
  const Rational& i = d.getInfinitesimalPart();
  Trace("integers") << "integers: assignment to [[" << d_partialModel.asNode(x) << "]] is " << r << "[" << i << "]" << endl;

  Assert(!(r.getDenominator() == 1 && i.getNumerator() == 0));
  Assert(!d.isIntegral());
  TNode var = d_partialModel.asNode(x);
  Integer floor_d = d.floor();

  Node lem;
  NodeManager* nm = NodeManager::currentNM();
  if (options::brabTest())
  {
    Trace("integers") << "branch-round-and-bound enabled" << endl;
    Integer ceil_d = d.ceiling();
    Rational f = r - floor_d;
    // Multiply by -1 to get abs value.
    Rational c = (r - ceil_d) * (-1);
    Integer nearest = (c > f) ? floor_d : ceil_d;

    // Prioritize trying a simple rounding of the real solution first,
    // it that fails, fall back on original branch and bound strategy.
    Node ub = Rewriter::rewrite(
        nm->mkNode(kind::LEQ, var, mkRationalNode(nearest - 1)));
    Node lb = Rewriter::rewrite(
        nm->mkNode(kind::GEQ, var, mkRationalNode(nearest + 1)));
    lem = nm->mkNode(kind::OR, ub, lb);
    Node eq = Rewriter::rewrite(
        nm->mkNode(kind::EQUAL, var, mkRationalNode(nearest)));
    Node literal = d_containing.getValuation().ensureLiteral(eq);
    d_containing.getOutputChannel().requirePhase(literal, true);
    lem = nm->mkNode(kind::OR, literal, lem);
  }
  else
  {
    Node ub =
        Rewriter::rewrite(nm->mkNode(kind::LEQ, var, mkRationalNode(floor_d)));
    Node lb = ub.notNode();
    lem = nm->mkNode(kind::OR, ub, lb);
  }

  Trace("integers") << "integers: branch & bound: " << lem << endl;
  if(isSatLiteral(lem[0])) {
    Debug("integers") << "    " << lem[0] << " == " << getSatValue(lem[0]) << endl;
  } else {
    Debug("integers") << "    " << lem[0] << " is not assigned a SAT literal" << endl;
  }
  if(isSatLiteral(lem[1])) {
    Debug("integers") << "    " << lem[1] << " == " << getSatValue(lem[1]) << endl;
    } else {
    Debug("integers") << "    " << lem[1] << " is not assigned a SAT literal" << endl;
  }
  return lem;
}

std::vector<ArithVar> TheoryArithPrivate::cutAllBounded() const{
  vector<ArithVar> lemmas;
  ArithVar max = d_partialModel.getNumberOfVariables();

  if(options::doCutAllBounded() && max > 0){
    for(ArithVar iter = 0; iter != max; ++iter){
    //Do not include slack variables
      const DeltaRational& d = d_partialModel.getAssignment(iter);
      if(isIntegerInput(iter) &&
         !d_cutInContext.contains(iter) &&
         d_partialModel.hasUpperBound(iter) &&
         d_partialModel.hasLowerBound(iter) &&
         !d.isIntegral()){
        lemmas.push_back(iter);
      }
    }
  }
  return lemmas;
}

/** Returns true if the roundRobinBranching() issues a lemma. */
Node TheoryArithPrivate::roundRobinBranch(){
  if(hasIntegerModel()){
    return Node::null();
  }else{
    ArithVar v = d_nextIntegerCheckVar;

    Assert(isInteger(v));
    Assert(!isAuxiliaryVariable(v));
    return branchIntegerVariable(v);
  }
}

bool TheoryArithPrivate::splitDisequalities(){
  bool splitSomething = false;

  vector<ConstraintP> save;

  while(!d_diseqQueue.empty()){
    ConstraintP front = d_diseqQueue.front();
    d_diseqQueue.pop();

    if(front->isSplit()){
      Debug("arith::eq") << "split already" << endl;
    }else{
      Debug("arith::eq") << "not split already" << endl;

      ArithVar lhsVar = front->getVariable();

      const DeltaRational& lhsValue = d_partialModel.getAssignment(lhsVar);
      const DeltaRational& rhsValue = front->getValue();
      if(lhsValue == rhsValue){
        Debug("arith::lemma") << "Splitting on " << front << endl;
        Debug("arith::lemma") << "LHS value = " << lhsValue << endl;
        Debug("arith::lemma") << "RHS value = " << rhsValue << endl;
        TrustNode lemma = front->split();
        ++(d_statistics.d_statDisequalitySplits);

        Debug("arith::lemma")
            << "Now " << Rewriter::rewrite(lemma.getNode()) << endl;
        outputTrustedLemma(lemma);
        //cout << "Now " << Rewriter::rewrite(lemma) << endl;
        splitSomething = true;
      }else if(d_partialModel.strictlyLessThanLowerBound(lhsVar, rhsValue)){
        Debug("arith::eq") << "can drop as less than lb" << front << endl;
      }else if(d_partialModel.strictlyGreaterThanUpperBound(lhsVar, rhsValue)){
        Debug("arith::eq") << "can drop as greater than ub" << front << endl;
      }else{
        Debug("arith::eq") << "save" << front << ": " <<lhsValue << " != " << rhsValue << endl;
        save.push_back(front);
      }
    }
  }
  vector<ConstraintP>::const_iterator i=save.begin(), i_end = save.end();
  for(; i != i_end; ++i){
    d_diseqQueue.push(*i);
  }
  return splitSomething;
}

/**
 * Should be guarded by at least Debug.isOn("arith::print_assertions").
 * Prints to Debug("arith::print_assertions")
 */
void TheoryArithPrivate::debugPrintAssertions(std::ostream& out) const {
  out << "Assertions:" << endl;
  for (var_iterator vi = var_begin(), vend = var_end(); vi != vend; ++vi){
    ArithVar i = *vi;
    if (d_partialModel.hasLowerBound(i)) {
      ConstraintP lConstr = d_partialModel.getLowerBoundConstraint(i);
      out << lConstr << endl;
    }

    if (d_partialModel.hasUpperBound(i)) {
      ConstraintP uConstr = d_partialModel.getUpperBoundConstraint(i);
      out << uConstr << endl;
    }
  }
  context::CDQueue<ConstraintP>::const_iterator it = d_diseqQueue.begin();
  context::CDQueue<ConstraintP>::const_iterator it_end = d_diseqQueue.end();
  for(; it != it_end; ++ it) {
    out << *it << endl;
  }
}

void TheoryArithPrivate::debugPrintModel(std::ostream& out) const{
  out << "Model:" << endl;
  for (var_iterator vi = var_begin(), vend = var_end(); vi != vend; ++vi){
    ArithVar i = *vi;
    if(d_partialModel.hasNode(i)){
      out << d_partialModel.asNode(i) << " : " <<
        d_partialModel.getAssignment(i);
      if(d_tableau.isBasic(i)){
        out << " (basic)";
      }
      out << endl;
    }
  }
}

TrustNode TheoryArithPrivate::explain(TNode n)
{
  Debug("arith::explain") << "explain @" << getSatContext()->getLevel() << ": " << n << endl;

  ConstraintP c = d_constraintDatabase.lookup(n);
  TrustNode exp;
  if(c != NullConstraint){
    Assert(!c->isAssumption());
    exp = c->externalExplainForPropagation();
    Debug("arith::explain") << "constraint explanation" << n << ":" << exp << endl;
  }else if(d_assertionsThatDoNotMatchTheirLiterals.find(n) != d_assertionsThatDoNotMatchTheirLiterals.end()){
    c = d_assertionsThatDoNotMatchTheirLiterals[n];
    if(!c->isAssumption()){
      exp = c->externalExplainForPropagation();
      Debug("arith::explain") << "assertions explanation" << n << ":" << exp << endl;
    }else{
      Debug("arith::explain") << "this is a strange mismatch" << n << endl;
      Assert(d_congruenceManager.canExplain(n));
      exp = d_congruenceManager.explain(n);
    }
  }else{
    Assert(d_congruenceManager.canExplain(n));
    Debug("arith::explain") << "dm explanation" << n << endl;
    exp = d_congruenceManager.explain(n);
  }
  return exp;
}

void TheoryArithPrivate::propagate(Theory::Effort e) {
  // This uses model values for safety. Disable for now.
  if (d_qflraStatus == Result::SAT
      && (options::arithPropagationMode()
              == options::ArithPropagationMode::BOUND_INFERENCE_PROP
          || options::arithPropagationMode()
                 == options::ArithPropagationMode::BOTH_PROP)
      && hasAnyUpdates())
  {
    if(options::newProp()){
      propagateCandidatesNew();
    }else{
      propagateCandidates();
    }
  }
  else
  {
    clearUpdates();
  }

  while(d_constraintDatabase.hasMorePropagations()){
    ConstraintCP c = d_constraintDatabase.nextPropagation();
    Debug("arith::prop") << "next prop" << getSatContext()->getLevel() << ": " << c << endl;

    if(c->negationHasProof()){
      Debug("arith::prop") << "negation has proof " << c->getNegation() << endl;
      Debug("arith::prop") << c->getNegation()->externalExplainByAssertions()
                           << endl;
    }
    Assert(!c->negationHasProof())
        << "A constraint has been propagated on the constraint propagation "
           "queue, but the negation has been set to true.  Contact Tim now!";

    if(!c->assertedToTheTheory()){
      Node literal = c->getLiteral();
      Debug("arith::prop") << "propagating @" << getSatContext()->getLevel() << " " << literal << endl;

      outputPropagate(literal);
    }else{
      Debug("arith::prop") << "already asserted to the theory " <<  c->getLiteral() << endl;
    }
  }

  while(d_congruenceManager.hasMorePropagations()){
    TNode toProp = d_congruenceManager.getNextPropagation();

    //Currently if the flag is set this came from an equality detected by the
    //equality engine in the the difference manager.
    Node normalized = Rewriter::rewrite(toProp);

    ConstraintP constraint = d_constraintDatabase.lookup(normalized);
    if(constraint == NullConstraint){
      Debug("arith::prop") << "propagating on non-constraint? "  << toProp << endl;

      outputPropagate(toProp);
    }else if(constraint->negationHasProof()){
      TrustNode texp = d_congruenceManager.explain(toProp);
      Node exp = texp.getNode();
      Node notNormalized = normalized.getKind() == NOT ?
        normalized[0] : normalized.notNode();
      Node lp = flattenAnd(exp.andNode(notNormalized));
      Debug("arith::prop") << "propagate conflict" <<  lp << endl;
      raiseBlackBoxConflict(lp);
      outputConflicts();
      return;
    }else{
      Debug("arith::prop") << "propagating still?" <<  toProp << endl;
      outputPropagate(toProp);
    }
  }
}

DeltaRational TheoryArithPrivate::getDeltaValue(TNode term) const
{
  AlwaysAssert(d_qflraStatus != Result::SAT_UNKNOWN);
  Debug("arith::value") << term << std::endl;

  if (d_partialModel.hasArithVar(term)) {
    ArithVar var = d_partialModel.asArithVar(term);
    return d_partialModel.getAssignment(var);
  }

  switch (Kind kind = term.getKind()) {
    case kind::CONST_RATIONAL:
      return term.getConst<Rational>();

    case kind::PLUS: {  // 2+ args
      DeltaRational value(0);
      for (TNode::iterator i = term.begin(), iend = term.end(); i != iend;
           ++i) {
        value = value + getDeltaValue(*i);
      }
      return value;
    }

    case kind::NONLINEAR_MULT:
    case kind::MULT: {  // 2+ args
      Assert(!isSetup(term));
      DeltaRational value(1);
      for (TNode::iterator i = term.begin(), iend = term.end(); i != iend;
           ++i) {
        value = value * getDeltaValue(*i);
      }
      return value;
    }
    case kind::MINUS: {  // 2 args
      return getDeltaValue(term[0]) - getDeltaValue(term[1]);
    }
    case kind::UMINUS: {  // 1 arg
      return (-getDeltaValue(term[0]));
    }

    case kind::DIVISION: {  // 2 args
      Assert(!isSetup(term));
      return getDeltaValue(term[0]) / getDeltaValue(term[1]);
    }
    case kind::DIVISION_TOTAL:
    case kind::INTS_DIVISION_TOTAL:
    case kind::INTS_MODULUS_TOTAL: {  // 2 args
      Assert(!isSetup(term));
      DeltaRational denominator = getDeltaValue(term[1]);
      if (denominator.isZero()) {
        return DeltaRational(0, 0);
      }
      DeltaRational numerator = getDeltaValue(term[0]);
      if (kind == kind::DIVISION_TOTAL) {
        return numerator / denominator;
      } else if (kind == kind::INTS_DIVISION_TOTAL) {
        return Rational(numerator.euclidianDivideQuotient(denominator));
      } else {
        Assert(kind == kind::INTS_MODULUS_TOTAL);
        return Rational(numerator.euclidianDivideRemainder(denominator));
      }
    }

    default:
      throw ModelException(term, "No model assignment.");
  }
}

Rational TheoryArithPrivate::deltaValueForTotalOrder() const{
  Rational min(2);
  std::set<DeltaRational> relevantDeltaValues;
  context::CDQueue<ConstraintP>::const_iterator qiter = d_diseqQueue.begin();
  context::CDQueue<ConstraintP>::const_iterator qiter_end = d_diseqQueue.end();

  for(; qiter != qiter_end; ++qiter){
    ConstraintP curr = *qiter;

    const DeltaRational& rhsValue = curr->getValue();
    relevantDeltaValues.insert(rhsValue);
  }

  Theory::shared_terms_iterator shared_iter = d_containing.shared_terms_begin();
  Theory::shared_terms_iterator shared_end = d_containing.shared_terms_end();
  for(; shared_iter != shared_end; ++shared_iter){
    Node sharedCurr = *shared_iter;

    // ModelException is fatal as this point. Don't catch!
    // DeltaRationalException is fatal as this point. Don't catch!
    DeltaRational val = getDeltaValue(sharedCurr);
    relevantDeltaValues.insert(val);
  }

  for(var_iterator vi = var_begin(), vend = var_end(); vi != vend; ++vi){
    ArithVar v = *vi;
    const DeltaRational& value = d_partialModel.getAssignment(v);
    relevantDeltaValues.insert(value);
    if( d_partialModel.hasLowerBound(v)){
      const DeltaRational& lb = d_partialModel.getLowerBound(v);
      relevantDeltaValues.insert(lb);
    }
    if( d_partialModel.hasUpperBound(v)){
      const DeltaRational& ub = d_partialModel.getUpperBound(v);
      relevantDeltaValues.insert(ub);
    }
  }

  if(relevantDeltaValues.size() >= 2){
    std::set<DeltaRational>::const_iterator iter = relevantDeltaValues.begin();
    std::set<DeltaRational>::const_iterator iter_end = relevantDeltaValues.end();
    DeltaRational prev = *iter;
    ++iter;
    for(; iter != iter_end; ++iter){
      const DeltaRational& curr = *iter;

      Assert(prev < curr);

      DeltaRational::seperatingDelta(min, prev, curr);
      prev = curr;
    }
  }

  Assert(min.sgn() > 0);
  Rational belowMin = min/Rational(2);
  return belowMin;
}

void TheoryArithPrivate::collectModelValues(const std::set<Node>& termSet,
                                            std::map<Node, Node>& arithModel)
{
  AlwaysAssert(d_qflraStatus == Result::SAT);

  if(Debug.isOn("arith::collectModelInfo")){
    debugPrintFacts();
  }

  Debug("arith::collectModelInfo") << "collectModelInfo() begin " << endl;

  // Delta lasts at least the duration of the function call
  const Rational& delta = d_partialModel.getDelta();
  std::unordered_set<TNode, TNodeHashFunction> shared = d_containing.currentlySharedTerms();

  // TODO:
  // This is not very good for user push/pop....
  // Revisit when implementing push/pop
  for(var_iterator vi = var_begin(), vend = var_end(); vi != vend; ++vi){
    ArithVar v = *vi;

    if(!isAuxiliaryVariable(v)){
      Node term = d_partialModel.asNode(v);

      if((theoryOf(term) == THEORY_ARITH || shared.find(term) != shared.end())
         && termSet.find(term) != termSet.end()){

        const DeltaRational& mod = d_partialModel.getAssignment(v);
        Rational qmodel = mod.substituteDelta(delta);

        Node qNode = mkRationalNode(qmodel);
        Debug("arith::collectModelInfo") << "m->assertEquality(" << term << ", " << qmodel << ", true)" << endl;
        // Add to the map
        arithModel[term] = qNode;
      }else{
        Debug("arith::collectModelInfo") << "Skipping m->assertEquality(" << term << ", true)" << endl;

      }
    }
  }

  // Iterate over equivalence classes in LinearEqualityModule
  // const eq::EqualityEngine& ee = d_congruenceManager.getEqualityEngine();
  // m->assertEqualityEngine(&ee);

  Debug("arith::collectModelInfo") << "collectModelInfo() end " << endl;
}

bool TheoryArithPrivate::safeToReset() const {
  Assert(!d_tableauSizeHasBeenModified);
  Assert(d_errorSet.noSignals());

  ErrorSet::error_iterator error_iter = d_errorSet.errorBegin();
  ErrorSet::error_iterator error_end = d_errorSet.errorEnd();
  for(; error_iter != error_end; ++error_iter){
    ArithVar basic = *error_iter;
    if(!d_smallTableauCopy.isBasic(basic)){
      return false;
    }
  }

  return true;
}

void TheoryArithPrivate::notifyRestart(){
  TimerStat::CodeTimer codeTimer(d_statistics.d_restartTimer);

  if(Debug.isOn("paranoid:check_tableau")){ d_linEq.debugCheckTableau(); }

  ++d_restartsCounter;
  d_solveIntMaybeHelp = 0;
  d_solveIntAttempts = 0;
}

bool TheoryArithPrivate::entireStateIsConsistent(const string& s){
  bool result = true;
  for(var_iterator vi = var_begin(), vend = var_end(); vi != vend; ++vi){
    ArithVar var = *vi;
    //ArithVar var = d_partialModel.asArithVar(*i);
    if(!d_partialModel.assignmentIsConsistent(var)){
      d_partialModel.printModel(var);
      Warning() << s << ":" << "Assignment is not consistent for " << var << d_partialModel.asNode(var);
      if(d_tableau.isBasic(var)){
        Warning() << " (basic)";
      }
      Warning() << endl;
      result = false;
    }else if(d_partialModel.isInteger(var) && !d_partialModel.integralAssignment(var)){
      d_partialModel.printModel(var);
      Warning() << s << ":" << "Assignment is not integer for integer variable " << var << d_partialModel.asNode(var);
      if(d_tableau.isBasic(var)){
        Warning() << " (basic)";
      }
      Warning() << endl;
      result = false;
    }
  }
  return result;
}

bool TheoryArithPrivate::unenqueuedVariablesAreConsistent(){
  bool result = true;
  for(var_iterator vi = var_begin(), vend = var_end(); vi != vend; ++vi){
    ArithVar var = *vi;
    if(!d_partialModel.assignmentIsConsistent(var)){
      if(!d_errorSet.inError(var)){

        d_partialModel.printModel(var);
        Warning() << "Unenqueued var is not consistent for " << var <<  d_partialModel.asNode(var);
        if(d_tableau.isBasic(var)){
          Warning() << " (basic)";
        }
        Warning() << endl;
        result = false;
      } else if(Debug.isOn("arith::consistency::initial")){
        d_partialModel.printModel(var);
        Warning() << "Initial var is not consistent for " << var <<  d_partialModel.asNode(var);
        if(d_tableau.isBasic(var)){
          Warning() << " (basic)";
        }
        Warning() << endl;
      }
     }
  }
  return result;
}

void TheoryArithPrivate::presolve(){
  TimerStat::CodeTimer codeTimer(d_statistics.d_presolveTime);

  d_statistics.d_initialTableauSize.setData(d_tableau.size());

  if(Debug.isOn("paranoid:check_tableau")){ d_linEq.debugCheckTableau(); }

  static thread_local unsigned callCount = 0;
  if(Debug.isOn("arith::presolve")) {
    Debug("arith::presolve") << "TheoryArithPrivate::presolve #" << callCount << endl;
    callCount = callCount + 1;
  }

  vector<TrustNode> lemmas;
  if(!options::incrementalSolving()) {
    switch(options::arithUnateLemmaMode()){
      case options::ArithUnateLemmaMode::NO: break;
      case options::ArithUnateLemmaMode::INEQUALITY:
        d_constraintDatabase.outputUnateInequalityLemmas(lemmas);
        break;
      case options::ArithUnateLemmaMode::EQUALITY:
        d_constraintDatabase.outputUnateEqualityLemmas(lemmas);
        break;
      case options::ArithUnateLemmaMode::ALL:
        d_constraintDatabase.outputUnateInequalityLemmas(lemmas);
        d_constraintDatabase.outputUnateEqualityLemmas(lemmas);
        break;
      default: Unhandled() << options::arithUnateLemmaMode();
    }
  }

  vector<TrustNode>::const_iterator i = lemmas.begin(), i_end = lemmas.end();
  for(; i != i_end; ++i){
    TrustNode lem = *i;
    Debug("arith::oldprop") << " lemma lemma duck " <<lem << endl;
    outputTrustedLemma(lem);
  }
}

EqualityStatus TheoryArithPrivate::getEqualityStatus(TNode a, TNode b) {
  if(d_qflraStatus == Result::SAT_UNKNOWN){
    return EQUALITY_UNKNOWN;
  }else{
    try {
      if (getDeltaValue(a) == getDeltaValue(b)) {
        return EQUALITY_TRUE_IN_MODEL;
      } else {
        return EQUALITY_FALSE_IN_MODEL;
      }
    } catch (DeltaRationalException& dr) {
      return EQUALITY_UNKNOWN;
    } catch (ModelException& me) {
      return EQUALITY_UNKNOWN;
    }
  }
}

bool TheoryArithPrivate::propagateCandidateBound(ArithVar basic, bool upperBound){
  ++d_statistics.d_boundComputations;

  RowIndex ridx = d_tableau.basicToRowIndex(basic);
  DeltaRational bound = d_linEq.computeRowBound(ridx, upperBound, basic);

  if((upperBound && d_partialModel.strictlyLessThanUpperBound(basic, bound)) ||
     (!upperBound && d_partialModel.strictlyGreaterThanLowerBound(basic, bound))){

    // TODO: "Policy point"
    //We are only going to recreate the functionality for now.
    //In the future this can be improved to generate a temporary constraint
    //if none exists.
    //Experiment with doing this every time or only when the new constraint
    //implies an unknown fact.

    ConstraintType t = upperBound ? UpperBound : LowerBound;
    ConstraintP bestImplied = d_constraintDatabase.getBestImpliedBound(basic, t, bound);

    // Node bestImplied = upperBound ?
    //   d_apm.getBestImpliedUpperBound(basic, bound):
    //   d_apm.getBestImpliedLowerBound(basic, bound);

    if(bestImplied != NullConstraint){
      //This should be stronger
      Assert(!upperBound || bound <= bestImplied->getValue());
      Assert(
          !upperBound
          || d_partialModel.lessThanUpperBound(basic, bestImplied->getValue()));

      Assert(upperBound || bound >= bestImplied->getValue());
      Assert(upperBound
             || d_partialModel.greaterThanLowerBound(basic,
                                                     bestImplied->getValue()));
      //slightly changed

      // ConstraintP c = d_constraintDatabase.lookup(bestImplied);
      // Assert(c != NullConstraint);

      bool assertedToTheTheory = bestImplied->assertedToTheTheory();
      bool canBePropagated = bestImplied->canBePropagated();
      bool hasProof = bestImplied->hasProof();

      Debug("arith::prop") << "arith::prop" << basic
                           << " " << assertedToTheTheory
                           << " " << canBePropagated
                           << " " << hasProof
                           << endl;

      if(bestImplied->negationHasProof()){
        Warning() << "the negation of " <<  bestImplied << " : " << endl
                  << "has proof " << bestImplied->getNegation() << endl
                  << bestImplied->getNegation()->externalExplainByAssertions()
                  << endl;
      }

      if(!assertedToTheTheory && canBePropagated && !hasProof ){
        d_linEq.propagateBasicFromRow(bestImplied);
        // I think this can be skipped if canBePropagated is true
        //d_learnedBounds.push(bestImplied);
        if(Debug.isOn("arith::prop")){
          Debug("arith::prop") << "success " << bestImplied << endl;
          d_partialModel.printModel(basic, Debug("arith::prop"));
        }
        return true;
      }
      if(Debug.isOn("arith::prop")){
        Debug("arith::prop") << "failed " << basic
                             << " " << bound
                             << " " << assertedToTheTheory
                             << " " << canBePropagated
                             << " " << hasProof << endl;
        d_partialModel.printModel(basic, Debug("arith::prop"));
      }
    }
  }else if(Debug.isOn("arith::prop")){
    Debug("arith::prop") << "false " << bound << " ";
    d_partialModel.printModel(basic, Debug("arith::prop"));
  }
  return false;
}

void TheoryArithPrivate::propagateCandidate(ArithVar basic){
  bool success = false;
  RowIndex ridx = d_tableau.basicToRowIndex(basic);

  bool tryLowerBound =
    d_partialModel.strictlyAboveLowerBound(basic) &&
    d_linEq.rowLacksBound(ridx, false, basic) == NULL;

  bool tryUpperBound =
    d_partialModel.strictlyBelowUpperBound(basic) &&
    d_linEq.rowLacksBound(ridx, true, basic) == NULL;

  if(tryLowerBound){
    success |= propagateCandidateLowerBound(basic);
  }
  if(tryUpperBound){
    success |= propagateCandidateUpperBound(basic);
  }
  if(success){
    ++d_statistics.d_boundPropagations;
  }
}

void TheoryArithPrivate::propagateCandidates(){
  TimerStat::CodeTimer codeTimer(d_statistics.d_boundComputationTime);

  Debug("arith::prop") << "propagateCandidates begin" << endl;

  Assert(d_candidateBasics.empty());

  if(d_updatedBounds.empty()){ return; }

  DenseSet::const_iterator i = d_updatedBounds.begin();
  DenseSet::const_iterator end = d_updatedBounds.end();
  for(; i != end; ++i){
    ArithVar var = *i;
    if(d_tableau.isBasic(var) &&
       d_tableau.basicRowLength(var) <= options::arithPropagateMaxLength()){
      d_candidateBasics.softAdd(var);
    }else{
      Tableau::ColIterator basicIter = d_tableau.colIterator(var);
      for(; !basicIter.atEnd(); ++basicIter){
        const Tableau::Entry& entry = *basicIter;
        RowIndex ridx = entry.getRowIndex();
        ArithVar rowVar = d_tableau.rowIndexToBasic(ridx);
        Assert(entry.getColVar() == var);
        Assert(d_tableau.isBasic(rowVar));
        if(d_tableau.getRowLength(ridx) <= options::arithPropagateMaxLength()){
          d_candidateBasics.softAdd(rowVar);
        }
      }
    }
  }
  d_updatedBounds.purge();

  while(!d_candidateBasics.empty()){
    ArithVar candidate = d_candidateBasics.back();
    d_candidateBasics.pop_back();
    Assert(d_tableau.isBasic(candidate));
    propagateCandidate(candidate);
  }
  Debug("arith::prop") << "propagateCandidates end" << endl << endl << endl;
}

void TheoryArithPrivate::propagateCandidatesNew(){
  /* Four criteria must be met for progagation on a variable to happen using a row:
   * 0: A new bound has to have been added to the row.
   * 1: The hasBoundsCount for the row must be "full" or be full minus one variable
   *    (This is O(1) to check, but requires book keeping.)
   * 2: The current assignment must be strictly smaller/greater than the current bound.
   *    assign(x) < upper(x)
   *    (This is O(1) to compute.)
   * 3: There is a bound that is strictly smaller/greater than the current assignment.
   *    assign(x) < c for some x <= c literal
   *    (This is O(log n) to compute.)
   * 4: The implied bound on x is strictly smaller/greater than the current bound.
   *    (This is O(n) to compute.)
   */

  TimerStat::CodeTimer codeTimer(d_statistics.d_boundComputationTime);
  Debug("arith::prop") << "propagateCandidatesNew begin" << endl;

  Assert(d_qflraStatus == Result::SAT);
  if(d_updatedBounds.empty()){ return; }
  dumpUpdatedBoundsToRows();
  Assert(d_updatedBounds.empty());

  if(!d_candidateRows.empty()){
    UpdateTrackingCallback utcb(&d_linEq);
    d_partialModel.processBoundsQueue(utcb);
  }

  while(!d_candidateRows.empty()){
    RowIndex candidate = d_candidateRows.back();
    d_candidateRows.pop_back();
    propagateCandidateRow(candidate);
  }
  Debug("arith::prop") << "propagateCandidatesNew end" << endl << endl << endl;
}

bool TheoryArithPrivate::propagateMightSucceed(ArithVar v, bool ub) const{
  int cmp = ub ? d_partialModel.cmpAssignmentUpperBound(v)
    : d_partialModel.cmpAssignmentLowerBound(v);
  bool hasSlack = ub ? cmp < 0 : cmp > 0;
  if(hasSlack){
    ConstraintType t = ub ? UpperBound : LowerBound;
    const DeltaRational& a = d_partialModel.getAssignment(v);

    if(isInteger(v) && !a.isIntegral()){
      return true;
    }

    ConstraintP strongestPossible = d_constraintDatabase.getBestImpliedBound(v, t, a);
    if(strongestPossible == NullConstraint){
      return false;
    }else{
      bool assertedToTheTheory = strongestPossible->assertedToTheTheory();
      bool canBePropagated = strongestPossible->canBePropagated();
      bool hasProof = strongestPossible->hasProof();

      return !assertedToTheTheory && canBePropagated && !hasProof;
    }
  }else{
    return false;
  }
}

bool TheoryArithPrivate::attemptSingleton(RowIndex ridx, bool rowUp){
  Debug("arith::prop") << "  attemptSingleton" << ridx;

  const Tableau::Entry* ep;
  ep = d_linEq.rowLacksBound(ridx, rowUp, ARITHVAR_SENTINEL);
  Assert(ep != NULL);

  ArithVar v = ep->getColVar();
  const Rational& coeff = ep->getCoefficient();

  // 0 = c * v + \sum rest
  // Suppose rowUp
  // - c * v = \sum rest \leq D
  // if c > 0, v \geq -D/c so !vUp
  // if c < 0, v \leq -D/c so  vUp
  // Suppose not rowUp
  // - c * v = \sum rest \geq D
  // if c > 0, v \leq -D/c so  vUp
  // if c < 0, v \geq -D/c so !vUp
  bool vUp = (rowUp == ( coeff.sgn() < 0));

  Debug("arith::prop") << "  " << rowUp << " " << v << " " << coeff << " " << vUp << endl;
  Debug("arith::prop") << "  " << propagateMightSucceed(v, vUp) << endl;

  if(propagateMightSucceed(v, vUp)){
    DeltaRational dr = d_linEq.computeRowBound(ridx, rowUp, v);
    DeltaRational bound = dr / (- coeff);
    return tryToPropagate(ridx, rowUp, v, vUp, bound);
  }
  return false;
}

bool TheoryArithPrivate::attemptFull(RowIndex ridx, bool rowUp){
  Debug("arith::prop") << "  attemptFull" << ridx << endl;

  vector<const Tableau::Entry*> candidates;

  for(Tableau::RowIterator i = d_tableau.ridRowIterator(ridx); !i.atEnd(); ++i){
    const Tableau::Entry& e =*i;
    const Rational& c = e.getCoefficient();
    ArithVar v = e.getColVar();
    bool vUp = (rowUp == (c.sgn() < 0));
    if(propagateMightSucceed(v, vUp)){
      candidates.push_back(&e);
    }
  }
  if(candidates.empty()){ return false; }

  const DeltaRational slack =
    d_linEq.computeRowBound(ridx, rowUp, ARITHVAR_SENTINEL);
  bool any = false;
  vector<const Tableau::Entry*>::const_iterator i, iend;
  for(i = candidates.begin(), iend = candidates.end(); i != iend; ++i){
    const Tableau::Entry* ep = *i;
    const Rational& c = ep->getCoefficient();
    ArithVar v = ep->getColVar();

    // See the comment for attemptSingleton()
    bool activeUp = (rowUp == (c.sgn() > 0));
    bool vUb = (rowUp == (c.sgn() < 0));

    const DeltaRational& activeBound = activeUp ?
      d_partialModel.getUpperBound(v):
      d_partialModel.getLowerBound(v);

    DeltaRational contribution = activeBound * c;
    DeltaRational impliedBound = (slack - contribution)/(-c);

    bool success = tryToPropagate(ridx, rowUp, v, vUb, impliedBound);
    any |= success;
  }
  return any;
}

bool TheoryArithPrivate::tryToPropagate(RowIndex ridx, bool rowUp, ArithVar v, bool vUb, const DeltaRational& bound){

  bool weaker = vUb ? d_partialModel.strictlyLessThanUpperBound(v, bound):
    d_partialModel.strictlyGreaterThanLowerBound(v, bound);
  if(weaker){
    ConstraintType t = vUb ? UpperBound : LowerBound;

    ConstraintP implied = d_constraintDatabase.getBestImpliedBound(v, t, bound);
    if(implied != NullConstraint){
      return rowImplicationCanBeApplied(ridx, rowUp, implied);
    }
  }
  return false;
}

Node flattenImplication(Node imp){
  NodeBuilder<> nb(kind::OR);
  std::unordered_set<Node, NodeHashFunction> included;
  Node left = imp[0];
  Node right = imp[1];

  if(left.getKind() == kind::AND){
    for(Node::iterator i = left.begin(), iend = left.end(); i != iend; ++i) {
      if (!included.count((*i).negate()))
      {
        nb << (*i).negate();
        included.insert((*i).negate());
      }
    }
  }else{
    if (!included.count(left.negate()))
    {
      nb << left.negate();
      included.insert(left.negate());
    }
  }

  if(right.getKind() == kind::OR){
    for(Node::iterator i = right.begin(), iend = right.end(); i != iend; ++i) {
      if (!included.count(*i))
      {
        nb << *i;
        included.insert(*i);
      }
    }
  }else{
    if (!included.count(right))
    {
      nb << right;
      included.insert(right);
    }
  }

  return nb;
}

bool TheoryArithPrivate::rowImplicationCanBeApplied(RowIndex ridx, bool rowUp, ConstraintP implied){
  Assert(implied != NullConstraint);
  ArithVar v = implied->getVariable();

  bool assertedToTheTheory = implied->assertedToTheTheory();
  bool canBePropagated = implied->canBePropagated();
  bool hasProof = implied->hasProof();

  Debug("arith::prop") << "arith::prop" << v
                       << " " << assertedToTheTheory
                       << " " << canBePropagated
                       << " " << hasProof
                       << endl;


  if( !assertedToTheTheory && canBePropagated && !hasProof ){
    ConstraintCPVec explain;
    ARITH_PROOF(d_farkasBuffer.clear());
    RationalVectorP coeffs = ARITH_NULLPROOF(&d_farkasBuffer);

    // After invoking `propegateRow`:
    //   * coeffs[0] is for implied
    //   * coeffs[i+1] is for explain[i]
    d_linEq.propagateRow(explain, ridx, rowUp, implied, coeffs);
    if(d_tableau.getRowLength(ridx) <= options::arithPropAsLemmaLength()){
      if (Debug.isOn("arith::pf::tree"))
      {
        for (const auto & constraint : explain) {
          Assert(constraint->hasProof());
          constraint->printProofTree(Debug("arith::pf::tree"));
        }
      }
      Node implication = implied->externalImplication(explain);
      Node clause = flattenImplication(implication);
      std::shared_ptr<ProofNode> clausePf{nullptr};

<<<<<<< HEAD
      if (options::proofNew())
=======
      if (isProofEnabled())
>>>>>>> 1a1aea55
      {
        // We can prove this lemma from Farkas...
        std::vector<std::shared_ptr<ProofNode>> conflictPfs;
        // Assume the negated getLiteral version of the implied constaint
        // then rewrite it into proof normal form.
        conflictPfs.push_back(
            d_pnm->mkNode(PfRule::MACRO_SR_PRED_TRANSFORM,
                          {d_pnm->mkAssume(implied->getLiteral().negate())},
                          {implied->getNegation()->getProofLiteral()}));
        // Add the explaination proofs.
        for (const auto constraint : explain)
        {
          NodeBuilder<> nb;
          conflictPfs.push_back(constraint->externalExplainByAssertions(nb));
        }
        // Collect the farkas coefficients, as nodes.
        std::vector<Node> farkasCoefficients;
        farkasCoefficients.reserve(coeffs->size());
        auto nm = NodeManager::currentNM();
        std::transform(
            coeffs->begin(),
            coeffs->end(),
            std::back_inserter(farkasCoefficients),
            [nm](const Rational& r) { return nm->mkConst<Rational>(r); });

        // Prove bottom.
        auto sumPf = d_pnm->mkNode(PfRule::ARITH_SCALE_SUM_UPPER_BOUNDS,
                                   conflictPfs,
                                   farkasCoefficients);
        auto botPf = d_pnm->mkNode(
            PfRule::MACRO_SR_PRED_TRANSFORM, {sumPf}, {nm->mkConst(false)});

        // Prove the conflict
        std::vector<Node> assumptions;
        assumptions.reserve(clause.getNumChildren());
        std::transform(clause.begin(),
                       clause.end(),
                       std::back_inserter(assumptions),
                       [](TNode r) { return r.negate(); });
        auto notAndNotPf = d_pnm->mkScope(botPf, assumptions);

        // Convert it to a clause
        auto orNotNotPf = d_pnm->mkNode(PfRule::NOT_AND, {notAndNotPf}, {});
        clausePf = d_pnm->mkNode(
            PfRule::MACRO_SR_PRED_TRANSFORM, {orNotNotPf}, {clause});

        // Output it
        TrustNode trustedClause = d_pfGen->mkTrustNode(clause, clausePf);
        outputTrustedLemma(trustedClause);
      }
      else
      {
        outputLemma(clause);
      }
    }else{
      Assert(!implied->negationHasProof());
      implied->impliedByFarkas(explain, coeffs, false);
      implied->tryToPropagate();
    }
    return true;
  }

  if(Debug.isOn("arith::prop")){
    Debug("arith::prop")
      << "failed " << v << " " << assertedToTheTheory << " "
      << canBePropagated << " " << hasProof << " " << implied << endl;
    d_partialModel.printModel(v, Debug("arith::prop"));
  }
  return false;
}

bool TheoryArithPrivate::propagateCandidateRow(RowIndex ridx){
  BoundCounts hasCount = d_linEq.hasBoundCount(ridx);
  uint32_t rowLength = d_tableau.getRowLength(ridx);

  bool success = false;
  static int instance = 0;
  ++instance;

  Debug("arith::prop")
    << "propagateCandidateRow " << instance << " attempt " << rowLength << " " <<  hasCount << endl;

  if (rowLength >= options::arithPropagateMaxLength()
      && Random::getRandom().pickWithProb(
             1.0 - double(options::arithPropagateMaxLength()) / rowLength))
  {
    return false;
  }

  if(hasCount.lowerBoundCount() == rowLength){
    success |= attemptFull(ridx, false);
  }else if(hasCount.lowerBoundCount() + 1 == rowLength){
    success |= attemptSingleton(ridx, false);
  }

  if(hasCount.upperBoundCount() == rowLength){
    success |= attemptFull(ridx, true);
  }else if(hasCount.upperBoundCount() + 1 == rowLength){
    success |= attemptSingleton(ridx, true);
  }
  return success;
}

void TheoryArithPrivate::dumpUpdatedBoundsToRows(){
  Assert(d_candidateRows.empty());
  DenseSet::const_iterator i = d_updatedBounds.begin();
  DenseSet::const_iterator end = d_updatedBounds.end();
  for(; i != end; ++i){
    ArithVar var = *i;
    if(d_tableau.isBasic(var)){
      RowIndex ridx = d_tableau.basicToRowIndex(var);
      d_candidateRows.softAdd(ridx);
    }else{
      Tableau::ColIterator basicIter = d_tableau.colIterator(var);
      for(; !basicIter.atEnd(); ++basicIter){
        const Tableau::Entry& entry = *basicIter;
        RowIndex ridx = entry.getRowIndex();
        d_candidateRows.softAdd(ridx);
      }
    }
  }
  d_updatedBounds.purge();
}

const BoundsInfo& TheoryArithPrivate::boundsInfo(ArithVar basic) const{
  RowIndex ridx = d_tableau.basicToRowIndex(basic);
  return d_rowTracking[ridx];
}

std::pair<bool, Node> TheoryArithPrivate::entailmentCheck(TNode lit, const ArithEntailmentCheckParameters& params, ArithEntailmentCheckSideEffects& out){
  using namespace inferbounds;

  // l k r
  // diff : (l - r) k 0
  Debug("arith::entailCheck") << "TheoryArithPrivate::entailmentCheck(" << lit << ")"<< endl;
  Kind k;
  int primDir;
  Rational lm, rm, dm;
  Node lp, rp, dp;
  DeltaRational sep;
  bool successful = decomposeLiteral(lit, k, primDir, lm, lp, rm, rp, dm, dp, sep);
  if(!successful) { return make_pair(false, Node::null()); }

  if(dp.getKind() == CONST_RATIONAL){
    Node eval = Rewriter::rewrite(lit);
    Assert(eval.getKind() == kind::CONST_BOOLEAN);
    // if true, true is an acceptable explaination
    // if false, the node is uninterpreted and eval can be forgotten
    return make_pair(eval.getConst<bool>(), eval);
  }
  Assert(dm != Rational(0));
  Assert(primDir == 1 || primDir == -1);

  int negPrim = -primDir;

  int secDir = (k == EQUAL || k == DISTINCT) ? negPrim: 0;
  int negSecDir = (k == EQUAL || k == DISTINCT) ? primDir: 0;

  // primDir*[lm*( lp )] k primDir*[ [rm*( rp )] + sep ]
  // primDir*[lm*( lp ) - rm*( rp ) ] k primDir*sep
  // primDir*[dm * dp] k primDir*sep

  std::pair<Node, DeltaRational> bestPrimLeft, bestNegPrimRight, bestPrimDiff, tmp;
  std::pair<Node, DeltaRational> bestSecLeft, bestNegSecRight, bestSecDiff;
  bestPrimLeft.first = Node::null(); bestNegPrimRight.first = Node::null(); bestPrimDiff.first = Node::null();
  bestSecLeft.first = Node::null(); bestNegSecRight.first = Node::null(); bestSecDiff.first = Node::null();



  ArithEntailmentCheckParameters::const_iterator alg, alg_end;
  for( alg = params.begin(), alg_end = params.end(); alg != alg_end; ++alg ){
    const inferbounds::InferBoundAlgorithm& ibalg = *alg;

    Debug("arith::entailCheck") << "entailmentCheck trying " << (inferbounds::Algorithms) ibalg.getAlgorithm() << endl;
    switch(ibalg.getAlgorithm()){
    case inferbounds::None:
      break;
    case inferbounds::Lookup:
    case inferbounds::RowSum:
      {
        typedef void (TheoryArithPrivate::*EntailmentCheckFunc)(std::pair<Node, DeltaRational>&, int, TNode) const;

        EntailmentCheckFunc ecfunc =
          (ibalg.getAlgorithm() == inferbounds::Lookup)
          ? (&TheoryArithPrivate::entailmentCheckBoundLookup)
          : (&TheoryArithPrivate::entailmentCheckRowSum);

        (*this.*ecfunc)(tmp, primDir * lm.sgn(), lp);
        setToMin(primDir * lm.sgn(), bestPrimLeft, tmp);

        (*this.*ecfunc)(tmp, negPrim * rm.sgn(), rp);
        setToMin(negPrim * rm.sgn(), bestNegPrimRight, tmp);

        (*this.*ecfunc)(tmp, secDir * lm.sgn(), lp);
        setToMin(secDir * lm.sgn(), bestSecLeft, tmp);

        (*this.*ecfunc)(tmp, negSecDir * rm.sgn(), rp);
        setToMin(negSecDir * rm.sgn(), bestNegSecRight, tmp);

        (*this.*ecfunc)(tmp, primDir * dm.sgn(), dp);
        setToMin(primDir * dm.sgn(), bestPrimDiff, tmp);

        (*this.*ecfunc)(tmp, secDir * dm.sgn(), dp);
        setToMin(secDir * dm.sgn(), bestSecDiff, tmp);
      }
      break;
    case inferbounds::Simplex:
      {
        // primDir * diffm * diff < c or primDir * diffm * diff > c
        tmp = entailmentCheckSimplex(primDir * dm.sgn(), dp, ibalg, out.getSimplexSideEffects());
        setToMin(primDir * dm.sgn(), bestPrimDiff, tmp);

        tmp = entailmentCheckSimplex(secDir * dm.sgn(), dp, ibalg, out.getSimplexSideEffects());
        setToMin(secDir * dm.sgn(), bestSecDiff, tmp);
      }
      break;
    default:
      Unhandled();
    }

    // turn bounds on prim * left and -prim * right into bounds on prim * diff
    if(!bestPrimLeft.first.isNull() && !bestNegPrimRight.first.isNull()){
      //  primDir*lm* lp <= primDir*lm*L
      // -primDir*rm* rp <= -primDir*rm*R
      // primDir*lm* lp -primDir*rm* rp <=  primDir*lm*L - primDir*rm*R
      // primDir [lm* lp -rm* rp] <= primDir[lm*L - *rm*R]
      // primDir [dm * dp] <= primDir[lm*L - *rm*R]
      // primDir [dm * dp] <= primDir * dm * ([lm*L - *rm*R]/dm)
      tmp.second = ((bestPrimLeft.second * lm) - (bestNegPrimRight.second * rm)) / dm;
      tmp.first = (bestPrimLeft.first).andNode(bestNegPrimRight.first);
      setToMin(primDir, bestPrimDiff, tmp);
    }

    // turn bounds on sec * left and sec * right into bounds on sec * diff
    if(secDir != 0 && !bestSecLeft.first.isNull() && !bestNegSecRight.first.isNull()){
      //  secDir*lm* lp <= secDir*lm*L
      // -secDir*rm* rp <= -secDir*rm*R
      // secDir*lm* lp -secDir*rm* rp <=  secDir*lm*L - secDir*rm*R
      // secDir [lm* lp -rm* rp] <= secDir[lm*L - *rm*R]
      // secDir [dm * dp] <= secDir[lm*L - *rm*R]
      // secDir [dm * dp] <= secDir * dm * ([lm*L - *rm*R]/dm)
      tmp.second = ((bestSecLeft.second * lm) - (bestNegSecRight.second * rm)) / dm;
      tmp.first = (bestSecLeft.first).andNode(bestNegSecRight.first);
      setToMin(secDir, bestSecDiff, tmp);
    }

    switch(k){
    case LEQ:
      if(!bestPrimDiff.first.isNull()){
        DeltaRational d = (bestPrimDiff.second * dm);
        if((primDir > 0 && d <= sep) || (primDir < 0 && d >= sep) ){
          Debug("arith::entailCheck") << "entailmentCheck found "
                                      << primDir << "*" << dm << "*(" << dp<<")"
                                      << " <= " << primDir << "*" << dm << "*" << bestPrimDiff.second
                                      << " <= " << primDir << "*" << sep << endl
                                      << " by " << bestPrimDiff.first << endl;
          Assert(bestPrimDiff.second * (Rational(primDir) * dm)
                 <= (sep * Rational(primDir)));
          return make_pair(true, bestPrimDiff.first);
        }
      }
      break;
    case EQUAL:
      if(!bestPrimDiff.first.isNull() && !bestSecDiff.first.isNull()){
        // Is primDir [dm * dp] == primDir * sep entailed?
        // Iff [dm * dp] == sep entailed?
        // Iff dp == sep / dm entailed?
        // Iff dp <= sep / dm and dp >= sep / dm entailed?

        // primDir [dm * dp] <= primDir * dm * U
        // secDir [dm * dp] <= secDir * dm * L

        // Suppose primDir * dm > 0
        // then secDir * dm < 0
        //   dp >= (secDir * L) / secDir * dm
        //   dp >= (primDir * L) / primDir * dm
        //
        //   dp <= U / dm
        //   dp >= L / dm
        //   dp == sep / dm entailed iff U == L == sep
        // Suppose primDir * dm < 0
        // then secDir * dm > 0
        //   dp >= U / dm
        //   dp <= L / dm
        //   dp == sep / dm entailed iff U == L == sep
        if(bestPrimDiff.second == bestSecDiff.second){
          if(bestPrimDiff.second == sep){
            return make_pair(true, (bestPrimDiff.first).andNode(bestSecDiff.first));
          }
        }
      }
      // intentionally fall through to DISTINCT case!
      // entailments of negations are eager exit cases for EQUAL
      CVC4_FALLTHROUGH;
    case DISTINCT:
      if(!bestPrimDiff.first.isNull()){
        // primDir [dm * dp] <= primDir * dm * U < primDir * sep
        if((primDir > 0 && (bestPrimDiff.second * dm  < sep)) ||
           (primDir < 0 && (bestPrimDiff.second * dm  > sep))){
          // entailment of negation
          if(k == DISTINCT){
            return make_pair(true, bestPrimDiff.first);
          }else{
            Assert(k == EQUAL);
            return make_pair(false, Node::null());
          }
        }
      }
      if(!bestSecDiff.first.isNull()){
        // If primDir [dm * dp] > primDir * sep, then this is not entailed.
        // If primDir [dm * dp] >= primDir * dm * L > primDir * sep
        // -primDir * dm * L < -primDir * sep
        // secDir * dm * L < secDir * sep
        if((secDir > 0 && (bestSecDiff.second * dm < sep)) ||
           (secDir < 0 && (bestSecDiff.second * dm > sep))){
          if(k == DISTINCT){
            return make_pair(true, bestSecDiff.first);
          }else{
            Assert(k == EQUAL);
            return make_pair(false, Node::null());
          }
        }
      }

      break;
    default:
      Unreachable();
      break;
    }
  }
  return make_pair(false, Node::null());
}

bool TheoryArithPrivate::decomposeTerm(Node term, Rational& m, Node& p, Rational& c){
  Node t = Rewriter::rewrite(term);
  if(!Polynomial::isMember(t)){
    return false;
  }

  // TODO Speed up
  preprocessing::util::ContainsTermITEVisitor ctv;
  if(ctv.containsTermITE(t)){
    return false;
  }

  Polynomial poly = Polynomial::parsePolynomial(t);
  if(poly.isConstant()){
    c = poly.getHead().getConstant().getValue();
    p = mkRationalNode(Rational(0));
    m = Rational(1);
    return true;
  }else if(poly.containsConstant()){
    c = poly.getHead().getConstant().getValue();
    poly = poly.getTail();
  }else{
    c = Rational(0);
  }
  Assert(!poly.isConstant());
  Assert(!poly.containsConstant());

  const bool intVars = poly.allIntegralVariables();

  if(intVars){
    m = Rational(1);
    if(!poly.isIntegral()){
      Integer denom = poly.denominatorLCM();
      m /= denom;
      poly = poly * denom;
    }
    Integer g = poly.gcd();
    m *= g;
    poly = poly * Rational(1,g);
    Assert(poly.isIntegral());
    Assert(poly.leadingCoefficientIsPositive());
  }else{
    Assert(!intVars);
    m = poly.getHead().getConstant().getValue();
    poly = poly * m.inverse();
    Assert(poly.leadingCoefficientIsAbsOne());
  }
  p = poly.getNode();
  return true;
}

void TheoryArithPrivate::setToMin(int sgn, std::pair<Node, DeltaRational>& min, const std::pair<Node, DeltaRational>& e){
  if(sgn != 0){
    if(min.first.isNull() && !e.first.isNull()){
      min = e;
    }else if(!min.first.isNull() && !e.first.isNull()){
      if(sgn > 0 && min.second > e.second){
        min = e;
      }else if(sgn < 0 &&  min.second < e.second){
        min = e;
      }
    }
  }
}

// std::pair<bool, Node> TheoryArithPrivate::entailmentUpperCheck(const Rational& lm, Node lp, const Rational& rm, Node rp, const DeltaRational& sep, const ArithEntailmentCheckParameters& params, ArithEntailmentCheckSideEffects& out){

//   Rational negRM = -rm;
//   Node diff = NodeManager::currentNM()->mkNode(MULT, mkRationalConstan(lm), lp) + (negRM * rp);

//   Rational diffm;
//   Node diffp;
//   decompose(diff, diffm, diffNode);


//   std::pair<Node, DeltaRational> bestUbLeft, bestLbRight, bestUbDiff, tmp;
//   bestUbLeft = bestLbRight = bestUbDiff = make_pair(Node::Null(), DeltaRational());

//   return make_pair(false, Node::null());
// }

/**
 * Decomposes a literal into the form:
 *   dir*[lm*( lp )] k dir*[ [rm*( rp )] + sep ]
 *   dir*[dm* dp]  k dir *sep
 *   dir is either 1 or -1
 */
bool TheoryArithPrivate::decomposeLiteral(Node lit, Kind& k, int& dir, Rational& lm,  Node& lp, Rational& rm, Node& rp, Rational& dm, Node& dp, DeltaRational& sep){
  bool negated = (lit.getKind() == kind::NOT);
  TNode atom = negated ? lit[0] : lit;

  TNode left = atom[0];
  TNode right = atom[1];

  // left : lm*( lp ) + lc
  // right: rm*( rp ) + rc
  Rational lc, rc;
  bool success = decomposeTerm(left, lm, lp, lc);
  if(!success){ return false; }
  success = decomposeTerm(right, rm, rp, rc);
  if(!success){ return false; }

  Node diff = Rewriter::rewrite(NodeManager::currentNM()->mkNode(kind::MINUS, left, right));
  Rational dc;
  success = decomposeTerm(diff, dm, dp, dc);
  Assert(success);

  // reduce the kind of the to not include literals
  // GT, NOT LEQ
  // GEQ, NOT LT
  // LT, NOT GEQ
  // LEQ, NOT LT
  Kind atomKind = atom.getKind();
  Kind normKind = negated ? negateKind(atomKind) : atomKind;

  if(normKind == GEQ || normKind == GT){
    dir = -1;
    normKind = (normKind == GEQ) ? LEQ : LT;
  }else{
    dir = 1;
  }

  Debug("arith::decomp") << "arith::decomp "
                         << lit << "(" << normKind << "*" << dir << ")"<< endl
                         << "  left:" << lc << " + " << lm << "*(" <<  lp << ") : " <<left << endl
                         << "  right:" << rc << " + " << rm << "*(" <<  rp << ") : " << right << endl
                         << "  diff: " << dc << " + " << dm << "*("<< dp <<"): " << diff << endl
                         << "  sep: " << sep << endl;


  // k in LT, LEQ, EQUAL, DISEQUAL
  // [dir*lm*( lp ) + dir*lc] k [dir*rm*( rp ) + dir*rc]
  Rational change = rc - lc;
  Assert(change == (-dc));
  // [dir*lm*( lp )] k [dir*rm*( rp ) + dir*(rc - lc)]
  if(normKind == LT){
    sep = DeltaRational(change, Rational(-1));
    k = LEQ;
  }else{
    sep = DeltaRational(change);
    k = normKind;
  }
  // k in LEQ, EQUAL, DISEQUAL
  // dir*lm*( lp ) k [dir*rm*( rp )] + dir*(sep + d * delta)
  return true;
}

/**
 *  Precondition:
 *   tp is a polynomial not containing an ite.
 *   either tp is constant or contains no constants.
 *  Post:
 *    if tmp.first is not null, then
 *      sgn * tp <= sgn * tmp.second
 */
void TheoryArithPrivate::entailmentCheckBoundLookup(std::pair<Node, DeltaRational>& tmp, int sgn, TNode tp) const {
  tmp.first = Node::null();
  if(sgn == 0){ return; }

  Assert(Polynomial::isMember(tp));
  if(tp.getKind() == CONST_RATIONAL){
    tmp.first = mkBoolNode(true);
    tmp.second = DeltaRational(tp.getConst<Rational>());
  }else if(d_partialModel.hasArithVar(tp)){
    Assert(tp.getKind() != CONST_RATIONAL);
    ArithVar v = d_partialModel.asArithVar(tp);
    Assert(v != ARITHVAR_SENTINEL);
    ConstraintP c = (sgn > 0)
      ? d_partialModel.getUpperBoundConstraint(v)
      : d_partialModel.getLowerBoundConstraint(v);
    if(c != NullConstraint){
      tmp.first = Constraint::externalExplainByAssertions({c});
      tmp.second = c->getValue();
    }
  }
}

void TheoryArithPrivate::entailmentCheckRowSum(std::pair<Node, DeltaRational>& tmp, int sgn, TNode tp) const {
  tmp.first = Node::null();
  if(sgn == 0){ return; }
  if(tp.getKind() != PLUS){ return; }
  Assert(Polynomial::isMember(tp));

  tmp.second = DeltaRational(0);
  NodeBuilder<> nb(kind::AND);

  Polynomial p = Polynomial::parsePolynomial(tp);
  for(Polynomial::iterator i = p.begin(), iend = p.end(); i != iend; ++i) {
    Monomial m = *i;
    Node x = m.getVarList().getNode();
    if(d_partialModel.hasArithVar(x)){
      ArithVar v = d_partialModel.asArithVar(x);
      const Rational& coeff = m.getConstant().getValue();
      int dir = sgn * coeff.sgn();
      ConstraintP c = (dir > 0)
        ? d_partialModel.getUpperBoundConstraint(v)
        : d_partialModel.getLowerBoundConstraint(v);
      if(c != NullConstraint){
        tmp.second += c->getValue() * coeff;
        c->externalExplainByAssertions(nb);
      }else{
        //failed
        return;
      }
    }else{
      // failed
      return;
    }
  }
  // success
  tmp.first = nb;
}

std::pair<Node, DeltaRational> TheoryArithPrivate::entailmentCheckSimplex(int sgn, TNode tp, const inferbounds::InferBoundAlgorithm& param, InferBoundsResult& result){

  if((sgn == 0) || !(d_qflraStatus == Result::SAT && d_errorSet.noSignals()) || tp.getKind() == CONST_RATIONAL){
    return make_pair(Node::null(), DeltaRational());
  }

  Assert(d_qflraStatus == Result::SAT);
  Assert(d_errorSet.noSignals());
  Assert(param.getAlgorithm() == inferbounds::Simplex);

  // TODO Move me into a new file

  enum ResultState {Unset, Inferred, NoBound, ReachedThreshold, ExhaustedRounds};
  ResultState finalState = Unset;

  const int maxRounds =
      param.getSimplexRounds().just() ? param.getSimplexRounds().value() : -1;

  Maybe<DeltaRational> threshold;
  // TODO: get this from the parameters

  // setup term
  Polynomial p = Polynomial::parsePolynomial(tp);
  vector<ArithVar> variables;
  vector<Rational> coefficients;
  asVectors(p, coefficients, variables);
  if(sgn < 0){
    for(size_t i=0, N=coefficients.size(); i < N; ++i){
      coefficients[i] = -coefficients[i];
    }
  }
  // implicitly an upperbound
  Node skolem = mkRealSkolem("tmpVar$$");
  ArithVar optVar = requestArithVar(skolem, false, true);
  d_tableau.addRow(optVar, coefficients, variables);
  RowIndex ridx = d_tableau.basicToRowIndex(optVar);

  DeltaRational newAssignment = d_linEq.computeRowValue(optVar, false);
  d_partialModel.setAssignment(optVar, newAssignment);
  d_linEq.trackRowIndex(d_tableau.basicToRowIndex(optVar));

  // Setup simplex
  d_partialModel.stopQueueingBoundCounts();
  UpdateTrackingCallback utcb(&d_linEq);
  d_partialModel.processBoundsQueue(utcb);
  d_linEq.startTrackingBoundCounts();

  // maximize optVar via primal Simplex
  int rounds = 0;
  while(finalState == Unset){
    ++rounds;
    if(maxRounds >= 0 && rounds > maxRounds){
      finalState = ExhaustedRounds;
      break;
    }

    // select entering by bland's rule
    // TODO improve upon bland's
    ArithVar entering = ARITHVAR_SENTINEL;
    const Tableau::Entry* enteringEntry = NULL;
    for(Tableau::RowIterator ri = d_tableau.ridRowIterator(ridx); !ri.atEnd(); ++ri){
      const Tableau::Entry& entry = *ri;
      ArithVar v = entry.getColVar();
      if(v != optVar){
        int sgn1 = entry.getCoefficient().sgn();
        Assert(sgn1 != 0);
        bool candidate = (sgn1 > 0)
                             ? (d_partialModel.cmpAssignmentUpperBound(v) != 0)
                             : (d_partialModel.cmpAssignmentLowerBound(v) != 0);
        if(candidate && (entering == ARITHVAR_SENTINEL || entering > v)){
          entering = v;
          enteringEntry = &entry;
        }
      }
    }
    if(entering == ARITHVAR_SENTINEL){
      finalState = Inferred;
      break;
    }
    Assert(entering != ARITHVAR_SENTINEL);
    Assert(enteringEntry != NULL);

    int esgn = enteringEntry->getCoefficient().sgn();
    Assert(esgn != 0);

    // select leaving and ratio
    ArithVar leaving = ARITHVAR_SENTINEL;
    DeltaRational minRatio;
    const Tableau::Entry* pivotEntry = NULL;

    // Special case check the upper/lowerbound on entering
    ConstraintP cOnEntering = (esgn > 0)
      ? d_partialModel.getUpperBoundConstraint(entering)
      : d_partialModel.getLowerBoundConstraint(entering);
    if(cOnEntering != NullConstraint){
      leaving = entering;
      minRatio = d_partialModel.getAssignment(entering) - cOnEntering->getValue();
    }
    for(Tableau::ColIterator ci = d_tableau.colIterator(entering); !ci.atEnd(); ++ci){
      const Tableau::Entry& centry = *ci;
      ArithVar basic = d_tableau.rowIndexToBasic(centry.getRowIndex());
      int csgn = centry.getCoefficient().sgn();
      int basicDir = csgn * esgn;

      ConstraintP bound = (basicDir > 0)
        ? d_partialModel.getUpperBoundConstraint(basic)
        : d_partialModel.getLowerBoundConstraint(basic);
      if(bound != NullConstraint){
        DeltaRational diff = d_partialModel.getAssignment(basic) - bound->getValue();
        DeltaRational ratio = diff/(centry.getCoefficient());
        bool selected = false;
        if(leaving == ARITHVAR_SENTINEL){
          selected = true;
        }else{
          int cmp = ratio.compare(minRatio);
          if((csgn > 0) ? (cmp <= 0) : (cmp >= 0)){
            selected = (cmp != 0) ||
              ((leaving != entering) && (basic < leaving));
          }
        }
        if(selected){
          leaving = basic;
          minRatio = ratio;
          pivotEntry = &centry;
        }
      }
    }


    if(leaving == ARITHVAR_SENTINEL){
      finalState = NoBound;
      break;
    }else if(leaving == entering){
      d_linEq.update(entering, minRatio);
    }else{
      DeltaRational newLeaving = minRatio * (pivotEntry->getCoefficient());
      d_linEq.pivotAndUpdate(leaving, entering, newLeaving);
      // no conflicts clear signals
      Assert(d_errorSet.noSignals());
    }

    if(threshold.just()){
      if (d_partialModel.getAssignment(optVar) >= threshold.value())
      {
        finalState = ReachedThreshold;
        break;
      }
    }
  };

  result = InferBoundsResult(tp, sgn > 0);

  // tear down term
  switch(finalState){
  case Inferred:
    {
      NodeBuilder<> nb(kind::AND);
      for(Tableau::RowIterator ri = d_tableau.ridRowIterator(ridx); !ri.atEnd(); ++ri){
        const Tableau::Entry& e =*ri;
        ArithVar colVar = e.getColVar();
        if(colVar != optVar){
          const Rational& q = e.getCoefficient();
          Assert(q.sgn() != 0);
          ConstraintP c = (q.sgn() > 0)
            ? d_partialModel.getUpperBoundConstraint(colVar)
            : d_partialModel.getLowerBoundConstraint(colVar);
          c->externalExplainByAssertions(nb);
        }
      }
      Assert(nb.getNumChildren() >= 1);
      Node exp = (nb.getNumChildren() >= 2) ? (Node) nb : nb[0];
      result.setBound(d_partialModel.getAssignment(optVar), exp);
      result.setIsOptimal();
      break;
    }
  case NoBound:
    break;
  case ReachedThreshold:
    result.setReachedThreshold();
    break;
  case ExhaustedRounds:
    result.setBudgetExhausted();
    break;
  case Unset:
  default:
    Unreachable();
    break;
  };

  d_linEq.stopTrackingRowIndex(ridx);
  d_tableau.removeBasicRow(optVar);
  releaseArithVar(optVar);

  d_linEq.stopTrackingBoundCounts();
  d_partialModel.startQueueingBoundCounts();

  if(result.foundBound()){
    return make_pair(result.getExplanation(), result.getValue());
  }else{
    return make_pair(Node::null(), DeltaRational());
  }
}

// InferBoundsResult TheoryArithPrivate::inferUpperBoundSimplex(TNode t, const
// inferbounds::InferBoundAlgorithm& param){
//   Assert(param.findUpperBound());

//   if(!(d_qflraStatus == Result::SAT && d_errorSet.noSignals())){
//     InferBoundsResult inconsistent;
//     inconsistent.setInconsistent();
//     return inconsistent;
//   }

//   Assert(d_qflraStatus == Result::SAT);
//   Assert(d_errorSet.noSignals());

//   // TODO Move me into a new file

//   enum ResultState {Unset, Inferred, NoBound, ReachedThreshold, ExhaustedRounds};
//   ResultState finalState = Unset;

//   int maxRounds = 0;
//   switch(param.getParamKind()){
//   case InferBoundsParameters::Unbounded:
//     maxRounds = -1;
//     break;
//   case InferBoundsParameters::NumVars:
//     maxRounds = d_partialModel.getNumberOfVariables() * param.getSimplexRoundParameter();
//     break;
//   case InferBoundsParameters::Direct:
//     maxRounds = param.getSimplexRoundParameter();
//     break;
//   default: maxRounds = 0; break;
//   }

//   // setup term
//   Polynomial p = Polynomial::parsePolynomial(t);
//   vector<ArithVar> variables;
//   vector<Rational> coefficients;
//   asVectors(p, coefficients, variables);

//   Node skolem = mkRealSkolem("tmpVar$$");
//   ArithVar optVar = requestArithVar(skolem, false, true);
//   d_tableau.addRow(optVar, coefficients, variables);
//   RowIndex ridx = d_tableau.basicToRowIndex(optVar);

//   DeltaRational newAssignment = d_linEq.computeRowValue(optVar, false);
//   d_partialModel.setAssignment(optVar, newAssignment);
//   d_linEq.trackRowIndex(d_tableau.basicToRowIndex(optVar));

//   // Setup simplex
//   d_partialModel.stopQueueingBoundCounts();
//   UpdateTrackingCallback utcb(&d_linEq);
//   d_partialModel.processBoundsQueue(utcb);
//   d_linEq.startTrackingBoundCounts();

//   // maximize optVar via primal Simplex
//   int rounds = 0;
//   while(finalState == Unset){
//     ++rounds;
//     if(maxRounds >= 0 && rounds > maxRounds){
//       finalState = ExhaustedRounds;
//       break;
//     }

//     // select entering by bland's rule
//     // TODO improve upon bland's
//     ArithVar entering = ARITHVAR_SENTINEL;
//     const Tableau::Entry* enteringEntry = NULL;
//     for(Tableau::RowIterator ri = d_tableau.ridRowIterator(ridx);
//     !ri.atEnd(); ++ri){
//       const Tableau::Entry& entry = *ri;
//       ArithVar v = entry.getColVar();
//       if(v != optVar){
//         int sgn = entry.getCoefficient().sgn();
//         Assert(sgn != 0);
//         bool candidate = (sgn > 0)
//           ? (d_partialModel.cmpAssignmentUpperBound(v) != 0)
//           : (d_partialModel.cmpAssignmentLowerBound(v) != 0);
//         if(candidate && (entering == ARITHVAR_SENTINEL || entering > v)){
//           entering = v;
//           enteringEntry = &entry;
//         }
//       }
//     }
//     if(entering == ARITHVAR_SENTINEL){
//       finalState = Inferred;
//       break;
//     }
//     Assert(entering != ARITHVAR_SENTINEL);
//     Assert(enteringEntry != NULL);

//     int esgn = enteringEntry->getCoefficient().sgn();
//     Assert(esgn != 0);

//     // select leaving and ratio
//     ArithVar leaving = ARITHVAR_SENTINEL;
//     DeltaRational minRatio;
//     const Tableau::Entry* pivotEntry = NULL;

//     // Special case check the upper/lowerbound on entering
//     ConstraintP cOnEntering = (esgn > 0)
//       ? d_partialModel.getUpperBoundConstraint(entering)
//       : d_partialModel.getLowerBoundConstraint(entering);
//     if(cOnEntering != NullConstraint){
//       leaving = entering;
//       minRatio = d_partialModel.getAssignment(entering) - cOnEntering->getValue();
//     }
//     for(Tableau::ColIterator ci = d_tableau.colIterator(entering); !ci.atEnd(); ++ci){
//       const Tableau::Entry& centry = *ci;
//       ArithVar basic = d_tableau.rowIndexToBasic(centry.getRowIndex());
//       int csgn = centry.getCoefficient().sgn();
//       int basicDir = csgn * esgn;

//       ConstraintP bound = (basicDir > 0)
//         ? d_partialModel.getUpperBoundConstraint(basic)
//         : d_partialModel.getLowerBoundConstraint(basic);
//       if(bound != NullConstraint){
//         DeltaRational diff = d_partialModel.getAssignment(basic) - bound->getValue();
//         DeltaRational ratio = diff/(centry.getCoefficient());
//         bool selected = false;
//         if(leaving == ARITHVAR_SENTINEL){
//           selected = true;
//         }else{
//           int cmp = ratio.compare(minRatio);
//           if((csgn > 0) ? (cmp <= 0) : (cmp >= 0)){
//             selected = (cmp != 0) ||
//               ((leaving != entering) && (basic < leaving));
//           }
//         }
//         if(selected){
//           leaving = basic;
//           minRatio = ratio;
//           pivotEntry = &centry;
//         }
//       }
//     }

//     if(leaving == ARITHVAR_SENTINEL){
//       finalState = NoBound;
//       break;
//     }else if(leaving == entering){
//       d_linEq.update(entering, minRatio);
//     }else{
//       DeltaRational newLeaving = minRatio * (pivotEntry->getCoefficient());
//       d_linEq.pivotAndUpdate(leaving, entering, newLeaving);
//       // no conflicts clear signals
//       Assert(d_errorSet.noSignals());
//     }

//     if(param.useThreshold()){
//       if(d_partialModel.getAssignment(optVar) >= param.getThreshold()){
//         finalState = ReachedThreshold;
//         break;
//       }
//     }
//   };

//   InferBoundsResult result(t, param.findUpperBound());

//   // tear down term
//   switch(finalState){
//   case Inferred:
//     {
//       NodeBuilder<> nb(kind::AND);
//       for(Tableau::RowIterator ri = d_tableau.ridRowIterator(ridx);
//       !ri.atEnd(); ++ri){
//         const Tableau::Entry& e =*ri;
//         ArithVar colVar = e.getColVar();
//         if(colVar != optVar){
//           const Rational& q = e.getCoefficient();
//           Assert(q.sgn() != 0);
//           ConstraintP c = (q.sgn() > 0)
//             ? d_partialModel.getUpperBoundConstraint(colVar)
//             : d_partialModel.getLowerBoundConstraint(colVar);
//           c->externalExplainByAssertions(nb);
//         }
//       }
//       Assert(nb.getNumChildren() >= 1);
//       Node exp = (nb.getNumChildren() >= 2) ? (Node) nb : nb[0];
//       result.setBound(d_partialModel.getAssignment(optVar), exp);
//       result.setIsOptimal();
//       break;
//     }
//   case NoBound:
//     break;
//   case ReachedThreshold:
//     result.setReachedThreshold();
//     break;
//   case ExhaustedRounds:
//     result.setBudgetExhausted();
//     break;
//   case Unset:
//   default:
//     Unreachable();
//     break;
//   };

//   d_linEq.stopTrackingRowIndex(ridx);
//   d_tableau.removeBasicRow(optVar);
//   releaseArithVar(optVar);

//   d_linEq.stopTrackingBoundCounts();
//   d_partialModel.startQueueingBoundCounts();

//   return result;
// }

}/* CVC4::theory::arith namespace */
}/* CVC4::theory namespace */
}/* CVC4 namespace */<|MERGE_RESOLUTION|>--- conflicted
+++ resolved
@@ -4625,11 +4625,7 @@
       Node clause = flattenImplication(implication);
       std::shared_ptr<ProofNode> clausePf{nullptr};
 
-<<<<<<< HEAD
-      if (options::proofNew())
-=======
       if (isProofEnabled())
->>>>>>> 1a1aea55
       {
         // We can prove this lemma from Farkas...
         std::vector<std::shared_ptr<ProofNode>> conflictPfs;
