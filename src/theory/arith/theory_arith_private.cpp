--- conflicted
+++ resolved
@@ -176,16 +176,7 @@
   eq::EqualityEngine* ee = d_containing.getEqualityEngine();
   Assert(ee != nullptr);
   d_congruenceManager.finishInit(ee);
-<<<<<<< HEAD
-  const LogicInfo& logicInfo = getLogicInfo();
-  // only need to create nonlinear extension if non-linear logic
-  if (logicInfo.isTheoryEnabled(THEORY_ARITH) && !logicInfo.isLinear())
-  {
-    d_nonlinearExtension = new nl::NonlinearExtension(d_containing, d_containing.d_astate, ee);
-  }
-=======
   d_nonlinearExtension = d_containing.d_nonlinearExtension.get();
->>>>>>> 44fd0bd8
 }
 
 static bool contains(const ConstraintCPVec& v, ConstraintP con){
