/*********************                                                        */
/*! \file theory_arith.h
 ** \verbatim
 ** Top contributors (to current version):
 **   Tim King, Alex Ozdemir, Morgan Deters
 ** This file is part of the CVC4 project.
 ** Copyright (c) 2009-2020 by the authors listed in the file AUTHORS
 ** in the top-level source directory) and their institutional affiliations.
 ** All rights reserved.  See the file COPYING in the top-level source
 ** directory for licensing information.\endverbatim
 **
 ** \brief Arithmetic theory.
 ** Arithmetic theory.
 **/

#include "cvc4_private.h"

#pragma once

#include "expr/node.h"
#include "theory/arith/arith_state.h"
#include "theory/arith/inference_manager.h"
#include "theory/arith/theory_arith_private_forward.h"
#include "theory/theory.h"

namespace CVC4 {
namespace theory {

namespace arith {

/**
 * Implementation of QF_LRA.
 * Based upon:
 * http://research.microsoft.com/en-us/um/people/leonardo/cav06.pdf
 */
class TheoryArith : public Theory {
 private:
  friend class TheoryArithPrivate;

  TheoryArithPrivate* d_internal;

  TimerStat d_ppRewriteTimer;

 public:
  TheoryArith(context::Context* c,
              context::UserContext* u,
              OutputChannel& out,
              Valuation valuation,
              const LogicInfo& logicInfo,
              ProofNodeManager* pnm = nullptr);
  virtual ~TheoryArith();

  //--------------------------------- initialization
  /** get the official theory rewriter of this theory */
  TheoryRewriter* getTheoryRewriter() override;
  /**
   * Returns true if this theory needs an equality engine, which is assigned
   * to it (d_equalityEngine) by the equality engine manager during
   * TheoryEngine::finishInit, prior to calling finishInit for this theory.
   * If this method returns true, it stores instructions for the notifications
   * this Theory wishes to receive from its equality engine.
   */
  bool needsEqualityEngine(EeSetupInfo& esi) override;
  /** finish initialization */
  void finishInit() override;
  //--------------------------------- end initialization

  /**
   * Does non-context dependent setup for a node connected to a theory.
   */
  void preRegisterTerm(TNode n) override;

  TrustNode expandDefinition(Node node) override;

  void check(Effort e) override;
  bool needsCheckLastEffort() override;
  void propagate(Effort e) override;
  TrustNode explain(TNode n) override;
  bool getCurrentSubstitution(int effort,
                              std::vector<Node>& vars,
                              std::vector<Node>& subs,
                              std::map<Node, std::vector<Node> >& exp) override;
  bool isExtfReduced(int effort,
                     Node n,
                     Node on,
                     std::vector<Node>& exp) override;

  bool collectModelInfo(TheoryModel* m) override;

  void shutdown() override {}

  void presolve() override;
  void notifyRestart() override;
  PPAssertStatus ppAssert(TNode in, SubstitutionMap& outSubstitutions) override;
  TrustNode ppRewrite(TNode atom) override;
  void ppStaticLearn(TNode in, NodeBuilder<>& learned) override;

  std::string identify() const override { return std::string("TheoryArith"); }

  EqualityStatus getEqualityStatus(TNode a, TNode b) override;

  void notifySharedTerm(TNode n) override;

  Node getModelValue(TNode var) override;

  std::pair<bool, Node> entailmentCheck(TNode lit) override;

<<<<<<< HEAD
  void setProofRecorder(proof::ArithProofRecorder* proofRecorder)
  {
    d_proofRecorder = proofRecorder;
  }

  InferenceManager& getInferenceManager() {
    return d_inferenceManager;
  }

=======
>>>>>>> 8ad308b2
 private:
  /** The state object wrapping TheoryArithPrivate  */
  ArithState d_astate;

  InferenceManager d_inferenceManager;

};/* class TheoryArith */

}/* CVC4::theory::arith namespace */
}/* CVC4::theory namespace */
}/* CVC4 namespace */<|MERGE_RESOLUTION|>--- conflicted
+++ resolved
@@ -105,18 +105,10 @@
 
   std::pair<bool, Node> entailmentCheck(TNode lit) override;
 
-<<<<<<< HEAD
-  void setProofRecorder(proof::ArithProofRecorder* proofRecorder)
-  {
-    d_proofRecorder = proofRecorder;
-  }
-
   InferenceManager& getInferenceManager() {
     return d_inferenceManager;
   }
 
-=======
->>>>>>> 8ad308b2
  private:
   /** The state object wrapping TheoryArithPrivate  */
   ArithState d_astate;
