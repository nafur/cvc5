--- conflicted
+++ resolved
@@ -97,13 +97,9 @@
 
   std::pair<bool, Node> entailmentCheck(TNode lit) override;
 
-<<<<<<< HEAD
-  InferenceManager& getInferenceManager() {
-=======
   /** Return a reference to the arith::InferenceManager. */
   InferenceManager& getInferenceManager()
   {
->>>>>>> cdb338bb
     return d_inferenceManager;
   }
 
@@ -111,10 +107,7 @@
   /** The state object wrapping TheoryArithPrivate  */
   ArithState d_astate;
 
-<<<<<<< HEAD
-=======
   /** The arith::InferenceManager. */
->>>>>>> cdb338bb
   InferenceManager d_inferenceManager;
 
 };/* class TheoryArith */
