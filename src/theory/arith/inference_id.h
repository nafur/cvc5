/*********************                                                        */
/*! \file inference_id.h
 ** \verbatim
 ** Top contributors (to current version):
 **   Andrew Reynolds
 ** This file is part of the CVC4 project.
 ** Copyright (c) 2009-2020 by the authors listed in the file AUTHORS
 ** in the top-level source directory) and their institutional affiliations.
 ** All rights reserved.  See the file COPYING in the top-level source
 ** directory for licensing information.\endverbatim
 **
 ** \brief Inference enumeration for arithmetic.
 **/

#include "cvc4_private.h"

#ifndef CVC4__THEORY__ARITH__INFERENCE_ID_H
#define CVC4__THEORY__ARITH__INFERENCE_ID_H

#include <map>
#include <vector>

#include "util/safe_print.h"

namespace CVC4 {
namespace theory {
namespace arith {

/**
 * Types of inferences used in the procedure
 */
enum class InferenceId : uint32_t
{
  //-------------------- core
  // simple congruence x=y => f(x)=f(y)
  NL_CONGRUENCE,
  // shared term value split (for naive theory combination)
  NL_SHARED_TERM_VALUE_SPLIT,
  //-------------------- incremental linearization solver
  // splitting on zero (NlSolver::checkSplitZero)
  NL_SPLIT_ZERO,
  // based on sign (NlSolver::checkMonomialSign)
  NL_SIGN,
  // based on comparing (abs) model values (NlSolver::checkMonomialMagnitude)
  NL_COMPARISON,
  // based on inferring bounds (NlSolver::checkMonomialInferBounds)
  NL_INFER_BOUNDS,
  // same as above, for inferences that introduce new terms
  NL_INFER_BOUNDS_NT,
  // factoring (NlSolver::checkFactoring)
  NL_FACTOR,
  // resolution bound inferences (NlSolver::checkMonomialInferResBounds)
  NL_RES_INFER_BOUNDS,
  // tangent planes (NlSolver::checkTangentPlanes)
  NL_TANGENT_PLANE,
  //-------------------- transcendental solver
  // purification of arguments to transcendental functions
  NL_T_PURIFY_ARG,
  // initial refinement (TranscendentalSolver::checkTranscendentalInitialRefine)
  NL_T_INIT_REFINE,
  // pi bounds
  NL_T_PI_BOUND,
  // monotonicity (TranscendentalSolver::checkTranscendentalMonotonic)
  NL_T_MONOTONICITY,
  // tangent refinement (TranscendentalSolver::checkTranscendentalTangentPlanes)
  NL_T_TANGENT,
  // secant refinement, the dual of the above inference
  NL_T_SECANT,
  //-------------------- iand solver
  // initial refinements (IAndSolver::checkInitialRefine)
  NL_IAND_INIT_REFINE,
  // value refinements (IAndSolver::checkFullRefine)
  NL_IAND_VALUE_REFINE,
  //-------------------- cad solver
  // conflict / infeasible subset obtained from cad
  NL_CAD_CONFLICT,
  // excludes an interval for a single variable
  NL_CAD_EXCLUDED_INTERVAL,
<<<<<<< HEAD
  ICP_PROPAGATION,
=======
  //-------------------- icp solver
  // conflict obtained from icp
  NL_ICP_CONFLICT,
  // propagation / contraction of variable bounds from icp
  NL_ICP_PROPAGATION,
>>>>>>> 2777a5b6
  //-------------------- unknown
  UNKNOWN,
};

/**
 * Converts an inference to a string. Note: This function is also used in
 * `safe_print()`. Changing this functions name or signature will result in
 * `safe_print()` printing "<unsupported>" instead of the proper strings for
 * the enum values.
 *
 * @param i The inference
 * @return The name of the inference
 */
const char* toString(InferenceId i);

/**
 * Writes an inference name to a stream.
 *
 * @param out The stream to write to
 * @param i The inference to write to the stream
 * @return The stream
 */
std::ostream& operator<<(std::ostream& out, InferenceId i);

}  // namespace arith
}  // namespace theory
}  // namespace CVC4

#endif /* CVC4__THEORY__ARITH__INFERENCE_H */<|MERGE_RESOLUTION|>--- conflicted
+++ resolved
@@ -76,15 +76,11 @@
   NL_CAD_CONFLICT,
   // excludes an interval for a single variable
   NL_CAD_EXCLUDED_INTERVAL,
-<<<<<<< HEAD
-  ICP_PROPAGATION,
-=======
   //-------------------- icp solver
   // conflict obtained from icp
   NL_ICP_CONFLICT,
   // propagation / contraction of variable bounds from icp
   NL_ICP_PROPAGATION,
->>>>>>> 2777a5b6
   //-------------------- unknown
   UNKNOWN,
 };
