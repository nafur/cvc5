/******************************************************************************
 * Top contributors (to current version):
 *   Andrew Reynolds, Clark Barrett, Andres Noetzli
 *
 * This file is part of the cvc5 project.
 *
 * Copyright (c) 2009-2021 by the authors listed in the file AUTHORS
 * in the top-level source directory and their institutional affiliations.
 * All rights reserved.  See the file COPYING in the top-level source
 * directory for licensing information.
 * ****************************************************************************
 *
 * Implementation of theory model buidler class.
 */
#include "theory/theory_model_builder.h"

#include "expr/dtype.h"
#include "expr/dtype_cons.h"
#include "options/quantifiers_options.h"
#include "options/smt_options.h"
#include "options/strings_options.h"
#include "options/theory_options.h"
#include "options/uf_options.h"
#include "smt/env.h"
#include "theory/rewriter.h"
#include "theory/uf/theory_uf_model.h"
#include "util/uninterpreted_sort_value.h"

using namespace std;
using namespace cvc5::kind;
using namespace cvc5::context;

namespace cvc5 {
namespace theory {

TheoryEngineModelBuilder::TheoryEngineModelBuilder(Env& env) : EnvObj(env) {}

void TheoryEngineModelBuilder::Assigner::initialize(
    TypeNode tn, TypeEnumeratorProperties* tep, const std::vector<Node>& aes)
{
  d_te.reset(new TypeEnumerator(tn, tep));
  d_assignExcSet.insert(d_assignExcSet.end(), aes.begin(), aes.end());
}

Node TheoryEngineModelBuilder::Assigner::getNextAssignment()
{
  Assert(d_te != nullptr);
  Node n;
  bool success = false;
  TypeEnumerator& te = *d_te;
  // Check if we have run out of elements. This should never happen; if it
  // does we assert false and return null.
  if (te.isFinished())
  {
    Assert(false);
    return Node::null();
  }
  // must increment until we find one that is not in the assignment
  // exclusion set
  do
  {
    n = *te;
    success = std::find(d_assignExcSet.begin(), d_assignExcSet.end(), n)
              == d_assignExcSet.end();
    // increment regardless of fail or succeed, to set up the next value
    ++te;
  } while (!success);
  return n;
}

Node TheoryEngineModelBuilder::evaluateEqc(TheoryModel* m, TNode r)
{
  eq::EqClassIterator eqc_i = eq::EqClassIterator(r, m->d_equalityEngine);
  for (; !eqc_i.isFinished(); ++eqc_i)
  {
    Node n = *eqc_i;
    Trace("model-builder-debug") << "Look at term : " << n << std::endl;
    if (!isAssignable(n))
    {
      Trace("model-builder-debug") << "...try to normalize" << std::endl;
      Node normalized = normalize(m, n, true);
<<<<<<< HEAD
      if (TheoryModel::isEvaluationResult(normalized))
=======
      if (TheoryModel::isValue(normalized))
>>>>>>> e037509a
      {
        return normalized;
      }
    }
  }
  return Node::null();
}

bool TheoryEngineModelBuilder::isAssignerActive(TheoryModel* tm, Assigner& a)
{
  if (a.d_isActive)
  {
    return true;
  }
  std::vector<Node>& eset = a.d_assignExcSet;
  std::map<Node, Node>::iterator it;
  for (unsigned i = 0, size = eset.size(); i < size; i++)
  {
    // Members of exclusion set must have values, otherwise we are not yet
    // assignable.
    Node er = eset[i];
<<<<<<< HEAD
    if (TheoryModel::isEvaluationResult(er))
=======
    if (TheoryModel::isValue(er))
>>>>>>> e037509a
    {
      // already processed
      continue;
    }
    // Assignable members of assignment exclusion set should be representatives
    // of their equivalence classes. This ensures we look up the constant
    // representatives for assignable members of assignment exclusion sets.
    Assert(er == tm->getRepresentative(er));
    it = d_constantReps.find(er);
    if (it == d_constantReps.end())
    {
      Trace("model-build-aes")
          << "isAssignerActive: not active due to " << er << std::endl;
      return false;
    }
    // update
    eset[i] = it->second;
  }
  Trace("model-build-aes") << "isAssignerActive: active!" << std::endl;
  a.d_isActive = true;
  return true;
}

bool TheoryEngineModelBuilder::isAssignable(TNode n)
{
  if (n.getKind() == kind::SELECT || n.getKind() == kind::APPLY_SELECTOR_TOTAL
      || n.getKind() == kind::SEQ_NTH_TOTAL || n.getKind() == kind::SEQ_NTH)
  {
    // selectors are always assignable (where we guarantee that they are not
    // evaluatable here)
    if (!logicInfo().isHigherOrder())
    {
      Assert(!n.getType().isFunction());
      return true;
    }
    else
    {
      // might be a function field
      return !n.getType().isFunction();
    }
  }
  else if (n.getKind() == kind::FLOATINGPOINT_COMPONENT_SIGN)
  {
    // Extracting the sign of a floating-point number acts similar to a
    // selector on a datatype, i.e. if `(sign x)` wasn't assigned a value, we
    // can pick an arbitrary one. Note that the other components of a
    // floating-point number should always be assigned a value.
    return true;
  }
  else
  {
    // non-function variables, and fully applied functions
    if (!logicInfo().isHigherOrder())
    {
      // no functions exist, all functions are fully applied
      Assert(n.getKind() != kind::HO_APPLY);
      Assert(!n.getType().isFunction());
      return n.isVar() || n.getKind() == kind::APPLY_UF;
    }
    else
    {
      // Assert( n.getKind() != kind::APPLY_UF );
      return (n.isVar() && !n.getType().isFunction())
             || n.getKind() == kind::APPLY_UF
             || (n.getKind() == kind::HO_APPLY
                 && n[0].getType().getNumChildren() == 2);
    }
  }
}

void TheoryEngineModelBuilder::addAssignableSubterms(TNode n,
                                                     TheoryModel* tm,
                                                     NodeSet& cache)
{
  if (n.isClosure())
  {
    return;
  }
  if (cache.find(n) != cache.end())
  {
    return;
  }
  if (isAssignable(n))
  {
    tm->d_equalityEngine->addTerm(n);
  }
  for (TNode::iterator child_it = n.begin(); child_it != n.end(); ++child_it)
  {
    addAssignableSubterms(*child_it, tm, cache);
  }
  cache.insert(n);
}

void TheoryEngineModelBuilder::assignConstantRep(TheoryModel* tm,
                                                 Node eqc,
                                                 Node constRep)
{
  d_constantReps[eqc] = constRep;
  Trace("model-builder") << "    Assign: Setting constant rep of " << eqc
                         << " to " << constRep << endl;
  tm->d_rep_set.setTermForRepresentative(constRep, eqc);
}

bool TheoryEngineModelBuilder::isExcludedCdtValue(
    Node val,
    std::set<Node>* repSet,
    std::map<Node, Node>& assertedReps,
    Node eqc)
{
  Trace("model-builder-debug")
      << "Is " << val << " and excluded codatatype value for " << eqc << "? "
      << std::endl;
  for (set<Node>::iterator i = repSet->begin(); i != repSet->end(); ++i)
  {
    Assert(assertedReps.find(*i) != assertedReps.end());
    Node rep = assertedReps[*i];
    Trace("model-builder-debug") << "  Rep : " << rep << std::endl;
    // check whether it is possible that rep will be assigned the same value
    // as val.
    if (isCdtValueMatch(val, rep))
    {
      return true;
    }
  }
  return false;
}

bool TheoryEngineModelBuilder::isCdtValueMatch(Node v, Node r)
{
  if (r == v)
  {
    // values equal match trivially
    return true;
  }
  else if (v.isConst() && r.isConst())
  {
    // distinct constant values do not match
    return false;
  }
  else if (r.getKind() == kind::APPLY_CONSTRUCTOR)
  {
    if (v.getKind() != kind::APPLY_CONSTRUCTOR)
    {
      Assert(v.getKind() == kind::CODATATYPE_BOUND_VARIABLE);
      // v is the position of a loop. It may be possible to match, we return
      // true, which is an over-approximation of when it is unsafe to use v.
      return true;
    }
    if (v.getOperator() == r.getOperator())
    {
      for (size_t i = 0, nchild = v.getNumChildren(); i < nchild; i++)
      {
        if (!isCdtValueMatch(v[i], r[i]))
        {
          // if one child fails to match, we cannot match
          return false;
        }
      }
      return true;
    }
    // operators do not match
    return false;
  }
  else if (v.getKind() == kind::APPLY_CONSTRUCTOR)
  {
    // v has a constructor in a position that we have yet to fill in r.
    // we are either a finite type in which case this subfield of r can be
    // assigned a default value (or otherwise would have been split on).
    // otherwise we are an infinite type and the subfield of r will be
    // chosen not to clash with the subfield of v.
    return false;
  }
  return true;
}

bool TheoryEngineModelBuilder::involvesUSort(TypeNode tn) const
{
  if (tn.isSort())
  {
    return true;
  }
  else if (tn.isArray())
  {
    return involvesUSort(tn.getArrayIndexType())
           || involvesUSort(tn.getArrayConstituentType());
  }
  else if (tn.isSet())
  {
    return involvesUSort(tn.getSetElementType());
  }
  else if (tn.isDatatype())
  {
    const DType& dt = tn.getDType();
    return dt.involvesUninterpretedType();
  }
  else
  {
    return false;
  }
}

bool TheoryEngineModelBuilder::isExcludedUSortValue(
    std::map<TypeNode, unsigned>& eqc_usort_count,
    Node v,
    std::map<Node, bool>& visited)
{
  Assert(v.isConst());
  if (visited.find(v) == visited.end())
  {
    visited[v] = true;
    TypeNode tn = v.getType();
    if (tn.isSort())
    {
      Trace("model-builder-debug") << "Is excluded usort value : " << v << " "
                                   << tn << std::endl;
      unsigned card = eqc_usort_count[tn];
      Trace("model-builder-debug") << "  Cardinality is " << card << std::endl;
      unsigned index =
          v.getConst<UninterpretedSortValue>().getIndex().toUnsignedInt();
      Trace("model-builder-debug") << "  Index is " << index << std::endl;
      return index > 0 && index >= card;
    }
    for (unsigned i = 0; i < v.getNumChildren(); i++)
    {
      if (isExcludedUSortValue(eqc_usort_count, v[i], visited))
      {
        return true;
      }
    }
  }
  return false;
}

void TheoryEngineModelBuilder::addToTypeList(
    TypeNode tn,
    std::vector<TypeNode>& type_list,
    std::unordered_set<TypeNode>& visiting)
{
  if (std::find(type_list.begin(), type_list.end(), tn) == type_list.end())
  {
    if (visiting.find(tn) == visiting.end())
    {
      visiting.insert(tn);
      /* This must make a recursive call on all types that are subterms of
       * values of the current type.
       * Note that recursive traversal here is over enumerated expressions
       * (very low expression depth). */
      if (tn.isArray())
      {
        addToTypeList(tn.getArrayIndexType(), type_list, visiting);
        addToTypeList(tn.getArrayConstituentType(), type_list, visiting);
      }
      else if (tn.isSet())
      {
        addToTypeList(tn.getSetElementType(), type_list, visiting);
      }
      else if (tn.isDatatype())
      {
        const DType& dt = tn.getDType();
        for (unsigned i = 0; i < dt.getNumConstructors(); i++)
        {
          for (unsigned j = 0; j < dt[i].getNumArgs(); j++)
          {
            TypeNode ctn = dt[i][j].getRangeType();
            addToTypeList(ctn, type_list, visiting);
          }
        }
      }
      Assert(std::find(type_list.begin(), type_list.end(), tn)
             == type_list.end());
      type_list.push_back(tn);
    }
  }
}

bool TheoryEngineModelBuilder::buildModel(TheoryModel* tm)
{
  Trace("model-builder") << "TheoryEngineModelBuilder: buildModel" << std::endl;

  Trace("model-builder")
      << "TheoryEngineModelBuilder: Preprocess build model..." << std::endl;
  // model-builder specific initialization
  if (!preProcessBuildModel(tm))
  {
    Trace("model-builder")
        << "TheoryEngineModelBuilder: fail preprocess build model."
        << std::endl;
    return false;
  }

  Trace("model-builder")
      << "TheoryEngineModelBuilder: Add assignable subterms "
         ", collect representatives and compute assignable information..."
      << std::endl;

  // type enumerator properties
  bool tepFixUSortCard = options().quantifiers.finiteModelFind;
  uint32_t tepStrAlphaCard = options().strings.stringsAlphaCard;
  TypeEnumeratorProperties tep(tepFixUSortCard, tepStrAlphaCard);

  // In the first step of model building, we do a traversal of the
  // equality engine and record the information in the following:

  // The constant representatives, per equivalence class
  d_constantReps.clear();
  // The representatives that have been asserted by theories. This includes
  // non-constant "skeletons" that have been specified by parametric theories.
  std::map<Node, Node> assertedReps;
  // A parition of the set of equivalence classes that have:
  // (1) constant representatives,
  // (2) an assigned representative specified by a theory in collectModelInfo,
  // (3) no assigned representative.
  TypeSet typeConstSet, typeRepSet, typeNoRepSet;
  // An ordered list of types, such that T1 comes before T2 if T1 is a
  // "component type" of T2, e.g. U comes before (Set U). This is only strictly
  // necessary for finite model finding + parametric types instantiated with
  // uninterpreted sorts, but is probably a good idea to do in general since it
  // leads to models with smaller term sizes. -AJR
  std::vector<TypeNode> type_list;
  // The count of equivalence classes per sort (for finite model finding).
  std::map<TypeNode, unsigned> eqc_usort_count;

  // the set of equivalence classes that are "assignable", i.e. those that have
  // an assignable expression in them (see isAssignable), and have not already
  // been assigned a constant.
  std::unordered_set<Node> assignableEqc;
  // The set of equivalence classes that are "evaluable", i.e. those that have
  // an expression in them that is not assignable, and have not already been
  // assigned a constant.
  std::unordered_set<Node> evaluableEqc;
  // Assigner objects for relevant equivalence classes that require special
  // ways of assigning values, e.g. those that take into account assignment
  // exclusion sets.
  std::map<Node, Assigner> eqcToAssigner;
  // A map from equivalence classes to the equivalence class that it shares an
  // assigner object with (all elements in the range of this map are in the
  // domain of eqcToAssigner).
  std::map<Node, Node> eqcToAssignerMaster;

  // Loop through equivalence classes of the equality engine of the model.
  eq::EqualityEngine* ee = tm->d_equalityEngine;
  NodeSet assignableCache;
  std::map<Node, Node>::iterator itm;
  eq::EqClassesIterator eqcs_i = eq::EqClassesIterator(ee);
  // should we compute assigner objects?
  bool computeAssigners = tm->hasAssignmentExclusionSets();
  // the set of exclusion sets we have processed
  std::unordered_set<Node> processedExcSet;
  for (; !eqcs_i.isFinished(); ++eqcs_i)
  {
    Node eqc = *eqcs_i;
    Trace("model-builder") << "  Processing EQC " << eqc << std::endl;
    // Information computed for each equivalence class

    // The assigned represenative and constant representative
    Node rep, constRep;
    // A flag set to true if the current equivalence class is assignable (see
    // assignableEqc).
    bool assignable = false;
    // Set to true if the current equivalence class is evaluatable (see
    // evaluableEqc).
    bool evaluable = false;
    // Set to true if a term in the current equivalence class has been given an
    // assignment exclusion set.
    bool hasESet CVC5_UNUSED = false;
    // Set to true if we found that a term in the current equivalence class has
    // been given an assignment exclusion set, and we have not seen this term
    // as part of a previous assignment exclusion group. In other words, when
    // this flag is true we construct a new assigner object with the current
    // equivalence class as its master.
    bool foundESet = false;
    // The assignment exclusion set for the current equivalence class.
    std::vector<Node> eset;
    // The group to which this equivalence class belongs when exclusion sets
    // were assigned (see the argument group of
    // TheoryModel::getAssignmentExclusionSet).
    std::vector<Node> esetGroup;

    // Loop through terms in this EC
    eq::EqClassIterator eqc_i = eq::EqClassIterator(eqc, ee);
    for (; !eqc_i.isFinished(); ++eqc_i)
    {
      Node n = *eqc_i;
      Trace("model-builder") << "    Processing Term: " << n << endl;

      // For each term n in this equivalence class, below we register its
      // assignable subterms, compute whether it is a constant or assigned
      // representative, then if we don't have a constant representative,
      // compute information regarding how we will assign values.

      // (1) Add assignable subterms, which ensures that e.g. models for
      // uninterpreted functions take into account all subterms in the
      // equality engine of the model
      addAssignableSubterms(n, tm, assignableCache);
      // model-specific processing of the term
      tm->addTermInternal(n);

      // (2) Record constant representative or assign representative, if
      // applicable. We check if n is a value here, e.g. a term for which
      // isConst returns true, or a lambda. The latter is required only for
      // higher-order.
      if (TheoryModel::isValue(n))
      {
        Assert(constRep.isNull());
        constRep = n;
        Trace("model-builder")
            << "    ..ConstRep( " << eqc << " ) = " << constRep << std::endl;
        // if we have a constant representative, nothing else matters
        continue;
      }

      // If we don't have a constant rep, check if this is an assigned rep.
      itm = tm->d_reps.find(n);
      if (itm != tm->d_reps.end())
      {
        // Notice that this equivalence class may contain multiple terms that
        // were specified as being a representative, since e.g. datatypes may
        // assert representative for two constructor terms that are not in the
        // care graph and are merged during collectModeInfo due to equality
        // information from another theory. We overwrite the value of rep in
        // these cases here.
        rep = itm->second;
        Trace("model-builder")
            << "    ..Rep( " << eqc << " ) = " << rep << std::endl;
      }

      // (3) Finally, process assignable information
      if (!isAssignable(n))
      {
        evaluable = true;
        // expressions that are not assignable should not be given assignment
        // exclusion sets
        Assert(!tm->getAssignmentExclusionSet(n, esetGroup, eset));
        continue;
      }
      assignable = true;
      if (!computeAssigners)
      {
        // we don't compute assigners, skip
        continue;
      }
      // process the assignment exclusion set for term n
      // was it processed based on a master exclusion group (see
      // eqcToAssignerMaster)?
      if (processedExcSet.find(n) != processedExcSet.end())
      {
        // Should not have two assignment exclusion sets for the same
        // equivalence class
        Assert(!hasESet);
        Assert(eqcToAssignerMaster.find(eqc) != eqcToAssignerMaster.end());
        // already processed as a slave term
        hasESet = true;
        continue;
      }
      // was it assigned one?
      if (tm->getAssignmentExclusionSet(n, esetGroup, eset))
      {
        // Should not have two assignment exclusion sets for the same
        // equivalence class
        Assert(!hasESet);
        foundESet = true;
        hasESet = true;
      }
    }

    // finished traversing the equality engine
    TypeNode eqct = eqc.getType();
    // count the number of equivalence classes of sorts in finite model finding
    if (options().quantifiers.finiteModelFind)
    {
      if (eqct.isSort())
      {
        eqc_usort_count[eqct]++;
      }
    }
    // Assign representative for this equivalence class
    if (!constRep.isNull())
    {
      // Theories should not specify a rep if there is already a constant in the
      // equivalence class. However, it may be the case that the representative
      // specified by a theory may be merged with a constant based on equality
      // information from another class. Thus, rep may be non-null here.
      // Regardless, we assign constRep as the representative here.
      assignConstantRep(tm, eqc, constRep);
      typeConstSet.add(eqct.getBaseType(), constRep);
      continue;
    }
    else if (!rep.isNull())
    {
      assertedReps[eqc] = rep;
      typeRepSet.add(eqct.getBaseType(), eqc);
      std::unordered_set<TypeNode> visiting;
      addToTypeList(eqct.getBaseType(), type_list, visiting);
    }
    else
    {
      typeNoRepSet.add(eqct, eqc);
      std::unordered_set<TypeNode> visiting;
      addToTypeList(eqct, type_list, visiting);
    }

    if (assignable)
    {
      assignableEqc.insert(eqc);
    }
    if (evaluable)
    {
      evaluableEqc.insert(eqc);
    }
    // If we found an assignment exclusion set, we construct a new assigner
    // object.
    if (foundESet)
    {
      // we don't accept assignment exclusion sets for evaluable eqc
      Assert(!evaluable);
      // construct the assigner
      Assigner& a = eqcToAssigner[eqc];
      // Take the representatives of each term in the assignment exclusion
      // set, which ensures we can look up their value in d_constReps later.
      std::vector<Node> aes;
      for (const Node& e : eset)
      {
        // Should only supply terms that occur in the model or constants
        // in assignment exclusion sets.
        Assert(tm->hasTerm(e) || e.isConst());
        Node er = tm->hasTerm(e) ? tm->getRepresentative(e) : e;
        aes.push_back(er);
      }
      // initialize
      a.initialize(eqc.getType(), &tep, aes);
      // all others in the group are slaves of this
      for (const Node& g : esetGroup)
      {
        Assert(isAssignable(g));
        if (!tm->hasTerm(g))
        {
          // Ignore those that aren't in the model, in the case the user
          // has supplied an assignment exclusion set to a variable not in
          // the model.
          continue;
        }
        Node gr = tm->getRepresentative(g);
        if (gr != eqc)
        {
          eqcToAssignerMaster[gr] = eqc;
          // remember that this term has been processed
          processedExcSet.insert(g);
        }
      }
    }
  }

  // Now finished initialization

  // Compute type enumerator properties. This code ensures we do not
  // enumerate terms that have uninterpreted constants that violate the
  // bounds imposed by finite model finding. For example, if finite
  // model finding insists that there are only 2 values { U1, U2 } of type U,
  // then the type enumerator for list of U should enumerate:
  //   nil, (cons U1 nil), (cons U2 nil), (cons U1 (cons U1 nil)), ...
  // instead of enumerating (cons U3 nil).
  if (options().quantifiers.finiteModelFind)
  {
    tep.d_fixed_usort_card = true;
    for (std::map<TypeNode, unsigned>::iterator it = eqc_usort_count.begin();
         it != eqc_usort_count.end();
         ++it)
    {
      Trace("model-builder") << "Fixed bound (#eqc) for " << it->first << " : "
                             << it->second << std::endl;
      tep.d_fixed_card[it->first] = Integer(it->second);
    }
    typeConstSet.setTypeEnumeratorProperties(&tep);
  }

  // Need to ensure that each EC has a constant representative.

  Trace("model-builder") << "Processing EC's..." << std::endl;

  TypeSet::iterator it;
  vector<TypeNode>::iterator type_it;
  set<Node>::iterator i, i2;
  bool changed, unassignedAssignable, assignOne = false;
  set<TypeNode> evaluableSet;

  // Double-fixed-point loop
  // Outer loop handles a special corner case (see code at end of loop for
  // details)
  for (;;)
  {
    // Inner fixed-point loop: we are trying to learn constant values for every
    // EC.  Each time through this loop, we process all of the
    // types by type and may learn some new EC values.  EC's in one type may
    // depend on EC's in another type, so we need a fixed-point loop
    // to ensure that we learn as many EC values as possible
    do
    {
      changed = false;
      unassignedAssignable = false;
      evaluableSet.clear();

      // Iterate over all types we've seen
      for (type_it = type_list.begin(); type_it != type_list.end(); ++type_it)
      {
        TypeNode t = *type_it;
        TypeNode tb = t.getBaseType();
        set<Node>* noRepSet = typeNoRepSet.getSet(t);

        // 1. Try to evaluate the EC's in this type
        if (noRepSet != NULL && !noRepSet->empty())
        {
          Trace("model-builder") << "  Eval phase, working on type: " << t
                                 << endl;
          bool evaluable;
          d_normalizedCache.clear();
          for (i = noRepSet->begin(); i != noRepSet->end();)
          {
            i2 = i;
            ++i;
            Trace("model-builder-debug") << "Look at eqc : " << (*i2)
                                         << std::endl;
            Node normalized;
            // only possible to normalize if we are evaluable
            evaluable = evaluableEqc.find(*i2) != evaluableEqc.end();
            if (evaluable)
            {
              normalized = evaluateEqc(tm, *i2);
            }
            if (!normalized.isNull())
            {
<<<<<<< HEAD
              Assert(TheoryModel::isEvaluationResult(normalized));
=======
              Assert(TheoryModel::isValue(normalized));
>>>>>>> e037509a
              typeConstSet.add(tb, normalized);
              assignConstantRep(tm, *i2, normalized);
              Trace("model-builder") << "    Eval: Setting constant rep of "
                                     << (*i2) << " to " << normalized << endl;
              changed = true;
              noRepSet->erase(i2);
            }
            else
            {
              if (evaluable)
              {
                evaluableSet.insert(tb);
              }
              // If assignable, remember there is an equivalence class that is
              // not assigned and assignable.
              if (assignableEqc.find(*i2) != assignableEqc.end())
              {
                unassignedAssignable = true;
              }
            }
          }
        }

        // 2. Normalize any non-const representative terms for this type
        set<Node>* repSet = typeRepSet.getSet(t);
        if (repSet != NULL && !repSet->empty())
        {
          Trace("model-builder")
              << "  Normalization phase, working on type: " << t << endl;
          d_normalizedCache.clear();
          for (i = repSet->begin(); i != repSet->end();)
          {
            Assert(assertedReps.find(*i) != assertedReps.end());
            Node rep = assertedReps[*i];
            Node normalized = normalize(tm, rep, false);
            Trace("model-builder") << "    Normalizing rep (" << rep
                                   << "), normalized to (" << normalized << ")"
                                   << endl;
<<<<<<< HEAD
            if (TheoryModel::isEvaluationResult(normalized))
=======
            if (TheoryModel::isValue(normalized))
>>>>>>> e037509a
            {
              changed = true;
              typeConstSet.add(tb, normalized);
              assignConstantRep(tm, *i, normalized);
              assertedReps.erase(*i);
              i2 = i;
              ++i;
              repSet->erase(i2);
            }
            else
            {
              if (normalized != rep)
              {
                assertedReps[*i] = normalized;
                changed = true;
              }
              ++i;
            }
          }
        }
      }
    } while (changed);

    if (!unassignedAssignable)
    {
      break;
    }

    // 3. Assign unassigned assignable EC's using type enumeration - assign a
    // value *different* from all other EC's if the type is infinite
    // Assign first value from type enumerator otherwise - for finite types, we
    // rely on polite framework to ensure that EC's that have to be
    // different are different.

    // Only make assignments on a type if:
    // 1. there are no terms that share the same base type with un-normalized
    // representatives
    // 2. there are no terms that share teh same base type that are unevaluated
    // evaluable terms
    // Alternatively, if 2 or 3 don't hold but we are in a special
    // deadlock-breaking mode where assignOne is true, go ahead and make one
    // assignment
    changed = false;
    // must iterate over the ordered type list to ensure that we do not
    // enumerate values with subterms
    //  having types that we are currently enumerating (when possible)
    //  for example, this ensures we enumerate uninterpreted sort U before (List
    //  of U) and (Array U U)
    //  however, it does not break cyclic type dependencies for mutually
    //  recursive datatypes, but this is handled
    //  by recording all subterms of enumerated values in TypeSet::addSubTerms.
    for (type_it = type_list.begin(); type_it != type_list.end(); ++type_it)
    {
      TypeNode t = *type_it;
      // continue if there are no more equivalence classes of this type to
      // assign
      std::set<Node>* noRepSetPtr = typeNoRepSet.getSet(t);
      if (noRepSetPtr == NULL)
      {
        continue;
      }
      set<Node>& noRepSet = *noRepSetPtr;
      if (noRepSet.empty())
      {
        continue;
      }

      // get properties of this type
      bool isCorecursive = false;
      if (t.isDatatype())
      {
        const DType& dt = t.getDType();
        isCorecursive =
            dt.isCodatatype()
            && (!d_env.isFiniteType(t) || dt.isRecursiveSingleton(t));
      }
#ifdef CVC5_ASSERTIONS
      bool isUSortFiniteRestricted = false;
      if (options().quantifiers.finiteModelFind)
      {
        isUSortFiniteRestricted = !t.isSort() && involvesUSort(t);
      }
#endif

      TypeNode tb = t.getBaseType();
      if (!assignOne)
      {
        set<Node>* repSet = typeRepSet.getSet(tb);
        if (repSet != NULL && !repSet->empty())
        {
          continue;
        }
        if (evaluableSet.find(tb) != evaluableSet.end())
        {
          continue;
        }
      }
      Trace("model-builder") << "  Assign phase, working on type: " << t
                             << endl;
      bool assignable, evaluable CVC5_UNUSED;
      std::map<Node, Assigner>::iterator itAssigner;
      std::map<Node, Node>::iterator itAssignerM;
      set<Node>* repSet = typeRepSet.getSet(t);
      for (i = noRepSet.begin(); i != noRepSet.end();)
      {
        i2 = i;
        ++i;
        // check whether it has an assigner object
        itAssignerM = eqcToAssignerMaster.find(*i2);
        if (itAssignerM != eqcToAssignerMaster.end())
        {
          // Take the master's assigner. Notice we don't care which order
          // equivalence classes are assigned. For instance, the master can
          // be assigned after one of its slaves.
          itAssigner = eqcToAssigner.find(itAssignerM->second);
        }
        else
        {
          itAssigner = eqcToAssigner.find(*i2);
        }
        if (itAssigner != eqcToAssigner.end())
        {
          assignable = isAssignerActive(tm, itAssigner->second);
        }
        else
        {
          assignable = assignableEqc.find(*i2) != assignableEqc.end();
        }
        evaluable = evaluableEqc.find(*i2) != evaluableEqc.end();
        Trace("model-builder-debug")
            << "    eqc " << *i2 << " is assignable=" << assignable
            << ", evaluable=" << evaluable << std::endl;
        if (assignable)
        {
          Assert(!evaluable || assignOne);
          // this assertion ensures that if we are assigning to a term of
          // Boolean type, then the term must be assignable.
          // Note we only assign to terms of Boolean type if the term occurs in
          // a singleton equivalence class; otherwise the term would have been
          // in the equivalence class of true or false and would not need
          // assigning.
          Assert(!t.isBoolean() || isAssignable(*i2));
          Node n;
          if (itAssigner != eqcToAssigner.end())
          {
            Trace("model-builder-debug")
                << "Get value from assigner for finite type..." << std::endl;
            // if it has an assigner, get the value from the assigner.
            n = itAssigner->second.getNextAssignment();
            Assert(!n.isNull());
          }
          else if (t.isSort() || !d_env.isFiniteType(t))
          {
            // If its interpreted as infinite, we get a fresh value that does
            // not occur in the model.
            // Note we also consider uninterpreted sorts to be infinite here
            // regardless of whether the cardinality class of t is
            // CardinalityClass::INTERPRETED_FINITE.
            // This is required because the UF solver does not explicitly
            // assign uninterpreted constants to equivalence classes in its
            // collectModelValues method. Doing so would have the same effect
            // as running the code in this case.
            bool success;
            do
            {
              Trace("model-builder-debug") << "Enumerate term of type " << t
                                           << std::endl;
              n = typeConstSet.nextTypeEnum(t, true);
              //--- AJR: this code checks whether n is a legal value
              Assert(!n.isNull());
              success = true;
              Trace("model-builder-debug") << "Check if excluded : " << n
                                           << std::endl;
#ifdef CVC5_ASSERTIONS
              if (isUSortFiniteRestricted)
              {
                // must not involve uninterpreted constants beyond cardinality
                // bound (which assumed to coincide with #eqc)
                // this is just an assertion now, since TypeEnumeratorProperties
                // should ensure that only legal values are enumerated wrt this
                // constraint.
                std::map<Node, bool> visited;
                success = !isExcludedUSortValue(eqc_usort_count, n, visited);
                if (!success)
                {
                  Trace("model-builder")
                      << "Excluded value for " << t << " : " << n
                      << " due to out of range uninterpreted constant."
                      << std::endl;
                }
                Assert(success);
              }
#endif
              if (success && isCorecursive)
              {
                if (repSet != NULL && !repSet->empty())
                {
                  // in the case of codatatypes, check if it is in the set of
                  // values that we cannot assign
                  success = !isExcludedCdtValue(n, repSet, assertedReps, *i2);
                  if (!success)
                  {
                    Trace("model-builder")
                        << "Excluded value : " << n
                        << " due to alpha-equivalent codatatype expression."
                        << std::endl;
                  }
                }
              }
              //---
            } while (!success);
            Assert(!n.isNull());
          }
          else
          {
            // Otherwise, we get the first value from the type enumerator.
            Trace("model-builder-debug")
                << "Get first value from finite type..." << std::endl;
            TypeEnumerator te(t);
            n = *te;
          }
          Trace("model-builder-debug") << "...got " << n << std::endl;
          assignConstantRep(tm, *i2, n);
          changed = true;
          noRepSet.erase(i2);
          if (assignOne)
          {
            assignOne = false;
            break;
          }
        }
      }
    }

    // Corner case - I'm not sure this can even happen - but it's theoretically
    // possible to have a cyclical dependency
    // in EC assignment/evaluation, e.g. EC1 = {a, b + 1}; EC2 = {b, a - 1}.  In
    // this case, neither one will get assigned because we are waiting
    // to be able to evaluate.  But we will never be able to evaluate because
    // the variables that need to be assigned are in
    // these same EC's.  In this case, repeat the whole fixed-point computation
    // with the difference that the first EC
    // that has both assignable and evaluable expressions will get assigned.
    if (!changed)
    {
      Assert(!assignOne);  // check for infinite loop!
      assignOne = true;
    }
  }

#ifdef CVC5_ASSERTIONS
  // Assert that all representatives have been converted to constants
  for (it = typeRepSet.begin(); it != typeRepSet.end(); ++it)
  {
    std::set<Node>& repSet = TypeSet::getSet(it);
    if (!repSet.empty())
    {
      Trace("model-builder") << "***Non-empty repSet, size = " << repSet.size()
                             << ", repSet = " << repSet << endl;
      Assert(false);
    }
  }
#endif /* CVC5_ASSERTIONS */

  Trace("model-builder") << "Copy representatives to model..." << std::endl;
  tm->d_reps.clear();
  std::map<Node, Node>::iterator itMap;
  for (itMap = d_constantReps.begin(); itMap != d_constantReps.end(); ++itMap)
  {
    tm->d_reps[itMap->first] = itMap->second;
    tm->d_rep_set.add(itMap->second.getType(), itMap->second);
  }

  Trace("model-builder") << "Make sure ECs have reps..." << std::endl;
  // Make sure every EC has a rep
  for (itMap = assertedReps.begin(); itMap != assertedReps.end(); ++itMap)
  {
    tm->d_reps[itMap->first] = itMap->second;
    tm->d_rep_set.add(itMap->second.getType(), itMap->second);
  }
  for (it = typeNoRepSet.begin(); it != typeNoRepSet.end(); ++it)
  {
    set<Node>& noRepSet = TypeSet::getSet(it);
    for (const Node& node : noRepSet)
    {
      tm->d_reps[node] = node;
      tm->d_rep_set.add(node.getType(), node);
    }
  }

  // modelBuilder-specific initialization
  if (!processBuildModel(tm))
  {
    Trace("model-builder")
        << "TheoryEngineModelBuilder: fail process build model." << std::endl;
    return false;
  }
  Trace("model-builder") << "TheoryEngineModelBuilder: success" << std::endl;
  return true;
}

void TheoryEngineModelBuilder::postProcessModel(bool incomplete, TheoryModel* m)
{
  // if we are incomplete, there is no guarantee on the model.
  // thus, we do not check the model here.
  if (incomplete)
  {
    return;
  }
  Assert(m != nullptr);
  // debug-check the model if the checkModels() is enabled.
  if (options().smt.debugCheckModels)
  {
    debugCheckModel(m);
  }
}

void TheoryEngineModelBuilder::debugCheckModel(TheoryModel* tm)
{
  if (tm->hasApproximations())
  {
    // models with approximations may fail the assertions below
    return;
  }
  eq::EqClassesIterator eqcs_i = eq::EqClassesIterator(tm->d_equalityEngine);
  std::map<Node, Node>::iterator itMap;
  // Check that every term evaluates to its representative in the model
  for (eqcs_i = eq::EqClassesIterator(tm->d_equalityEngine);
       !eqcs_i.isFinished();
       ++eqcs_i)
  {
    // eqc is the equivalence class representative
    Node eqc = (*eqcs_i);
    // get the representative
    Node rep = tm->getRepresentative(eqc);
    if (!rep.isConst() && eqc.getType().isBoolean())
    {
      // if Boolean, it does not necessarily have a constant representative, use
      // get value instead
      rep = tm->getValue(eqc);
      AlwaysAssert(rep.isConst());
    }
    eq::EqClassIterator eqc_i = eq::EqClassIterator(eqc, tm->d_equalityEngine);
    for (; !eqc_i.isFinished(); ++eqc_i)
    {
      Node n = *eqc_i;
      static int repCheckInstance = 0;
      ++repCheckInstance;
      AlwaysAssert(rep.getType().isSubtypeOf(n.getType()))
          << "Representative " << rep << " of " << n
          << " violates type constraints (" << rep.getType() << " and "
          << n.getType() << ")";
      Node val = tm->getValue(*eqc_i);
      if (val != rep)
      {
        std::stringstream err;
        err << "Failed representative check:" << std::endl
            << "( " << repCheckInstance << ") "
            << "n: " << n << endl
            << "getValue(n): " << tm->getValue(n) << std::endl
            << "rep: " << rep << std::endl;
        if (val.isConst() && rep.isConst())
        {
          AlwaysAssert(val == rep) << err.str();
        }
        else
        {
          // if it does not evaluate, it is just a warning, which may be the
          // case for non-constant values, e.g. lambdas.
          warning() << err.str();
        }
      }
    }
  }

  // builder-specific debugging
  debugModel(tm);
}

Node TheoryEngineModelBuilder::normalize(TheoryModel* m, TNode r, bool evalOnly)
{
  std::map<Node, Node>::iterator itMap = d_constantReps.find(r);
  if (itMap != d_constantReps.end())
  {
    return (*itMap).second;
  }
  NodeMap::iterator it = d_normalizedCache.find(r);
  if (it != d_normalizedCache.end())
  {
    return (*it).second;
  }
  Trace("model-builder-debug") << "do normalize on " << r << std::endl;
  Node retNode = r;
  if (r.getNumChildren() > 0)
  {
    std::vector<Node> children;
    if (r.getMetaKind() == kind::metakind::PARAMETERIZED)
    {
      children.push_back(r.getOperator());
    }
    bool childrenConst = true;
    for (size_t i = 0; i < r.getNumChildren(); ++i)
    {
      Node ri = r[i];
      bool recurse = true;
      if (!ri.isConst())
      {
        if (m->d_equalityEngine->hasTerm(ri))
        {
          itMap =
              d_constantReps.find(m->d_equalityEngine->getRepresentative(ri));
          if (itMap != d_constantReps.end())
          {
            ri = (*itMap).second;
            Trace("model-builder-debug") << i << ": const child " << ri << std::endl;
            recurse = false;
          }
          else if (!evalOnly)
          {
            recurse = false;
            Trace("model-builder-debug") << i << ": keep " << ri << std::endl;
          }
        }
        else
        {
          Trace("model-builder-debug") << i << ": no hasTerm " << ri << std::endl;
        }
        if (recurse)
        {
          ri = normalize(m, ri, evalOnly);
        }
<<<<<<< HEAD
        if (!TheoryModel::isEvaluationResult(ri))
=======
        if (!TheoryModel::isValue(ri))
>>>>>>> e037509a
        {
          childrenConst = false;
        }
      }
      children.push_back(ri);
    }
    retNode = NodeManager::currentNM()->mkNode(r.getKind(), children);
    if (childrenConst)
    {
      retNode = rewrite(retNode);
    }
  }
  d_normalizedCache[r] = retNode;
  return retNode;
}

bool TheoryEngineModelBuilder::preProcessBuildModel(TheoryModel* m)
{
  return true;
}

bool TheoryEngineModelBuilder::processBuildModel(TheoryModel* m)
{
  if (m->areFunctionValuesEnabled())
  {
    assignFunctions(m);
  }
  return true;
}

void TheoryEngineModelBuilder::assignFunction(TheoryModel* m, Node f)
{
  Assert(!logicInfo().isHigherOrder());
  uf::UfModelTree ufmt(f);
  Node default_v;
  for (size_t i = 0; i < m->d_uf_terms[f].size(); i++)
  {
    Node un = m->d_uf_terms[f][i];
    vector<TNode> children;
    children.push_back(f);
    Trace("model-builder-debug") << "  process term : " << un << std::endl;
    for (size_t j = 0; j < un.getNumChildren(); ++j)
    {
      Node rc = m->getRepresentative(un[j]);
      Trace("model-builder-debug2") << "    get rep : " << un[j] << " returned "
                                    << rc << std::endl;
<<<<<<< HEAD
      Assert(TheoryModel::isEvaluationResult(rc));
=======
      Assert(TheoryModel::isValue(rc));
>>>>>>> e037509a
      children.push_back(rc);
    }
    Node simp = NodeManager::currentNM()->mkNode(un.getKind(), children);
    Node v = m->getRepresentative(un);
    Trace("model-builder") << "  Setting (" << simp << ") to (" << v << ")"
                           << endl;
    ufmt.setValue(m, simp, v);
    default_v = v;
  }
  if (default_v.isNull())
  {
    // choose default value from model if none exists
    TypeEnumerator te(f.getType().getRangeType());
    default_v = (*te);
  }
  ufmt.setDefaultValue(m, default_v);
  bool condenseFuncValues = options().theory.condenseFunctionValues;
  if (condenseFuncValues)
  {
    ufmt.simplify();
  }
  std::stringstream ss;
  ss << "_arg_";
  Rewriter* r = condenseFuncValues ? d_env.getRewriter() : nullptr;
  Node val = ufmt.getFunctionValue(ss.str(), r);
  m->assignFunctionDefinition(f, val);
  // ufmt.debugPrint( std::cout, m );
}

void TheoryEngineModelBuilder::assignHoFunction(TheoryModel* m, Node f)
{
  Assert(logicInfo().isHigherOrder());
  TypeNode type = f.getType();
  std::vector<TypeNode> argTypes = type.getArgTypes();
  std::vector<Node> args;
  std::vector<TNode> apply_args;
  for (unsigned i = 0; i < argTypes.size(); i++)
  {
    Node v = NodeManager::currentNM()->mkBoundVar(argTypes[i]);
    args.push_back(v);
    if (i > 0)
    {
      apply_args.push_back(v);
    }
  }
  // start with the base return value (currently we use the same default value
  // for all functions)
  TypeEnumerator te(type.getRangeType());
  Node curr = (*te);
  std::map<Node, std::vector<Node> >::iterator itht = m->d_ho_uf_terms.find(f);
  if (itht != m->d_ho_uf_terms.end())
  {
    for (size_t i = 0; i < itht->second.size(); i++)
    {
      Node hn = itht->second[i];
      Trace("model-builder-debug") << "    process : " << hn << std::endl;
      Assert(hn.getKind() == kind::HO_APPLY);
      Assert(m->areEqual(hn[0], f));
      Node hni = m->getRepresentative(hn[1]);
      Trace("model-builder-debug2") << "      get rep : " << hn[0]
                                    << " returned " << hni << std::endl;
      Assert(hni.getType().isSubtypeOf(args[0].getType()));
      hni = rewrite(args[0].eqNode(hni));
      Node hnv = m->getRepresentative(hn);
      Trace("model-builder-debug2") << "      get rep val : " << hn
                                    << " returned " << hnv << std::endl;
      Assert(hnv.isConst());
      if (!apply_args.empty())
      {
        Assert(hnv.getKind() == kind::LAMBDA
               && hnv[0].getNumChildren() + 1 == args.size());
        std::vector<TNode> largs;
        for (unsigned j = 0; j < hnv[0].getNumChildren(); j++)
        {
          largs.push_back(hnv[0][j]);
        }
        Assert(largs.size() == apply_args.size());
        hnv = hnv[1].substitute(
            largs.begin(), largs.end(), apply_args.begin(), apply_args.end());
        hnv = rewrite(hnv);
      }
      Assert(!TypeNode::leastCommonTypeNode(hnv.getType(), curr.getType())
                  .isNull());
      curr = NodeManager::currentNM()->mkNode(kind::ITE, hni, hnv, curr);
    }
  }
  Node val = NodeManager::currentNM()->mkNode(
      kind::LAMBDA,
      NodeManager::currentNM()->mkNode(kind::BOUND_VAR_LIST, args),
      curr);
  m->assignFunctionDefinition(f, val);
}

// This struct is used to sort terms by the "size" of their type
//   The size of the type is the number of nodes in the type, for example
//  size of Int is 1
//  size of Function( Int, Int ) is 3
//  size of Function( Function( Bool, Int ), Int ) is 5
struct sortTypeSize
{
  // stores the size of the type
  std::map<TypeNode, unsigned> d_type_size;
  // get the size of type tn
  unsigned getTypeSize(TypeNode tn)
  {
    std::map<TypeNode, unsigned>::iterator it = d_type_size.find(tn);
    if (it != d_type_size.end())
    {
      return it->second;
    }
    else
    {
      unsigned sum = 1;
      for (unsigned i = 0; i < tn.getNumChildren(); i++)
      {
        sum += getTypeSize(tn[i]);
      }
      d_type_size[tn] = sum;
      return sum;
    }
  }

 public:
  // compares the type size of i and j
  // returns true iff the size of i is less than that of j
  // tiebreaks are determined by node value
  bool operator()(Node i, Node j)
  {
    int si = getTypeSize(i.getType());
    int sj = getTypeSize(j.getType());
    if (si < sj)
    {
      return true;
    }
    else if (si == sj)
    {
      return i < j;
    }
    else
    {
      return false;
    }
  }
};

void TheoryEngineModelBuilder::assignFunctions(TheoryModel* m)
{
  if (!options().theory.assignFunctionValues)
  {
    return;
  }
  Trace("model-builder") << "Assigning function values..." << std::endl;
  std::vector<Node> funcs_to_assign = m->getFunctionsToAssign();

  if (logicInfo().isHigherOrder())
  {
    // sort based on type size if higher-order
    Trace("model-builder") << "Sort functions by type..." << std::endl;
    sortTypeSize sts;
    std::sort(funcs_to_assign.begin(), funcs_to_assign.end(), sts);
  }

  if (Trace.isOn("model-builder"))
  {
    Trace("model-builder") << "...have " << funcs_to_assign.size()
                           << " functions to assign:" << std::endl;
    for (unsigned k = 0; k < funcs_to_assign.size(); k++)
    {
      Node f = funcs_to_assign[k];
      Trace("model-builder") << "  [" << k << "] : " << f << " : "
                             << f.getType() << std::endl;
    }
  }

  // construct function values
  for (unsigned k = 0; k < funcs_to_assign.size(); k++)
  {
    Node f = funcs_to_assign[k];
    Trace("model-builder") << "  Function #" << k << " is " << f << std::endl;
    // std::map< Node, std::vector< Node > >::iterator itht =
    // m->d_ho_uf_terms.find( f );
    if (!logicInfo().isHigherOrder())
    {
      Trace("model-builder") << "  Assign function value for " << f
                             << " based on APPLY_UF" << std::endl;
      assignFunction(m, f);
    }
    else
    {
      Trace("model-builder") << "  Assign function value for " << f
                             << " based on curried HO_APPLY" << std::endl;
      assignHoFunction(m, f);
    }
  }
  Trace("model-builder") << "Finished assigning function values." << std::endl;
}

}  // namespace theory
}  // namespace cvc5<|MERGE_RESOLUTION|>--- conflicted
+++ resolved
@@ -79,11 +79,7 @@
     {
       Trace("model-builder-debug") << "...try to normalize" << std::endl;
       Node normalized = normalize(m, n, true);
-<<<<<<< HEAD
-      if (TheoryModel::isEvaluationResult(normalized))
-=======
       if (TheoryModel::isValue(normalized))
->>>>>>> e037509a
       {
         return normalized;
       }
@@ -105,11 +101,7 @@
     // Members of exclusion set must have values, otherwise we are not yet
     // assignable.
     Node er = eset[i];
-<<<<<<< HEAD
-    if (TheoryModel::isEvaluationResult(er))
-=======
     if (TheoryModel::isValue(er))
->>>>>>> e037509a
     {
       // already processed
       continue;
@@ -740,11 +732,7 @@
             }
             if (!normalized.isNull())
             {
-<<<<<<< HEAD
-              Assert(TheoryModel::isEvaluationResult(normalized));
-=======
               Assert(TheoryModel::isValue(normalized));
->>>>>>> e037509a
               typeConstSet.add(tb, normalized);
               assignConstantRep(tm, *i2, normalized);
               Trace("model-builder") << "    Eval: Setting constant rep of "
@@ -783,11 +771,7 @@
             Trace("model-builder") << "    Normalizing rep (" << rep
                                    << "), normalized to (" << normalized << ")"
                                    << endl;
-<<<<<<< HEAD
-            if (TheoryModel::isEvaluationResult(normalized))
-=======
             if (TheoryModel::isValue(normalized))
->>>>>>> e037509a
             {
               changed = true;
               typeConstSet.add(tb, normalized);
@@ -1219,11 +1203,7 @@
         {
           ri = normalize(m, ri, evalOnly);
         }
-<<<<<<< HEAD
-        if (!TheoryModel::isEvaluationResult(ri))
-=======
         if (!TheoryModel::isValue(ri))
->>>>>>> e037509a
         {
           childrenConst = false;
         }
@@ -1270,11 +1250,7 @@
       Node rc = m->getRepresentative(un[j]);
       Trace("model-builder-debug2") << "    get rep : " << un[j] << " returned "
                                     << rc << std::endl;
-<<<<<<< HEAD
-      Assert(TheoryModel::isEvaluationResult(rc));
-=======
       Assert(TheoryModel::isValue(rc));
->>>>>>> e037509a
       children.push_back(rc);
     }
     Node simp = NodeManager::currentNM()->mkNode(un.getKind(), children);
