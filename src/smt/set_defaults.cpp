--- conflicted
+++ resolved
@@ -272,28 +272,12 @@
     // Note we allow E-matching by default to support combinations of sequences
     // and quantifiers.
   }
-<<<<<<< HEAD
-  //!!!!!!!!!!!! temporary on proof, whether it is ok to disable proof
-  bool disableProofNewOk = false;
-=======
   // whether we must disable proofs
   bool disableProofs = false;
->>>>>>> a3e25015
   if (options::globalNegate())
   {
     // When global negate answers "unsat", it is not due to showing a set of
     // formulas is unsat. Thus, proofs do not apply.
-<<<<<<< HEAD
-    disableProofNewOk = true;
-  }
-  // !!!!!!!!!!!!!!!! temporary, to facilitate development of new prop engine
-  // with new proof system
-  if (options::unsatCores() && !options::checkUnsatCoresNew())
-  {
-    // set proofReq/proofEagerChecking/checkProofs to false, since we
-    // don't want CI failures
-    disableProofNewOk = true;
-=======
     disableProofs = true;
   }
   // !!! must disable proofs if using the old unsat core infrastructure
@@ -301,7 +285,6 @@
   if (options::unsatCores() && !options::checkUnsatCoresNew())
   {
     disableProofs = true;
->>>>>>> a3e25015
   }
 
   if (options::arraysExp())
@@ -349,30 +332,19 @@
     {
       // When sygus answers "unsat", it is not due to showing a set of
       // formulas is unsat in the standard way. Thus, proofs do not apply.
-<<<<<<< HEAD
-      disableProofNewOk = true;
-    }
-  }
-
-  //!!!!!!!!!!!! temporary on proof
-  if (disableProofNewOk && options::produceProofs())
-  {
+      disableProofs = true;
+    }
+  }
+
+  // if we requiring disabling proofs, disable them now
+  if (disableProofs && options::produceProofs())
+  {
+    if (options::produceProofs())
+    {
+      Notice() << "SmtEngine: turning off produce-proofs." << std::endl;
+    }
     options::produceProofs.set(false);
     options::proofReq.set(false);
-=======
-      disableProofs = true;
-    }
-  }
-
-  // if we requiring disabling proofs, disable them now
-  if (disableProofs && options::produceProofs())
-  {
-    if (options::produceProofs())
-    {
-      Notice() << "SmtEngine: turning off produce-proofs." << std::endl;
-    }
-    options::produceProofs.set(false);
->>>>>>> a3e25015
     options::checkProofs.set(false);
     options::proofEagerChecking.set(false);
   }
