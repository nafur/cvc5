--- conflicted
+++ resolved
@@ -53,14 +53,6 @@
 
 void SetDefaults::setDefaults(LogicInfo& logic, Options& opts)
 {
-<<<<<<< HEAD
-  // TEMPORARY for testing
-  if (opts.proof.proofReq && !opts.smt.produceProofs)
-  {
-    AlwaysAssert(false) << "Fail due to --proof-req "
-                        << opts.smt.produceProofsWasSetByUser;
-  }
-=======
   // initial changes that are independent of logic, and may impact the logic
   setDefaultsPre(opts);
   // now, finalize the logic
@@ -71,7 +63,12 @@
 
 void SetDefaults::setDefaultsPre(Options& opts)
 {
->>>>>>> 9a4deadd
+  // TEMPORARY for testing
+  if (opts.proof.proofReq && !opts.smt.produceProofs)
+  {
+    AlwaysAssert(false) << "Fail due to --proof-req "
+                        << opts.smt.produceProofsWasSetByUser;
+  }
   // implied options
   if (opts.smt.debugCheckModels)
   {
@@ -682,12 +679,7 @@
     // uses a non-standard implementation that sends (unsound) lemmas during
     // presolve.
     bool qf_uf_noinc = logic.isPure(THEORY_UF) && !logic.isQuantified()
-<<<<<<< HEAD
                        && !opts.base.incrementalSolving && !opts.smt.unsatCores;
-=======
-                       && !opts.base.incrementalSolving
-                       && !safeUnsatCores(opts);
->>>>>>> 9a4deadd
     Trace("smt") << "setting uf symmetry breaker to " << qf_uf_noinc
                  << std::endl;
     opts.uf.ufSymmetryBreaker = qf_uf_noinc;
