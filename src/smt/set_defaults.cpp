--- conflicted
+++ resolved
@@ -256,7 +256,6 @@
     // Note we allow E-matching by default to support combinations of sequences
     // and quantifiers.
   }
-<<<<<<< HEAD
   //!!!!!!!!!!!! temporary on proof-new, whether it is ok to disable proof-new
   bool disableProofNewOk = false;
   if (options::globalNegate())
@@ -273,8 +272,6 @@
     // don't want CI failures
     disableProofNewOk = true;
   }
-=======
->>>>>>> 9ae03059
 
   if (options::arraysExp())
   {
