/******************************************************************************
 * Top contributors (to current version):
 *   Andrew Reynolds, Andres Noetzli, Haniel Barbosa
 *
 * This file is part of the cvc5 project.
 *
 * Copyright (c) 2009-2021 by the authors listed in the file AUTHORS
 * in the top-level source directory and their institutional affiliations.
 * All rights reserved.  See the file COPYING in the top-level source
 * directory for licensing information.
 * ****************************************************************************
 *
 * Implementation of setting default options.
 */

#include "smt/set_defaults.h"

#include <sstream>

#include "base/output.h"
#include "options/arith_options.h"
#include "options/arrays_options.h"
#include "options/base_options.h"
#include "options/booleans_options.h"
#include "options/bv_options.h"
#include "options/datatypes_options.h"
#include "options/decision_options.h"
#include "options/language.h"
#include "options/main_options.h"
#include "options/open_ostream.h"
#include "options/option_exception.h"
#include "options/printer_options.h"
#include "options/proof_options.h"
#include "options/prop_options.h"
#include "options/quantifiers_options.h"
#include "options/sep_options.h"
#include "options/set_language.h"
#include "options/smt_options.h"
#include "options/strings_options.h"
#include "options/theory_options.h"
#include "options/uf_options.h"
#include "smt/logic_exception.h"
#include "theory/theory.h"

using namespace cvc5::theory;

namespace cvc5 {
namespace smt {

void setDefaults(LogicInfo& logic, bool isInternalSubsolver)
{
  Options& opts = Options::current();
  // TEMPORARY for testing
  if (options::proofReq() && !options::produceProofs())
  {
    AlwaysAssert(false) << "Fail due to --proof-req "
                        << opts.wasSetByUser(options::produceProofs);
  }
  // implied options
  if (options::debugCheckModels())
  {
    opts.set(options::checkModels, true);
  }
  if (options::checkModels() || options::dumpModels())
  {
    opts.set(options::produceModels, true);
  }
  if (options::checkModels())
  {
    opts.set(options::produceAssignments, true);
  }
  // unsat cores and proofs shenanigans
  if (options::dumpUnsatCoresFull())
  {
    opts.set(options::dumpUnsatCores, true);
  }
  if (options::checkUnsatCores() || options::dumpUnsatCores()
      || options::unsatAssumptions()
      || options::unsatCoresMode() != options::UnsatCoresMode::OFF)
  {
    opts.set(options::unsatCores, true);
  }
  if (options::unsatCores()
      && options::unsatCoresMode() == options::UnsatCoresMode::OFF)
  {
    if (opts.wasSetByUser(options::unsatCoresMode))
    {
      Notice()
          << "Overriding OFF unsat-core mode since cores were requested.\n";
    }
    opts.set(options::unsatCoresMode, options::UnsatCoresMode::ASSUMPTIONS);
  }

  if (options::checkProofs() || options::dumpProofs())
  {
    opts.set(options::produceProofs, true);
  }

  if (options::produceProofs()
      && options::unsatCoresMode() != options::UnsatCoresMode::FULL_PROOF)
  {
    if (options::unsatCores() || !opts.wasSetByUser(options::unsatCores))
    {
      if (opts.wasSetByUser(options::unsatCoresMode))
      {
        Notice() << "Forcing full-proof mode for unsat cores mode since proofs "
                    "were requested.\n";
      }
      // enable unsat cores, because they are available as a consequence of
      // proofs
      opts.set(options::unsatCores, true);
      opts.set(options::unsatCoresMode, options::UnsatCoresMode::FULL_PROOF);
    }
  }

  // set proofs on if not yet set
  if (options::unsatCores() && !options::produceProofs()
      && options::unsatCoresMode() != options::UnsatCoresMode::OLD_PROOF)
  {
    if (opts.wasSetByUser(options::produceProofs))
    {
      Notice()
          << "Forcing proof production since new unsat cores were requested.\n";
    }
    opts.set(options::produceProofs, true);
  }

  // if unsat cores are disabled, then unsat cores mode should be OFF
  Assert(options::unsatCores()
         == (options::unsatCoresMode() != options::UnsatCoresMode::OFF));

  if (opts.wasSetByUser(options::bitvectorAigSimplifications))
  {
    Notice() << "SmtEngine: setting bitvectorAig" << std::endl;
    opts.set(options::bitvectorAig, true);
  }
  if (opts.wasSetByUser(options::bitvectorAlgebraicBudget))
  {
    Notice() << "SmtEngine: setting bitvectorAlgebraicSolver" << std::endl;
    opts.set(options::bitvectorAlgebraicSolver, true);
  }

  bool isSygus = language::isInputLangSygus(options::inputLanguage());
  bool usesSygus = isSygus;

  if (options::bitblastMode() == options::BitblastMode::EAGER)
  {
    if (options::produceModels()
        && (logic.isTheoryEnabled(THEORY_ARRAYS)
            || logic.isTheoryEnabled(THEORY_UF)))
    {
      if (opts.wasSetByUser(options::bitblastMode)
          || opts.wasSetByUser(options::produceModels))
      {
        throw OptionException(std::string(
            "Eager bit-blasting currently does not support model generation "
            "for the combination of bit-vectors with arrays or uinterpreted "
            "functions. Try --bitblast=lazy"));
      }
      Notice() << "SmtEngine: setting bit-blast mode to lazy to support model"
               << "generation" << std::endl;
      opts.set(options::bitblastMode, options::BitblastMode::LAZY);
    }
    else if (!options::incrementalSolving())
    {
      opts.set(options::ackermann, true);
    }

    if (options::incrementalSolving() && !logic.isPure(THEORY_BV))
    {
      throw OptionException(
          "Incremental eager bit-blasting is currently "
          "only supported for QF_BV. Try --bitblast=lazy.");
    }
  }

  /* Only BVSolver::LAZY natively supports int2bv and nat2bv, for other solvers
   * we need to eagerly eliminate the operators. */
  if (options::bvSolver() == options::BVSolver::SIMPLE
      || options::bvSolver() == options::BVSolver::BITBLAST)
  {
    opts.set(options::bvLazyReduceExtf, false);
    opts.set(options::bvLazyRewriteExtf, false);
  }

  /* Disable bit-level propagation by default for the BITBLAST solver. */
  if (options::bvSolver() == options::BVSolver::BITBLAST)
  {
    opts.set(options::bitvectorPropagate, false);
  }

  if (options::solveIntAsBV() > 0)
  {
    // not compatible with incremental
    if (options::incrementalSolving())
    {
      throw OptionException(
          "solving integers as bitvectors is currently not supported "
          "when solving incrementally.");
    }
    // Int to BV currently always eliminates arithmetic completely (or otherwise
    // fails). Thus, it is safe to eliminate arithmetic. Also, bit-vectors
    // are required.
    logic = logic.getUnlockedCopy();
    logic.enableTheory(THEORY_BV);
    logic.disableTheory(THEORY_ARITH);
    logic.lock();
  }

  if (options::solveBVAsInt() != options::SolveBVAsIntMode::OFF)
  {
    if (options::boolToBitvector() != options::BoolToBVMode::OFF)
    {
      throw OptionException(
          "solving bitvectors as integers is incompatible with --bool-to-bv.");
    }
    if (options::BVAndIntegerGranularity() > 8)
    {
      /**
       * The granularity sets the size of the ITE in each element
       * of the sum that is generated for bitwise operators.
       * The size of the ITE is 2^{2*granularity}.
       * Since we don't want to introduce ITEs with unbounded size,
       * we bound the granularity.
       */
      throw OptionException("solve-bv-as-int accepts values from 0 to 8.");
    }
    if (logic.isTheoryEnabled(THEORY_BV))
    {
      logic = logic.getUnlockedCopy();
      logic.enableTheory(THEORY_ARITH);
      logic.arithNonLinear();
      logic.lock();
    }
  }

  // set options about ackermannization
  if (options::ackermann() && options::produceModels()
      && (logic.isTheoryEnabled(THEORY_ARRAYS)
          || logic.isTheoryEnabled(THEORY_UF)))
  {
    if (opts.wasSetByUser(options::produceModels))
    {
      throw OptionException(std::string(
          "Ackermannization currently does not support model generation."));
    }
    Notice() << "SmtEngine: turn off ackermannization to support model"
             << "generation" << std::endl;
    opts.set(options::ackermann, false);
  }

  if (options::ackermann())
  {
    if (options::incrementalSolving())
    {
      throw OptionException(
          "Incremental Ackermannization is currently not supported.");
    }

    if (logic.isQuantified())
    {
      throw LogicException("Cannot use Ackermannization on quantified formula");
    }

    if (logic.isTheoryEnabled(THEORY_UF))
    {
      logic = logic.getUnlockedCopy();
      logic.disableTheory(THEORY_UF);
      logic.lock();
    }
    if (logic.isTheoryEnabled(THEORY_ARRAYS))
    {
      logic = logic.getUnlockedCopy();
      logic.disableTheory(THEORY_ARRAYS);
      logic.lock();
    }
  }

  // --ite-simp is an experimental option designed for QF_LIA/nec. This
  // technique is experimental. This benchmark set also requires removing ITEs
  // during preprocessing, before repeating simplification. Hence, we enable
  // this by default.
  if (options::doITESimp())
  {
    if (!opts.wasSetByUser(options::earlyIteRemoval))
    {
      opts.set(options::earlyIteRemoval, true);
    }
  }

  // Set default options associated with strings-exp. We also set these options
  // if we are using eager string preprocessing, which may introduce quantified
  // formulas at preprocess time.
  if (!logic.hasEverything() && logic.isTheoryEnabled(THEORY_STRINGS))
  {
    // If the user explicitly set a logic that includes strings, but is not
    // the generic "ALL" logic, then enable stringsExp.
    opts.set(options::stringExp, true);
  }
  if (options::stringExp() || !options::stringLazyPreproc())
  {
    // We require quantifiers since extended functions reduce using them.
    if (!logic.isQuantified())
    {
      logic = logic.getUnlockedCopy();
      logic.enableQuantifiers();
      logic.lock();
      Trace("smt") << "turning on quantifier logic, for strings-exp"
                   << std::endl;
    }
    // We require bounded quantifier handling.
    if (!opts.wasSetByUser(options::fmfBound))
    {
      opts.set(options::fmfBound, true);
      Trace("smt") << "turning on fmf-bound-int, for strings-exp" << std::endl;
    }
    // Note we allow E-matching by default to support combinations of sequences
    // and quantifiers.
  }
  // whether we must disable proofs
  bool disableProofs = false;
  if (options::globalNegate())
  {
    // When global negate answers "unsat", it is not due to showing a set of
    // formulas is unsat. Thus, proofs do not apply.
    disableProofs = true;
  }

  // new unsat core specific restrictions for proofs
  if (options::unsatCores()
      && options::unsatCoresMode() != options::UnsatCoresMode::OLD_PROOF
      && options::unsatCoresMode() != options::UnsatCoresMode::FULL_PROOF)
  {
    // no fine-graininess
    if (!opts.wasSetByUser(options::proofGranularityMode))
    {
      opts.set(options::proofGranularityMode, options::ProofGranularityMode::OFF);
    }
  }

  if (options::arraysExp())
  {
    if (!logic.isQuantified())
    {
      logic = logic.getUnlockedCopy();
      logic.enableQuantifiers();
      logic.lock();
    }
    // Allows to answer sat more often by default.
    if (!opts.wasSetByUser(options::fmfBound))
    {
      opts.set(options::fmfBound, true);
      Trace("smt") << "turning on fmf-bound, for arrays-exp" << std::endl;
    }
  }

  // sygus inference may require datatypes
  if (!isInternalSubsolver)
  {
    if (options::produceAbducts()
        || options::produceInterpols() != options::ProduceInterpols::NONE
        || options::sygusInference() || options::sygusRewSynthInput())
    {
      // since we are trying to recast as sygus, we assume the input is sygus
      usesSygus = true;
    }
    else if (options::sygusInst())
    {
      // sygus instantiation uses sygus, but it is not a sygus problem
      usesSygus = true;
    }
  }

  // We now know whether the input uses sygus. Update the logic to incorporate
  // the theories we need internally for handling sygus problems.
  if (usesSygus)
  {
    logic = logic.getUnlockedCopy();
    logic.enableSygus();
    logic.lock();
    if (isSygus)
    {
      // When sygus answers "unsat", it is not due to showing a set of
      // formulas is unsat in the standard way. Thus, proofs do not apply.
      disableProofs = true;
    }
  }

  // if we requiring disabling proofs, disable them now
  if (disableProofs && options::produceProofs())
  {
    opts.set(options::unsatCores, false);
    opts.set(options::checkUnsatCores, false);
    opts.set(options::dumpUnsatCores, false);
    opts.set(options::unsatCoresMode, options::UnsatCoresMode::OFF);
    if (options::produceProofs())
    {
      Notice() << "SmtEngine: turning off produce-proofs." << std::endl;
    }
    opts.set(options::produceProofs, false);
    opts.set(options::checkProofs, false);
    opts.set(options::dumpProofs, false);
    opts.set(options::proofReq, false);
    opts.set(options::proofEagerChecking, false);
  }

  // sygus core connective requires unsat cores
  if (options::sygusCoreConnective())
  {
    opts.set(options::unsatCores, true);
    if (options::unsatCoresMode() == options::UnsatCoresMode::OFF)
    {
      opts.set(options::unsatCoresMode, options::UnsatCoresMode::ASSUMPTIONS);
    }
  }

  if ((options::checkModels() || options::checkSynthSol()
       || options::produceAbducts()
       || options::produceInterpols() != options::ProduceInterpols::NONE
       || options::modelCoresMode() != options::ModelCoresMode::NONE
       || options::blockModelsMode() != options::BlockModelsMode::NONE
       || options::produceProofs())
      && !options::produceAssertions())
  {
    Notice() << "SmtEngine: turning on produce-assertions to support "
             << "option requiring assertions." << std::endl;
    opts.set(options::produceAssertions, true);
  }

<<<<<<< HEAD
  // whether we want to force safe unsat cores, current all on proof-new are
  // safe
=======
  // whether we want to force safe unsat cores, i.e., if we are in the OLD_PROOF
  // unsat core mode or ASSUMPTIONS, the new default, since other ones are
  // experimental
>>>>>>> e2df40dd
  bool safeUnsatCores =
      options::unsatCoresMode() == options::UnsatCoresMode::OLD_PROOF
      || options::unsatCoresMode() == options::UnsatCoresMode::ASSUMPTIONS;

  // Disable options incompatible with incremental solving, unsat cores or
  // output an error if enabled explicitly. It is also currently incompatible
  // with arithmetic, force the option off.
  if (options::incrementalSolving() || safeUnsatCores)
  {
    if (options::unconstrainedSimp())
    {
      if (opts.wasSetByUser(options::unconstrainedSimp))
      {
        throw OptionException(
            "unconstrained simplification not supported with old unsat "
            "cores/incremental solving");
      }
      Notice() << "SmtEngine: turning off unconstrained simplification to "
                  "support old unsat cores/incremental solving"
               << std::endl;
      opts.set(options::unconstrainedSimp, false);
    }
  }
  else
  {
    // Turn on unconstrained simplification for QF_AUFBV
    if (!opts.wasSetByUser(options::unconstrainedSimp))
    {
      bool uncSimp = !logic.isQuantified() && !options::produceModels()
                     && !options::produceAssignments()
                     && !options::checkModels()
                     && logic.isTheoryEnabled(THEORY_ARRAYS)
                     && logic.isTheoryEnabled(THEORY_BV)
                     && !logic.isTheoryEnabled(THEORY_ARITH);
      Trace("smt") << "setting unconstrained simplification to " << uncSimp
                   << std::endl;
      opts.set(options::unconstrainedSimp, uncSimp);
    }
  }

  if (options::incrementalSolving())
  {
    if (options::sygusInference())
    {
      if (opts.wasSetByUser(options::sygusInference))
      {
        throw OptionException(
            "sygus inference not supported with incremental solving");
      }
      Notice() << "SmtEngine: turning off sygus inference to support "
                  "incremental solving"
               << std::endl;
      opts.set(options::sygusInference, false);
    }
  }

  if (options::solveBVAsInt() != options::SolveBVAsIntMode::OFF)
  {
    /**
     * Operations on 1 bits are better handled as Boolean operations
     * than as integer operations.
     * Therefore, we enable bv-to-bool, which runs before
     * the translation to integers.
     */
    opts.set(options::bitvectorToBool, true);
  }

  // Disable options incompatible with unsat cores or output an error if enabled
  // explicitly
  if (safeUnsatCores)
  {
    // TODO only disable if not in proof new, since new proofs support it
    if (options::simplificationMode() != options::SimplificationMode::NONE)
    {
      if (opts.wasSetByUser(options::simplificationMode))
      {
        throw OptionException(
            "simplification not supported with old unsat cores");
      }
      Notice() << "SmtEngine: turning off simplification to support unsat "
                  "cores"
               << std::endl;
      opts.set(options::simplificationMode, options::SimplificationMode::NONE);
    }

    if (options::pbRewrites())
    {
      if (opts.wasSetByUser(options::pbRewrites))
      {
        throw OptionException(
            "pseudoboolean rewrites not supported with old unsat cores");
      }
      Notice() << "SmtEngine: turning off pseudoboolean rewrites to support "
                  "old unsat cores\n";
      opts.set(options::pbRewrites, false);
    }

    if (options::sortInference())
    {
      if (opts.wasSetByUser(options::sortInference))
      {
        throw OptionException(
            "sort inference not supported with old unsat cores");
      }
      Notice() << "SmtEngine: turning off sort inference to support old unsat "
                  "cores\n";
      opts.set(options::sortInference, false);
    }

    if (options::preSkolemQuant())
    {
      if (opts.wasSetByUser(options::preSkolemQuant))
      {
        throw OptionException(
            "pre-skolemization not supported with old unsat cores");
      }
      Notice() << "SmtEngine: turning off pre-skolemization to support old "
                  "unsat cores\n";
      opts.set(options::preSkolemQuant, false);
    }

    if (options::bitvectorToBool())
    {
      if (opts.wasSetByUser(options::bitvectorToBool))
      {
        throw OptionException("bv-to-bool not supported with old unsat cores");
      }
      Notice() << "SmtEngine: turning off bitvector-to-bool to support old "
                  "unsat cores\n";
      opts.set(options::bitvectorToBool, false);
    }

    if (options::boolToBitvector() != options::BoolToBVMode::OFF)
    {
      if (opts.wasSetByUser(options::boolToBitvector))
      {
        throw OptionException(
            "bool-to-bv != off not supported with old unsat cores");
      }
      Notice()
          << "SmtEngine: turning off bool-to-bv to support old unsat cores\n";
      opts.set(options::boolToBitvector, options::BoolToBVMode::OFF);
    }

    if (options::bvIntroducePow2())
    {
      if (opts.wasSetByUser(options::bvIntroducePow2))
      {
        throw OptionException(
            "bv-intro-pow2 not supported with old unsat cores");
      }
      Notice()
          << "SmtEngine: turning off bv-intro-pow2 to support old unsat cores";
      opts.set(options::bvIntroducePow2, false);
    }

    // TODO only disable if not in proof new, since new proofs support it
    if (options::repeatSimp())
    {
      if (opts.wasSetByUser(options::repeatSimp))
      {
        throw OptionException("repeat-simp not supported with old unsat cores");
      }
      Notice()
          << "SmtEngine: turning off repeat-simp to support old unsat cores\n";
      opts.set(options::repeatSimp, false);
    }

    if (options::globalNegate())
    {
      if (opts.wasSetByUser(options::globalNegate))
      {
        throw OptionException(
            "global-negate not supported with old unsat cores");
      }
      Notice() << "SmtEngine: turning off global-negate to support old unsat "
                  "cores\n";
      opts.set(options::globalNegate, false);
    }

    if (options::bitvectorAig())
    {
      throw OptionException("bitblast-aig not supported with old unsat cores");
    }

    if (options::doITESimp())
    {
      throw OptionException("ITE simp not supported with old unsat cores");
    }
  }
  else
  {
    // by default, nonclausal simplification is off for QF_SAT
    if (!opts.wasSetByUser(options::simplificationMode))
    {
      bool qf_sat = logic.isPure(THEORY_BOOL) && !logic.isQuantified();
      Trace("smt") << "setting simplification mode to <"
                   << logic.getLogicString() << "> " << (!qf_sat) << std::endl;
      // simplification=none works better for SMT LIB benchmarks with
      // quantifiers, not others opts.set(options::simplificationMode, qf_sat ||
      // quantifiers ? options::SimplificationMode::NONE :
      // options::SimplificationMode::BATCH);
      opts.set(options::simplificationMode, qf_sat
                                          ? options::SimplificationMode::NONE
                                          : options::SimplificationMode::BATCH);
    }
  }

  if (options::cegqiBv() && logic.isQuantified())
  {
    if (options::boolToBitvector() != options::BoolToBVMode::OFF)
    {
      if (opts.wasSetByUser(options::boolToBitvector))
      {
        throw OptionException(
            "bool-to-bv != off not supported with CBQI BV for quantified "
            "logics");
      }
      Notice() << "SmtEngine: turning off bool-to-bitvector to support CBQI BV"
               << std::endl;
      opts.set(options::boolToBitvector, options::BoolToBVMode::OFF);
    }
  }

  // cases where we need produce models
  if (!options::produceModels()
      && (options::produceAssignments() || options::sygusRewSynthCheck()
          || usesSygus))
  {
    Notice() << "SmtEngine: turning on produce-models" << std::endl;
    opts.set(options::produceModels, true);
  }

  /////////////////////////////////////////////////////////////////////////////
  // Theory widening
  //
  // Some theories imply the use of other theories to handle certain operators,
  // e.g. UF to handle partial functions.
  /////////////////////////////////////////////////////////////////////////////
  bool needsUf = false;
  // strings require LIA, UF; widen the logic
  if (logic.isTheoryEnabled(THEORY_STRINGS))
  {
    LogicInfo log(logic.getUnlockedCopy());
    // Strings requires arith for length constraints, and also UF
    needsUf = true;
    if (!logic.isTheoryEnabled(THEORY_ARITH) || logic.isDifferenceLogic())
    {
      Notice()
          << "Enabling linear integer arithmetic because strings are enabled"
          << std::endl;
      log.enableTheory(THEORY_ARITH);
      log.enableIntegers();
      log.arithOnlyLinear();
    }
    else if (!logic.areIntegersUsed())
    {
      Notice() << "Enabling integer arithmetic because strings are enabled"
               << std::endl;
      log.enableIntegers();
    }
    logic = log;
    logic.lock();
  }
  if (options::bvAbstraction())
  {
    // bv abstraction may require UF
    Notice() << "Enabling UF because bvAbstraction requires it." << std::endl;
    needsUf = true;
  }
  else if (options::preSkolemQuantNested()
           && opts.wasSetByUser(options::preSkolemQuantNested))
  {
    // if pre-skolem nested is explictly set, then we require UF. If it is
    // not explicitly set, it is disabled below if UF is not present.
    Notice() << "Enabling UF because preSkolemQuantNested requires it."
             << std::endl;
    needsUf = true;
  }
  if (needsUf
      // Arrays, datatypes and sets permit Boolean terms and thus require UF
      || logic.isTheoryEnabled(THEORY_ARRAYS)
      || logic.isTheoryEnabled(THEORY_DATATYPES)
      || logic.isTheoryEnabled(THEORY_SETS)
      || logic.isTheoryEnabled(THEORY_BAGS)
      // Non-linear arithmetic requires UF to deal with division/mod because
      // their expansion introduces UFs for the division/mod-by-zero case.
      // If we are eliminating non-linear arithmetic via solve-int-as-bv,
      // then this is not required, since non-linear arithmetic will be
      // eliminated altogether (or otherwise fail at preprocessing).
      || (logic.isTheoryEnabled(THEORY_ARITH) && !logic.isLinear()
          && options::solveIntAsBV() == 0)
      // FP requires UF since there are multiple operators that are partially
      // defined (see http://smtlib.cs.uiowa.edu/papers/BTRW15.pdf for more
      // details).
      || logic.isTheoryEnabled(THEORY_FP))
  {
    if (!logic.isTheoryEnabled(THEORY_UF))
    {
      LogicInfo log(logic.getUnlockedCopy());
      if (!needsUf)
      {
        Notice() << "Enabling UF because " << logic << " requires it."
                 << std::endl;
      }
      log.enableTheory(THEORY_UF);
      logic = log;
      logic.lock();
    }
  }
  if (options::arithMLTrick())
  {
    if (!logic.areIntegersUsed())
    {
      // enable integers
      LogicInfo log(logic.getUnlockedCopy());
      Notice() << "Enabling integers because arithMLTrick requires it."
               << std::endl;
      log.enableIntegers();
      logic = log;
      logic.lock();
    }
  }
  /////////////////////////////////////////////////////////////////////////////

  // Set the options for the theoryOf
  if (!opts.wasSetByUser(options::theoryOfMode))
  {
    if (logic.isSharingEnabled() && !logic.isTheoryEnabled(THEORY_BV)
        && !logic.isTheoryEnabled(THEORY_STRINGS)
        && !logic.isTheoryEnabled(THEORY_SETS)
        && !logic.isTheoryEnabled(THEORY_BAGS)
        && !(logic.isTheoryEnabled(THEORY_ARITH) && !logic.isLinear()
             && !logic.isQuantified()))
    {
      Trace("smt") << "setting theoryof-mode to term-based" << std::endl;
      opts.set(options::theoryOfMode, options::TheoryOfMode::THEORY_OF_TERM_BASED);
    }
  }

  // by default, symmetry breaker is on only for non-incremental QF_UF
  if (!opts.wasSetByUser(options::ufSymmetryBreaker))
  {
    // we disable this technique for *any* unsat core production, since it
    // uses a non-standard implementation that sends (unsound) lemmas during
    // presolve.
    bool qf_uf_noinc = logic.isPure(THEORY_UF) && !logic.isQuantified()
                       && !options::incrementalSolving()
                       && !options::unsatCores();
    Trace("smt") << "setting uf symmetry breaker to " << qf_uf_noinc
                 << std::endl;
    opts.set(options::ufSymmetryBreaker, qf_uf_noinc);
  }

  // If in arrays, set the UF handler to arrays
  if (logic.isTheoryEnabled(THEORY_ARRAYS) && !options::ufHo()
      && !options::finiteModelFind()
      && (!logic.isQuantified()
          || (logic.isQuantified() && !logic.isTheoryEnabled(THEORY_UF))))
  {
    Theory::setUninterpretedSortOwner(THEORY_ARRAYS);
  }
  else
  {
    Theory::setUninterpretedSortOwner(THEORY_UF);
  }

  if (!opts.wasSetByUser(options::simplifyWithCareEnabled))
  {
    bool qf_aufbv =
        !logic.isQuantified() && logic.isTheoryEnabled(THEORY_ARRAYS)
        && logic.isTheoryEnabled(THEORY_UF) && logic.isTheoryEnabled(THEORY_BV);

    bool withCare = qf_aufbv;
    Trace("smt") << "setting ite simplify with care to " << withCare
                 << std::endl;
    opts.set(options::simplifyWithCareEnabled, withCare);
  }
  // Turn off array eager index splitting for QF_AUFLIA
  if (!opts.wasSetByUser(options::arraysEagerIndexSplitting))
  {
    if (not logic.isQuantified() && logic.isTheoryEnabled(THEORY_ARRAYS)
        && logic.isTheoryEnabled(THEORY_UF)
        && logic.isTheoryEnabled(THEORY_ARITH))
    {
      Trace("smt") << "setting array eager index splitting to false"
                   << std::endl;
      opts.set(options::arraysEagerIndexSplitting, false);
    }
  }
  // Turn on multiple-pass non-clausal simplification for QF_AUFBV
  if (!opts.wasSetByUser(options::repeatSimp))
  {
    bool repeatSimp = !logic.isQuantified()
                      && (logic.isTheoryEnabled(THEORY_ARRAYS)
                          && logic.isTheoryEnabled(THEORY_UF)
                          && logic.isTheoryEnabled(THEORY_BV))
                      && !safeUnsatCores;
    Trace("smt") << "setting repeat simplification to " << repeatSimp
                 << std::endl;
    opts.set(options::repeatSimp, repeatSimp);
  }

  if (options::boolToBitvector() == options::BoolToBVMode::ALL
      && !logic.isTheoryEnabled(THEORY_BV))
  {
    if (opts.wasSetByUser(options::boolToBitvector))
    {
      throw OptionException(
          "bool-to-bv=all not supported for non-bitvector logics.");
    }
    Notice() << "SmtEngine: turning off bool-to-bv for non-bv logic: "
             << logic.getLogicString() << std::endl;
    opts.set(options::boolToBitvector, options::BoolToBVMode::OFF);
  }

  if (!opts.wasSetByUser(options::bvEagerExplanations)
      && logic.isTheoryEnabled(THEORY_ARRAYS)
      && logic.isTheoryEnabled(THEORY_BV))
  {
    Trace("smt") << "enabling eager bit-vector explanations " << std::endl;
    opts.set(options::bvEagerExplanations, true);
  }

  // Turn on arith rewrite equalities only for pure arithmetic
  if (!opts.wasSetByUser(options::arithRewriteEq))
  {
    bool arithRewriteEq =
        logic.isPure(THEORY_ARITH) && logic.isLinear() && !logic.isQuantified();
    Trace("smt") << "setting arith rewrite equalities " << arithRewriteEq
                 << std::endl;
    opts.set(options::arithRewriteEq, arithRewriteEq);
  }
  if (!opts.wasSetByUser(options::arithHeuristicPivots))
  {
    int16_t heuristicPivots = 5;
    if (logic.isPure(THEORY_ARITH) && !logic.isQuantified())
    {
      if (logic.isDifferenceLogic())
      {
        heuristicPivots = -1;
      }
      else if (!logic.areIntegersUsed())
      {
        heuristicPivots = 0;
      }
    }
    Trace("smt") << "setting arithHeuristicPivots  " << heuristicPivots
                 << std::endl;
    opts.set(options::arithHeuristicPivots, heuristicPivots);
  }
  if (!opts.wasSetByUser(options::arithPivotThreshold))
  {
    uint16_t pivotThreshold = 2;
    if (logic.isPure(THEORY_ARITH) && !logic.isQuantified())
    {
      if (logic.isDifferenceLogic())
      {
        pivotThreshold = 16;
      }
    }
    Trace("smt") << "setting arith arithPivotThreshold  " << pivotThreshold
                 << std::endl;
    opts.set(options::arithPivotThreshold, pivotThreshold);
  }
  if (!opts.wasSetByUser(options::arithStandardCheckVarOrderPivots))
  {
    int16_t varOrderPivots = -1;
    if (logic.isPure(THEORY_ARITH) && !logic.isQuantified())
    {
      varOrderPivots = 200;
    }
    Trace("smt") << "setting arithStandardCheckVarOrderPivots  "
                 << varOrderPivots << std::endl;
    opts.set(options::arithStandardCheckVarOrderPivots, varOrderPivots);
  }
  if (logic.isPure(THEORY_ARITH) && !logic.areRealsUsed())
  {
    if (!opts.wasSetByUser(options::nlExtTangentPlanesInterleave))
    {
      Trace("smt") << "setting nlExtTangentPlanesInterleave to true"
                   << std::endl;
      opts.set(options::nlExtTangentPlanesInterleave, true);
    }
  }

  // Set decision mode based on logic (if not set by user)
  if (!opts.wasSetByUser(options::decisionMode))
  {
    options::DecisionMode decMode =
        // anything that uses sygus uses internal
        usesSygus ? options::DecisionMode::INTERNAL :
                  // ALL
            logic.hasEverything()
                ? options::DecisionMode::JUSTIFICATION
                : (  // QF_BV
                      (not logic.isQuantified() && logic.isPure(THEORY_BV)) ||
                              // QF_AUFBV or QF_ABV or QF_UFBV
                              (not logic.isQuantified()
                               && (logic.isTheoryEnabled(THEORY_ARRAYS)
                                   || logic.isTheoryEnabled(THEORY_UF))
                               && logic.isTheoryEnabled(THEORY_BV))
                              ||
                              // QF_AUFLIA (and may be ends up enabling
                              // QF_AUFLRA?)
                              (not logic.isQuantified()
                               && logic.isTheoryEnabled(THEORY_ARRAYS)
                               && logic.isTheoryEnabled(THEORY_UF)
                               && logic.isTheoryEnabled(THEORY_ARITH))
                              ||
                              // QF_LRA
                              (not logic.isQuantified()
                               && logic.isPure(THEORY_ARITH) && logic.isLinear()
                               && !logic.isDifferenceLogic()
                               && !logic.areIntegersUsed())
                              ||
                              // Quantifiers
                              logic.isQuantified() ||
                              // Strings
                              logic.isTheoryEnabled(THEORY_STRINGS)
                          ? options::DecisionMode::JUSTIFICATION
                          : options::DecisionMode::INTERNAL);

    bool stoponly =
        // ALL
        logic.hasEverything() || logic.isTheoryEnabled(THEORY_STRINGS)
            ? false
            : (  // QF_AUFLIA
                  (not logic.isQuantified()
                   && logic.isTheoryEnabled(THEORY_ARRAYS)
                   && logic.isTheoryEnabled(THEORY_UF)
                   && logic.isTheoryEnabled(THEORY_ARITH))
                          ||
                          // QF_LRA
                          (not logic.isQuantified()
                           && logic.isPure(THEORY_ARITH) && logic.isLinear()
                           && !logic.isDifferenceLogic()
                           && !logic.areIntegersUsed())
                      ? true
                      : false);

    Trace("smt") << "setting decision mode to " << decMode << std::endl;
    opts.set(options::decisionMode, decMode);
    opts.set(options::decisionStopOnly, stoponly);
  }
  if (options::incrementalSolving())
  {
    // disable modes not supported by incremental
    opts.set(options::sortInference, false);
    opts.set(options::ufssFairnessMonotone, false);
    opts.set(options::globalNegate, false);
    opts.set(options::bvAbstraction, false);
    opts.set(options::arithMLTrick, false);
  }
  if (logic.hasCardinalityConstraints())
  {
    // must have finite model finding on
    opts.set(options::finiteModelFind, true);
  }

  if (options::instMaxLevel() != -1)
  {
    Notice() << "SmtEngine: turning off cbqi to support instMaxLevel"
             << std::endl;
    opts.set(options::cegqi, false);
  }

  if ((opts.wasSetByUser(options::fmfBoundLazy) && options::fmfBoundLazy())
      || (opts.wasSetByUser(options::fmfBoundInt) && options::fmfBoundInt()))
  {
    opts.set(options::fmfBound, true);
  }
  // now have determined whether fmfBoundInt is on/off
  // apply fmfBoundInt options
  if (options::fmfBound())
  {
    if (!opts.wasSetByUser(options::mbqiMode)
        || (options::mbqiMode() != options::MbqiMode::NONE
            && options::mbqiMode() != options::MbqiMode::FMC))
    {
      // if bounded integers are set, use no MBQI by default
      opts.set(options::mbqiMode, options::MbqiMode::NONE);
    }
    if (!opts.wasSetByUser(options::prenexQuant))
    {
      opts.set(options::prenexQuant, options::PrenexQuantMode::NONE);
    }
  }
  if (options::ufHo())
  {
    // if higher-order, then current variants of model-based instantiation
    // cannot be used
    if (options::mbqiMode() != options::MbqiMode::NONE)
    {
      opts.set(options::mbqiMode, options::MbqiMode::NONE);
    }
    if (!opts.wasSetByUser(options::hoElimStoreAx))
    {
      // by default, use store axioms only if --ho-elim is set
      opts.set(options::hoElimStoreAx, options::hoElim());
    }
    if (!options::assignFunctionValues())
    {
      // must assign function values
      opts.set(options::assignFunctionValues, true);
    }
    // Cannot use macros, since lambda lifting and macro elimination are inverse
    // operations.
    if (options::macrosQuant())
    {
      opts.set(options::macrosQuant, false);
    }
  }
  if (options::fmfFunWellDefinedRelevant())
  {
    if (!opts.wasSetByUser(options::fmfFunWellDefined))
    {
      opts.set(options::fmfFunWellDefined, true);
    }
  }
  if (options::fmfFunWellDefined())
  {
    if (!opts.wasSetByUser(options::finiteModelFind))
    {
      opts.set(options::finiteModelFind, true);
    }
  }

  // now, have determined whether finite model find is on/off
  // apply finite model finding options
  if (options::finiteModelFind())
  {
    // apply conservative quantifiers splitting
    if (!opts.wasSetByUser(options::quantDynamicSplit))
    {
      opts.set(options::quantDynamicSplit, options::QuantDSplitMode::DEFAULT);
    }
    if (!opts.wasSetByUser(options::eMatching))
    {
      opts.set(options::eMatching, options::fmfInstEngine());
    }
    if (!opts.wasSetByUser(options::instWhenMode))
    {
      // instantiate only on last call
      if (options::eMatching())
      {
        opts.set(options::instWhenMode, options::InstWhenMode::LAST_CALL);
      }
    }
  }

  // apply sygus options
  // if we are attempting to rewrite everything to SyGuS, use sygus()
  if (usesSygus)
  {
    if (!options::sygus())
    {
      Trace("smt") << "turning on sygus" << std::endl;
    }
    opts.set(options::sygus, true);
    // must use Ferrante/Rackoff for real arithmetic
    if (!opts.wasSetByUser(options::cegqiMidpoint))
    {
      opts.set(options::cegqiMidpoint, true);
    }
    // must disable cegqi-bv since it may introduce witness terms, which
    // cannot appear in synthesis solutions
    if (!opts.wasSetByUser(options::cegqiBv))
    {
      opts.set(options::cegqiBv, false);
    }
    if (options::sygusRepairConst())
    {
      if (!opts.wasSetByUser(options::cegqi))
      {
        opts.set(options::cegqi, true);
      }
    }
    if (options::sygusInference())
    {
      // optimization: apply preskolemization, makes it succeed more often
      if (!opts.wasSetByUser(options::preSkolemQuant))
      {
        opts.set(options::preSkolemQuant, true);
      }
      if (!opts.wasSetByUser(options::preSkolemQuantNested))
      {
        opts.set(options::preSkolemQuantNested, true);
      }
    }
    // counterexample-guided instantiation for sygus
    if (!opts.wasSetByUser(options::cegqiSingleInvMode))
    {
      opts.set(options::cegqiSingleInvMode, options::CegqiSingleInvMode::USE);
    }
    if (!opts.wasSetByUser(options::quantConflictFind))
    {
      opts.set(options::quantConflictFind, false);
    }
    if (!opts.wasSetByUser(options::instNoEntail))
    {
      opts.set(options::instNoEntail, false);
    }
    if (!opts.wasSetByUser(options::cegqiFullEffort))
    {
      // should use full effort cbqi for single invocation and repair const
      opts.set(options::cegqiFullEffort, true);
    }
    if (options::sygusRew())
    {
      opts.set(options::sygusRewSynth, true);
      opts.set(options::sygusRewVerify, true);
    }
    if (options::sygusRewSynthInput())
    {
      // If we are using synthesis rewrite rules from input, we use
      // sygusRewSynth after preprocessing. See passes/synth_rew_rules.h for
      // details on this technique.
      opts.set(options::sygusRewSynth, true);
      // we should not use the extended rewriter, since we are interested
      // in rewrites that are not in the main rewriter
      if (!opts.wasSetByUser(options::sygusExtRew))
      {
        opts.set(options::sygusExtRew, false);
      }
    }
    // Whether we must use "basic" sygus algorithms. A non-basic sygus algorithm
    // is one that is specialized for returning a single solution. Non-basic
    // sygus algorithms currently include the PBE solver, UNIF+PI, static
    // template inference for invariant synthesis, and single invocation
    // techniques.
    bool reqBasicSygus = false;
    if (options::produceAbducts())
    {
      // if doing abduction, we should filter strong solutions
      if (!opts.wasSetByUser(options::sygusFilterSolMode))
      {
        opts.set(options::sygusFilterSolMode, options::SygusFilterSolMode::STRONG);
      }
      // we must use basic sygus algorithms, since e.g. we require checking
      // a sygus side condition for consistency with axioms.
      reqBasicSygus = true;
    }
    if (options::sygusRewSynth() || options::sygusRewVerify()
        || options::sygusQueryGen())
    {
      // rewrite rule synthesis implies that sygus stream must be true
      opts.set(options::sygusStream, true);
    }
    if (options::sygusStream() || options::incrementalSolving())
    {
      // Streaming and incremental mode are incompatible with techniques that
      // focus the search towards finding a single solution.
      reqBasicSygus = true;
    }
    // Now, disable options for non-basic sygus algorithms, if necessary.
    if (reqBasicSygus)
    {
      if (!opts.wasSetByUser(options::sygusUnifPbe))
      {
        opts.set(options::sygusUnifPbe, false);
      }
      if (opts.wasSetByUser(options::sygusUnifPi))
      {
        opts.set(options::sygusUnifPi, options::SygusUnifPiMode::NONE);
      }
      if (!opts.wasSetByUser(options::sygusInvTemplMode))
      {
        opts.set(options::sygusInvTemplMode, options::SygusInvTemplMode::NONE);
      }
      if (!opts.wasSetByUser(options::cegqiSingleInvMode))
      {
        opts.set(options::cegqiSingleInvMode, options::CegqiSingleInvMode::NONE);
      }
    }
    if (!opts.wasSetByUser(options::dtRewriteErrorSel))
    {
      opts.set(options::dtRewriteErrorSel, true);
    }
    // do not miniscope
    if (!opts.wasSetByUser(options::miniscopeQuant))
    {
      opts.set(options::miniscopeQuant, false);
    }
    if (!opts.wasSetByUser(options::miniscopeQuantFreeVar))
    {
      opts.set(options::miniscopeQuantFreeVar, false);
    }
    if (!opts.wasSetByUser(options::quantSplit))
    {
      opts.set(options::quantSplit, false);
    }
    // do not do macros
    if (!opts.wasSetByUser(options::macrosQuant))
    {
      opts.set(options::macrosQuant, false);
    }
    // use tangent planes by default, since we want to put effort into
    // the verification step for sygus queries with non-linear arithmetic
    if (!opts.wasSetByUser(options::nlExtTangentPlanes))
    {
      opts.set(options::nlExtTangentPlanes, true);
    }
  }
  // counterexample-guided instantiation for non-sygus
  // enable if any possible quantifiers with arithmetic, datatypes or bitvectors
  if ((logic.isQuantified()
       && (logic.isTheoryEnabled(THEORY_ARITH)
           || logic.isTheoryEnabled(THEORY_DATATYPES)
           || logic.isTheoryEnabled(THEORY_BV)
           || logic.isTheoryEnabled(THEORY_FP)))
      || options::cegqiAll())
  {
    if (!opts.wasSetByUser(options::cegqi))
    {
      opts.set(options::cegqi, true);
    }
    // check whether we should apply full cbqi
    if (logic.isPure(THEORY_BV))
    {
      if (!opts.wasSetByUser(options::cegqiFullEffort))
      {
        opts.set(options::cegqiFullEffort, true);
      }
    }
  }
  if (options::cegqi())
  {
    if (options::incrementalSolving())
    {
      // cannot do nested quantifier elimination in incremental mode
      opts.set(options::cegqiNestedQE, false);
    }
    if (logic.isPure(THEORY_ARITH) || logic.isPure(THEORY_BV))
    {
      if (!opts.wasSetByUser(options::quantConflictFind))
      {
        opts.set(options::quantConflictFind, false);
      }
      if (!opts.wasSetByUser(options::instNoEntail))
      {
        opts.set(options::instNoEntail, false);
      }
      if (!opts.wasSetByUser(options::instWhenMode) && options::cegqiModel())
      {
        // only instantiation should happen at last call when model is avaiable
        opts.set(options::instWhenMode, options::InstWhenMode::LAST_CALL);
      }
    }
    else
    {
      // only supported in pure arithmetic or pure BV
      opts.set(options::cegqiNestedQE, false);
    }
    if (options::globalNegate())
    {
      if (!opts.wasSetByUser(options::prenexQuant))
      {
        opts.set(options::prenexQuant, options::PrenexQuantMode::NONE);
      }
    }
  }
  // implied options...
  if (options::strictTriggers())
  {
    if (!opts.wasSetByUser(options::userPatternsQuant))
    {
      opts.set(options::userPatternsQuant, options::UserPatMode::TRUST);
    }
  }
  if (opts.wasSetByUser(options::qcfMode) || options::qcfTConstraint())
  {
    opts.set(options::quantConflictFind, true);
  }
  if (options::cegqiNestedQE())
  {
    opts.set(options::prenexQuantUser, true);
    if (!opts.wasSetByUser(options::preSkolemQuant))
    {
      opts.set(options::preSkolemQuant, true);
    }
  }
  // for induction techniques
  if (options::quantInduction())
  {
    if (!opts.wasSetByUser(options::dtStcInduction))
    {
      opts.set(options::dtStcInduction, true);
    }
    if (!opts.wasSetByUser(options::intWfInduction))
    {
      opts.set(options::intWfInduction, true);
    }
  }
  if (options::dtStcInduction())
  {
    // try to remove ITEs from quantified formulas
    if (!opts.wasSetByUser(options::iteDtTesterSplitQuant))
    {
      opts.set(options::iteDtTesterSplitQuant, true);
    }
    if (!opts.wasSetByUser(options::iteLiftQuant))
    {
      opts.set(options::iteLiftQuant, options::IteLiftQuantMode::ALL);
    }
  }
  if (options::intWfInduction())
  {
    if (!opts.wasSetByUser(options::purifyTriggers))
    {
      opts.set(options::purifyTriggers, true);
    }
  }
  if (options::conjectureNoFilter())
  {
    if (!opts.wasSetByUser(options::conjectureFilterActiveTerms))
    {
      opts.set(options::conjectureFilterActiveTerms, false);
    }
    if (!opts.wasSetByUser(options::conjectureFilterCanonical))
    {
      opts.set(options::conjectureFilterCanonical, false);
    }
    if (!opts.wasSetByUser(options::conjectureFilterModel))
    {
      opts.set(options::conjectureFilterModel, false);
    }
  }
  if (opts.wasSetByUser(options::conjectureGenPerRound))
  {
    if (options::conjectureGenPerRound() > 0)
    {
      opts.set(options::conjectureGen, true);
    }
    else
    {
      opts.set(options::conjectureGen, false);
    }
  }
  // can't pre-skolemize nested quantifiers without UF theory
  if (!logic.isTheoryEnabled(THEORY_UF) && options::preSkolemQuant())
  {
    if (!opts.wasSetByUser(options::preSkolemQuantNested))
    {
      opts.set(options::preSkolemQuantNested, false);
    }
  }
  if (!logic.isTheoryEnabled(THEORY_DATATYPES))
  {
    opts.set(options::quantDynamicSplit, options::QuantDSplitMode::NONE);
  }

  // until bugs 371,431 are fixed
  if (!opts.wasSetByUser(options::minisatUseElim))
  {
    // cannot use minisat elimination for logics where a theory solver
    // introduces new literals into the search. This includes quantifiers
    // (quantifier instantiation), and the lemma schemas used in non-linear
    // and sets. We also can't use it if models are enabled.
    if (logic.isTheoryEnabled(THEORY_SETS)
        || logic.isTheoryEnabled(THEORY_BAGS)
        || logic.isQuantified()
        || options::produceModels() || options::produceAssignments()
        || options::checkModels()
        || (logic.isTheoryEnabled(THEORY_ARITH) && !logic.isLinear()))
    {
      opts.set(options::minisatUseElim, false);
    }
  }

  if (logic.isTheoryEnabled(THEORY_ARITH) && !logic.isLinear()
      && options::nlRlvMode() != options::NlRlvMode::NONE)
  {
    if (!options::relevanceFilter())
    {
      if (opts.wasSetByUser(options::relevanceFilter))
      {
        Warning() << "SmtEngine: turning on relevance filtering to support "
                     "--nl-ext-rlv="
                  << options::nlRlvMode() << std::endl;
      }
      // must use relevance filtering techniques
      opts.set(options::relevanceFilter, true);
    }
  }

  // For now, these array theory optimizations do not support model-building
  if (options::produceModels() || options::produceAssignments()
      || options::checkModels())
  {
    opts.set(options::arraysOptimizeLinear, false);
  }

  if (!options::bitvectorEqualitySolver())
  {
    if (options::bvLazyRewriteExtf())
    {
      if (opts.wasSetByUser(options::bvLazyRewriteExtf))
      {
        throw OptionException(
            "--bv-lazy-rewrite-extf requires --bv-eq-solver to be set");
      }
    }
    Trace("smt")
        << "disabling bvLazyRewriteExtf since equality solver is disabled"
        << std::endl;
    opts.set(options::bvLazyRewriteExtf, false);
  }

  if (options::stringFMF() && !opts.wasSetByUser(options::stringProcessLoopMode))
  {
    Trace("smt") << "settting stringProcessLoopMode to 'simple' since "
                    "--strings-fmf enabled"
                 << std::endl;
    opts.set(options::stringProcessLoopMode, options::ProcessLoopMode::SIMPLE);
  }

  // !!! All options that require disabling models go here
  bool disableModels = false;
  std::string sOptNoModel;
  if (opts.wasSetByUser(options::unconstrainedSimp) && options::unconstrainedSimp())
  {
    disableModels = true;
    sOptNoModel = "unconstrained-simp";
  }
  else if (options::sortInference())
  {
    disableModels = true;
    sOptNoModel = "sort-inference";
  }
  else if (options::minisatUseElim())
  {
    disableModels = true;
    sOptNoModel = "minisat-elimination";
  }
  else if (options::globalNegate())
  {
    disableModels = true;
    sOptNoModel = "global-negate";
  }
  if (disableModels)
  {
    if (options::produceModels())
    {
      if (opts.wasSetByUser(options::produceModels))
      {
        std::stringstream ss;
        ss << "Cannot use " << sOptNoModel << " with model generation.";
        throw OptionException(ss.str());
      }
      Notice() << "SmtEngine: turning off produce-models to support "
               << sOptNoModel << std::endl;
      opts.set(options::produceModels, false);
    }
    if (options::produceAssignments())
    {
      if (opts.wasSetByUser(options::produceAssignments))
      {
        std::stringstream ss;
        ss << "Cannot use " << sOptNoModel
           << " with model generation (produce-assignments).";
        throw OptionException(ss.str());
      }
      Notice() << "SmtEngine: turning off produce-assignments to support "
               << sOptNoModel << std::endl;
      opts.set(options::produceAssignments, false);
    }
    if (options::checkModels())
    {
      if (opts.wasSetByUser(options::checkModels))
      {
        std::stringstream ss;
        ss << "Cannot use " << sOptNoModel
           << " with model generation (check-models).";
        throw OptionException(ss.str());
      }
      Notice() << "SmtEngine: turning off check-models to support "
               << sOptNoModel << std::endl;
      opts.set(options::checkModels, false);
    }
  }

  if (options::bitblastMode() == options::BitblastMode::EAGER
      && !logic.isPure(THEORY_BV) && logic.getLogicString() != "QF_UFBV"
      && logic.getLogicString() != "QF_ABV")
  {
    throw OptionException(
        "Eager bit-blasting does not currently support theory combination. "
        "Note that in a QF_BV problem UF symbols can be introduced for "
        "division. "
        "Try --bv-div-zero-const to interpret division by zero as a constant.");
  }

  if (logic == LogicInfo("QF_UFNRA"))
  {
#ifdef CVC5_USE_POLY
    if (!options::nlCad() && !opts.wasSetByUser(options::nlCad))
    {
      opts.set(options::nlCad, true);
      if (!opts.wasSetByUser(options::nlExt))
      {
        opts.set(options::nlExt, options::NlExtMode::LIGHT);
      }
      if (!opts.wasSetByUser(options::nlRlvMode))
      {
        opts.set(options::nlRlvMode, options::NlRlvMode::INTERLEAVE);
      }
    }
#endif
  }
#ifndef CVC5_USE_POLY
  if (options::nlCad())
  {
    if (opts.wasSetByUser(options::nlCad))
    {
      std::stringstream ss;
      ss << "Cannot use " << options::nlCad.name << " without configuring with --poly.";
      throw OptionException(ss.str());
    }
    else
    {
      Notice() << "Cannot use --" << options::nlCad.name
               << " without configuring with --poly." << std::endl;
      opts.set(options::nlCad, false);
      opts.set(options::nlExt, options::NlExtMode::FULL);
    }
  }
#endif
}

}  // namespace smt
}  // namespace cvc5<|MERGE_RESOLUTION|>--- conflicted
+++ resolved
@@ -427,14 +427,9 @@
     opts.set(options::produceAssertions, true);
   }
 
-<<<<<<< HEAD
-  // whether we want to force safe unsat cores, current all on proof-new are
-  // safe
-=======
   // whether we want to force safe unsat cores, i.e., if we are in the OLD_PROOF
   // unsat core mode or ASSUMPTIONS, the new default, since other ones are
   // experimental
->>>>>>> e2df40dd
   bool safeUnsatCores =
       options::unsatCoresMode() == options::UnsatCoresMode::OLD_PROOF
       || options::unsatCoresMode() == options::UnsatCoresMode::ASSUMPTIONS;
