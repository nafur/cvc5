/*********************                                                        */
/*! \file set_defaults.cpp
 ** \verbatim
 ** Top contributors (to current version):
 **   Andrew Reynolds, Andres Noetzli, Aina Niemetz
 ** This file is part of the CVC4 project.
 ** Copyright (c) 2009-2020 by the authors listed in the file AUTHORS
 ** in the top-level source directory) and their institutional affiliations.
 ** All rights reserved.  See the file COPYING in the top-level source
 ** directory for licensing information.\endverbatim
 **
 ** \brief Implementation of setting default options.
 **/

#include "smt/set_defaults.h"

#include "base/output.h"
#include "options/arith_options.h"
#include "options/arrays_options.h"
#include "options/base_options.h"
#include "options/booleans_options.h"
#include "options/bv_options.h"
#include "options/datatypes_options.h"
#include "options/decision_options.h"
#include "options/language.h"
#include "options/main_options.h"
#include "options/open_ostream.h"
#include "options/option_exception.h"
#include "options/printer_options.h"
#include "options/prop_options.h"
#include "options/quantifiers_options.h"
#include "options/sep_options.h"
#include "options/set_language.h"
#include "options/smt_options.h"
#include "options/strings_options.h"
#include "options/theory_options.h"
#include "options/uf_options.h"
#include "theory/theory.h"

using namespace CVC4::theory;

namespace CVC4 {
namespace smt {

void setDefaults(LogicInfo& logic, bool isInternalSubsolver)
{
  // TEMPORARY for testing
  if (options::proofNewReq() && !options::proofNew())
  {
    AlwaysAssert(false) << "Fail due to --proof-new-req "
                        << options::proofNew.wasSetByUser();
  }

  // implied options
  if (options::debugCheckModels())
  {
    Notice() << "SmtEngine: setting checkModel" << std::endl;
    options::checkModels.set(true);
  }
  if (options::checkModels() || options::dumpModels())
  {
    Notice() << "SmtEngine: setting produceModels" << std::endl;
    options::produceModels.set(true);
  }
  if (options::checkModels())
  {
    Notice() << "SmtEngine: setting produceAssignments" << std::endl;
    options::produceAssignments.set(true);
  }
  if (options::dumpUnsatCoresFull())
  {
    Notice() << "SmtEngine: setting dumpUnsatCores" << std::endl;
    options::dumpUnsatCores.set(true);
  }
  if (options::checkUnsatCores() || options::dumpUnsatCores()
      || options::unsatAssumptions())
  {
    Notice() << "SmtEngine: setting unsatCores" << std::endl;
    options::unsatCores.set(true);
  }
<<<<<<< HEAD
  if (options::checkProofs() || (options::dumpProofs() && !options::proofNew()))
  {
    Notice() << "SmtEngine: setting proof" << std::endl;
    options::proof.set(true);
  }
=======
>>>>>>> 8ad308b2
  if (options::bitvectorAigSimplifications.wasSetByUser())
  {
    Notice() << "SmtEngine: setting bitvectorAig" << std::endl;
    options::bitvectorAig.set(true);
  }
  if (options::bitvectorAlgebraicBudget.wasSetByUser())
  {
    Notice() << "SmtEngine: setting bitvectorAlgebraicSolver" << std::endl;
    options::bitvectorAlgebraicSolver.set(true);
  }

  // Language-based defaults
  if (!options::bitvectorDivByZeroConst.wasSetByUser())
  {
    // Bitvector-divide-by-zero changed semantics in SMT LIB 2.6, thus we
    // set this option if the input format is SMT LIB 2.6. We also set this
    // option if we are sygus, since we assume SMT LIB 2.6 semantics for sygus.
    options::bitvectorDivByZeroConst.set(
        language::isInputLang_smt2_6(options::inputLanguage())
        || language::isInputLangSygus(options::inputLanguage()));
  }
  bool is_sygus = language::isInputLangSygus(options::inputLanguage());

  if (options::bitblastMode() == options::BitblastMode::EAGER)
  {
    if (options::produceModels()
        && (logic.isTheoryEnabled(THEORY_ARRAYS)
            || logic.isTheoryEnabled(THEORY_UF)))
    {
      if (options::bitblastMode.wasSetByUser()
          || options::produceModels.wasSetByUser())
      {
        throw OptionException(std::string(
            "Eager bit-blasting currently does not support model generation "
            "for the combination of bit-vectors with arrays or uinterpreted "
            "functions. Try --bitblast=lazy"));
      }
      Notice() << "SmtEngine: setting bit-blast mode to lazy to support model"
               << "generation" << std::endl;
      options::bitblastMode.set(options::BitblastMode::LAZY);
    }
    else if (!options::incrementalSolving())
    {
      options::ackermann.set(true);
    }

    if (options::incrementalSolving() && !logic.isPure(THEORY_BV))
    {
      throw OptionException(
          "Incremental eager bit-blasting is currently "
          "only supported for QF_BV. Try --bitblast=lazy.");
    }
  }

  if (options::solveIntAsBV() > 0)
  {
    // not compatible with incremental
    if (options::incrementalSolving())
    {
      throw OptionException(
          "solving integers as bitvectors is currently not supported "
          "when solving incrementally.");
    }
    // Int to BV currently always eliminates arithmetic completely (or otherwise
    // fails). Thus, it is safe to eliminate arithmetic. Also, bit-vectors
    // are required.
    logic = logic.getUnlockedCopy();
    logic.enableTheory(THEORY_BV);
    logic.disableTheory(THEORY_ARITH);
    logic.lock();
  }

  if (options::solveBVAsInt() != options::SolveBVAsIntMode::OFF)
  {
    if (options::boolToBitvector() != options::BoolToBVMode::OFF)
    {
      throw OptionException(
          "solving bitvectors as integers is incompatible with --bool-to-bv.");
    }
    if (options::BVAndIntegerGranularity() > 8)
    {
      /**
       * The granularity sets the size of the ITE in each element
       * of the sum that is generated for bitwise operators.
       * The size of the ITE is 2^{2*granularity}.
       * Since we don't want to introduce ITEs with unbounded size,
       * we bound the granularity.
       */
      throw OptionException("solve-bv-as-int accepts values from 0 to 8.");
    }
    if (logic.isTheoryEnabled(THEORY_BV))
    {
      logic = logic.getUnlockedCopy();
      logic.enableTheory(THEORY_ARITH);
      logic.arithNonLinear();
      logic.lock();
    }
  }

  // set options about ackermannization
  if (options::ackermann() && options::produceModels()
      && (logic.isTheoryEnabled(THEORY_ARRAYS)
          || logic.isTheoryEnabled(THEORY_UF)))
  {
    if (options::produceModels.wasSetByUser())
    {
      throw OptionException(std::string(
          "Ackermannization currently does not support model generation."));
    }
    Notice() << "SmtEngine: turn off ackermannization to support model"
             << "generation" << std::endl;
    options::ackermann.set(false);
  }

  if (options::ackermann())
  {
    if (options::incrementalSolving())
    {
      throw OptionException(
          "Incremental Ackermannization is currently not supported.");
    }

    if (logic.isQuantified())
    {
      throw LogicException("Cannot use Ackermannization on quantified formula");
    }

    if (logic.isTheoryEnabled(THEORY_UF))
    {
      logic = logic.getUnlockedCopy();
      logic.disableTheory(THEORY_UF);
      logic.lock();
    }
    if (logic.isTheoryEnabled(THEORY_ARRAYS))
    {
      logic = logic.getUnlockedCopy();
      logic.disableTheory(THEORY_ARRAYS);
      logic.lock();
    }
  }

  // Set default options associated with strings-exp. We also set these options
  // if we are using eager string preprocessing, which may introduce quantified
  // formulas at preprocess time.
  if (options::stringExp() || !options::stringLazyPreproc())
  {
    // We require quantifiers since extended functions reduce using them.
    if (!logic.isQuantified())
    {
      logic = logic.getUnlockedCopy();
      logic.enableQuantifiers();
      logic.lock();
      Trace("smt") << "turning on quantifier logic, for strings-exp"
                   << std::endl;
    }
    // We require bounded quantifier handling.
    if (!options::fmfBound.wasSetByUser())
    {
      options::fmfBound.set(true);
      Trace("smt") << "turning on fmf-bound-int, for strings-exp" << std::endl;
    }
    // Turn off E-matching, since some bounded quantifiers introduced by strings
    // (e.g. for replaceall) admit matching loops.
    if (!options::eMatching.wasSetByUser())
    {
      options::eMatching.set(false);
      Trace("smt") << "turning off E-matching, for strings-exp" << std::endl;
    }
    // Do not eliminate extended arithmetic symbols from quantified formulas,
    // since some strategies, e.g. --re-elim-agg, introduce them.
    if (!options::elimExtArithQuant.wasSetByUser())
    {
      options::elimExtArithQuant.set(false);
      Trace("smt") << "turning off elim-ext-arith-quant, for strings-exp"
                   << std::endl;
    }
  }
<<<<<<< HEAD
  //!!!!!!!!!!!! temporary on proof-new, whether it is ok to disable proof-new
  bool disableProofNewOk = false;
  if (options::globalNegate())
  {
    // When global negate answers "unsat", it is not due to showing a set of
    // formulas is unsat. Thus, proofs do not apply.
    disableProofNewOk = true;
  }
  // !!!!!!!!!!!!!!!! temporary, to support CI check for old proof system
  if (options::proof())
  {
    // set proofNewReq/proofNewEagerChecking/checkProofsNew to false, since we
    // don't want CI failures
    disableProofNewOk = true;
  }
  // !!!!!!!!!!!!!!!! temporary, to facilitate development of new prop engine
  // with new proof system
  if (options::unsatCores())
  {
    // set proofNewReq/proofNewEagerChecking/checkProofsNew to false, since we
    // don't want CI failures
    disableProofNewOk = true;
  }

=======
>>>>>>> 8ad308b2
  if (options::arraysExp())
  {
    if (!logic.isQuantified())
    {
      logic = logic.getUnlockedCopy();
      logic.enableQuantifiers();
      logic.lock();
    }
    // Allows to answer sat more often by default.
    if (!options::fmfBound.wasSetByUser())
    {
      options::fmfBound.set(true);
      Trace("smt") << "turning on fmf-bound, for arrays-exp" << std::endl;
    }
  }

  // sygus inference may require datatypes
  if (!isInternalSubsolver)
  {
    if (options::produceAbducts()
        || options::produceInterpols() != options::ProduceInterpols::NONE
        || options::sygusInference() || options::sygusRewSynthInput()
        || options::sygusInst())
    {
      // since we are trying to recast as sygus, we assume the input is sygus
      is_sygus = true;
    }
  }

  // We now know whether the input is sygus. Update the logic to incorporate
  // the theories we need internally for handling sygus problems.
  if (is_sygus)
  {
    logic = logic.getUnlockedCopy();
    logic.enableSygus();
    logic.lock();
    // When sygus answers "unsat", it is not due to showing a set of
    // formulas is unsat in the standard way. Thus, proofs do not apply.
    disableProofNewOk = true;
  }

  //!!!!!!!!!!!! temporary on proof-new
  if (disableProofNewOk && options::proofNew())
  {
    options::proofNew.set(false);
    options::proofNewReq.set(false);
    options::checkProofsNew.set(false);
    options::proofNewEagerChecking.set(false);
  }

  if (options::proofNew())
  {
    if (!options::stringLenConc.wasSetByUser())
    {
      options::stringLenConc.set(true);
      Trace("smt") << "turning on string-len-conc, for proof-new" << std::endl;
    }
  }

  // sygus core connective requires unsat cores
  if (options::sygusCoreConnective())
  {
    options::unsatCores.set(true);
  }

  if ((options::checkModels() || options::checkSynthSol()
       || options::produceAbducts()
       || options::produceInterpols() != options::ProduceInterpols::NONE
       || options::modelCoresMode() != options::ModelCoresMode::NONE
       || options::blockModelsMode() != options::BlockModelsMode::NONE
       || options::proofNew())
      && !options::produceAssertions())
  {
    Notice() << "SmtEngine: turning on produce-assertions to support "
             << "option requiring assertions." << std::endl;
    options::produceAssertions.set(true);
  }

  // Disable options incompatible with incremental solving, unsat cores or
  // output an error if enabled explicitly. It is also currently incompatible
  // with arithmetic, force the option off.
  if (options::incrementalSolving() || options::unsatCores())
  {
    if (options::unconstrainedSimp())
    {
      if (options::unconstrainedSimp.wasSetByUser())
      {
        throw OptionException(
            "unconstrained simplification not supported with unsat "
            "cores/incremental solving");
      }
      Notice() << "SmtEngine: turning off unconstrained simplification to "
                  "support unsat cores/incremental solving"
               << std::endl;
      options::unconstrainedSimp.set(false);
    }
  }
  else
  {
    // Turn on unconstrained simplification for QF_AUFBV
    if (!options::unconstrainedSimp.wasSetByUser())
    {
      bool uncSimp = !logic.isQuantified() && !options::produceModels()
                     && !options::produceAssignments()
                     && !options::checkModels()
                     && logic.isTheoryEnabled(THEORY_ARRAYS)
                     && logic.isTheoryEnabled(THEORY_BV)
                     && !logic.isTheoryEnabled(THEORY_ARITH);
      Trace("smt") << "setting unconstrained simplification to " << uncSimp
                   << std::endl;
      options::unconstrainedSimp.set(uncSimp);
    }
  }

  if (options::incrementalSolving())
  {
    if (options::sygusInference())
    {
      if (options::sygusInference.wasSetByUser())
      {
        throw OptionException(
            "sygus inference not supported with incremental solving");
      }
      Notice() << "SmtEngine: turning off sygus inference to support "
                  "incremental solving"
               << std::endl;
      options::sygusInference.set(false);
    }
  }

  if (options::solveBVAsInt() != options::SolveBVAsIntMode::OFF)
  {
    /**
     * Operations on 1 bits are better handled as Boolean operations
     * than as integer operations.
     * Therefore, we enable bv-to-bool, which runs before
     * the translation to integers.
     */
    options::bitvectorToBool.set(true);
  }

  // Disable options incompatible with unsat cores or output an error if enabled
  // explicitly
  if (options::unsatCores())
  {
    if (options::simplificationMode() != options::SimplificationMode::NONE)
    {
      if (options::simplificationMode.wasSetByUser())
      {
        throw OptionException("simplification not supported with unsat cores");
      }
      Notice() << "SmtEngine: turning off simplification to support unsat "
                  "cores"
               << std::endl;
      options::simplificationMode.set(options::SimplificationMode::NONE);
    }

    if (options::pbRewrites())
    {
      if (options::pbRewrites.wasSetByUser())
      {
        throw OptionException(
            "pseudoboolean rewrites not supported with unsat cores");
      }
      Notice() << "SmtEngine: turning off pseudoboolean rewrites to support "
                  "unsat cores"
               << std::endl;
      options::pbRewrites.set(false);
    }

    if (options::sortInference())
    {
      if (options::sortInference.wasSetByUser())
      {
        throw OptionException("sort inference not supported with unsat cores");
      }
      Notice() << "SmtEngine: turning off sort inference to support unsat "
                  "cores"
               << std::endl;
      options::sortInference.set(false);
    }

    if (options::preSkolemQuant())
    {
      if (options::preSkolemQuant.wasSetByUser())
      {
        throw OptionException(
            "pre-skolemization not supported with unsat cores");
      }
      Notice() << "SmtEngine: turning off pre-skolemization to support unsat "
                  "cores"
               << std::endl;
      options::preSkolemQuant.set(false);
    }


    if (options::bitvectorToBool())
    {
      if (options::bitvectorToBool.wasSetByUser())
      {
        throw OptionException("bv-to-bool not supported with unsat cores");
      }
      Notice() << "SmtEngine: turning off bitvector-to-bool to support unsat "
                  "cores"
               << std::endl;
      options::bitvectorToBool.set(false);
    }

    if (options::boolToBitvector() != options::BoolToBVMode::OFF)
    {
      if (options::boolToBitvector.wasSetByUser())
      {
        throw OptionException(
            "bool-to-bv != off not supported with unsat cores");
      }
      Notice() << "SmtEngine: turning off bool-to-bv to support unsat "
                  "cores"
               << std::endl;
      options::boolToBitvector.set(options::BoolToBVMode::OFF);
    }

    if (options::bvIntroducePow2())
    {
      if (options::bvIntroducePow2.wasSetByUser())
      {
        throw OptionException("bv-intro-pow2 not supported with unsat cores");
      }
      Notice() << "SmtEngine: turning off bv-intro-pow2 to support "
                  "unsat-cores"
               << std::endl;
      options::bvIntroducePow2.set(false);
    }

    if (options::repeatSimp())
    {
      if (options::repeatSimp.wasSetByUser())
      {
        throw OptionException("repeat-simp not supported with unsat cores");
      }
      Notice() << "SmtEngine: turning off repeat-simp to support unsat "
                  "cores"
               << std::endl;
      options::repeatSimp.set(false);
    }

    if (options::globalNegate())
    {
      if (options::globalNegate.wasSetByUser())
      {
        throw OptionException("global-negate not supported with unsat cores");
      }
      Notice() << "SmtEngine: turning off global-negate to support unsat "
                  "cores"
               << std::endl;
      options::globalNegate.set(false);
    }

    if (options::bitvectorAig())
    {
      throw OptionException("bitblast-aig not supported with unsat cores");
    }
  }
  else
  {
    // by default, nonclausal simplification is off for QF_SAT
    if (!options::simplificationMode.wasSetByUser())
    {
      bool qf_sat = logic.isPure(THEORY_BOOL) && !logic.isQuantified();
      Trace("smt") << "setting simplification mode to <"
                   << logic.getLogicString() << "> " << (!qf_sat) << std::endl;
      // simplification=none works better for SMT LIB benchmarks with
      // quantifiers, not others options::simplificationMode.set(qf_sat ||
      // quantifiers ? options::SimplificationMode::NONE :
      // options::SimplificationMode::BATCH);
      options::simplificationMode.set(qf_sat
                                          ? options::SimplificationMode::NONE
                                          : options::SimplificationMode::BATCH);
    }
  }

  if (options::cegqiBv() && logic.isQuantified())
  {
    if (options::boolToBitvector() != options::BoolToBVMode::OFF)
    {
      if (options::boolToBitvector.wasSetByUser())
      {
        throw OptionException(
            "bool-to-bv != off not supported with CBQI BV for quantified "
            "logics");
      }
      Notice() << "SmtEngine: turning off bool-to-bitvector to support CBQI BV"
               << std::endl;
      options::boolToBitvector.set(options::BoolToBVMode::OFF);
    }
  }

  // cases where we need produce models
  if (!options::produceModels()
      && (options::produceAssignments() || options::sygusRewSynthCheck()
          || is_sygus))
  {
    Notice() << "SmtEngine: turning on produce-models" << std::endl;
    options::produceModels.set(true);
  }

  /////////////////////////////////////////////////////////////////////////////
  // Theory widening
  //
  // Some theories imply the use of other theories to handle certain operators,
  // e.g. UF to handle partial functions.
  /////////////////////////////////////////////////////////////////////////////
  bool needsUf = false;
  // strings require LIA, UF; widen the logic
  if (logic.isTheoryEnabled(THEORY_STRINGS))
  {
    LogicInfo log(logic.getUnlockedCopy());
    // Strings requires arith for length constraints, and also UF
    needsUf = true;
    if (!logic.isTheoryEnabled(THEORY_ARITH) || logic.isDifferenceLogic()
        || !logic.areIntegersUsed())
    {
      Notice()
          << "Enabling linear integer arithmetic because strings are enabled"
          << std::endl;
      log.enableTheory(THEORY_ARITH);
      log.enableIntegers();
      log.arithOnlyLinear();
    }
    logic = log;
    logic.lock();
  }
  if (needsUf
      // Arrays, datatypes and sets permit Boolean terms and thus require UF
      || logic.isTheoryEnabled(THEORY_ARRAYS)
      || logic.isTheoryEnabled(THEORY_DATATYPES)
      || logic.isTheoryEnabled(THEORY_SETS)
      // Non-linear arithmetic requires UF to deal with division/mod because
      // their expansion introduces UFs for the division/mod-by-zero case.
      // If we are eliminating non-linear arithmetic via solve-int-as-bv,
      // then this is not required, since non-linear arithmetic will be
      // eliminated altogether (or otherwise fail at preprocessing).
      || (logic.isTheoryEnabled(THEORY_ARITH) && !logic.isLinear()
          && options::solveIntAsBV() == 0)
      // If division/mod-by-zero is not treated as a constant value in BV, we
      // need UF.
      || (logic.isTheoryEnabled(THEORY_BV)
          && !options::bitvectorDivByZeroConst())
      // FP requires UF since there are multiple operators that are partially
      // defined (see http://smtlib.cs.uiowa.edu/papers/BTRW15.pdf for more
      // details).
      || logic.isTheoryEnabled(THEORY_FP))
  {
    if (!logic.isTheoryEnabled(THEORY_UF))
    {
      LogicInfo log(logic.getUnlockedCopy());
      Notice() << "Enabling UF because " << logic << " requires it."
               << std::endl;
      log.enableTheory(THEORY_UF);
      logic = log;
      logic.lock();
    }
  }
  /////////////////////////////////////////////////////////////////////////////

  // Set the options for the theoryOf
  if (!options::theoryOfMode.wasSetByUser())
  {
    if (logic.isSharingEnabled() && !logic.isTheoryEnabled(THEORY_BV)
        && !logic.isTheoryEnabled(THEORY_STRINGS)
        && !logic.isTheoryEnabled(THEORY_SETS))
    {
      Trace("smt") << "setting theoryof-mode to term-based" << std::endl;
      options::theoryOfMode.set(options::TheoryOfMode::THEORY_OF_TERM_BASED);
    }
  }

  // by default, symmetry breaker is on only for non-incremental QF_UF
  if (!options::ufSymmetryBreaker.wasSetByUser())
  {
    bool qf_uf_noinc = logic.isPure(THEORY_UF) && !logic.isQuantified()
                       && !options::incrementalSolving()
                       && !options::unsatCores();
    Trace("smt") << "setting uf symmetry breaker to " << qf_uf_noinc
                 << std::endl;
    options::ufSymmetryBreaker.set(qf_uf_noinc);
  }

  // If in arrays, set the UF handler to arrays
  if (logic.isTheoryEnabled(THEORY_ARRAYS)
      && (!logic.isQuantified()
          || (logic.isQuantified() && !logic.isTheoryEnabled(THEORY_UF))))
  {
    Theory::setUninterpretedSortOwner(THEORY_ARRAYS);
  }
  else
  {
    Theory::setUninterpretedSortOwner(THEORY_UF);
  }

  if (!options::simplifyWithCareEnabled.wasSetByUser())
  {
    bool qf_aufbv =
        !logic.isQuantified() && logic.isTheoryEnabled(THEORY_ARRAYS)
        && logic.isTheoryEnabled(THEORY_UF) && logic.isTheoryEnabled(THEORY_BV);

    bool withCare = qf_aufbv;
    Trace("smt") << "setting ite simplify with care to " << withCare
                 << std::endl;
    options::simplifyWithCareEnabled.set(withCare);
  }
  // Turn off array eager index splitting for QF_AUFLIA
  if (!options::arraysEagerIndexSplitting.wasSetByUser())
  {
    if (not logic.isQuantified() && logic.isTheoryEnabled(THEORY_ARRAYS)
        && logic.isTheoryEnabled(THEORY_UF)
        && logic.isTheoryEnabled(THEORY_ARITH))
    {
      Trace("smt") << "setting array eager index splitting to false"
                   << std::endl;
      options::arraysEagerIndexSplitting.set(false);
    }
  }
  // Turn on multiple-pass non-clausal simplification for QF_AUFBV
  if (!options::repeatSimp.wasSetByUser())
  {
    bool repeatSimp = !logic.isQuantified()
                      && (logic.isTheoryEnabled(THEORY_ARRAYS)
                          && logic.isTheoryEnabled(THEORY_UF)
                          && logic.isTheoryEnabled(THEORY_BV))
                      && !options::unsatCores();
    Trace("smt") << "setting repeat simplification to " << repeatSimp
                 << std::endl;
    options::repeatSimp.set(repeatSimp);
  }

  if (options::boolToBitvector() == options::BoolToBVMode::ALL
      && !logic.isTheoryEnabled(THEORY_BV))
  {
    if (options::boolToBitvector.wasSetByUser())
    {
      throw OptionException(
          "bool-to-bv=all not supported for non-bitvector logics.");
    }
    Notice() << "SmtEngine: turning off bool-to-bv for non-bv logic: "
             << logic.getLogicString() << std::endl;
    options::boolToBitvector.set(options::BoolToBVMode::OFF);
  }

  if (!options::bvEagerExplanations.wasSetByUser()
      && logic.isTheoryEnabled(THEORY_ARRAYS)
      && logic.isTheoryEnabled(THEORY_BV))
  {
    Trace("smt") << "enabling eager bit-vector explanations " << std::endl;
    options::bvEagerExplanations.set(true);
  }

  // Turn on arith rewrite equalities only for pure arithmetic
  if (!options::arithRewriteEq.wasSetByUser())
  {
    bool arithRewriteEq =
        logic.isPure(THEORY_ARITH) && logic.isLinear() && !logic.isQuantified();
    Trace("smt") << "setting arith rewrite equalities " << arithRewriteEq
                 << std::endl;
    options::arithRewriteEq.set(arithRewriteEq);
  }
  if (!options::arithHeuristicPivots.wasSetByUser())
  {
    int16_t heuristicPivots = 5;
    if (logic.isPure(THEORY_ARITH) && !logic.isQuantified())
    {
      if (logic.isDifferenceLogic())
      {
        heuristicPivots = -1;
      }
      else if (!logic.areIntegersUsed())
      {
        heuristicPivots = 0;
      }
    }
    Trace("smt") << "setting arithHeuristicPivots  " << heuristicPivots
                 << std::endl;
    options::arithHeuristicPivots.set(heuristicPivots);
  }
  if (!options::arithPivotThreshold.wasSetByUser())
  {
    uint16_t pivotThreshold = 2;
    if (logic.isPure(THEORY_ARITH) && !logic.isQuantified())
    {
      if (logic.isDifferenceLogic())
      {
        pivotThreshold = 16;
      }
    }
    Trace("smt") << "setting arith arithPivotThreshold  " << pivotThreshold
                 << std::endl;
    options::arithPivotThreshold.set(pivotThreshold);
  }
  if (!options::arithStandardCheckVarOrderPivots.wasSetByUser())
  {
    int16_t varOrderPivots = -1;
    if (logic.isPure(THEORY_ARITH) && !logic.isQuantified())
    {
      varOrderPivots = 200;
    }
    Trace("smt") << "setting arithStandardCheckVarOrderPivots  "
                 << varOrderPivots << std::endl;
    options::arithStandardCheckVarOrderPivots.set(varOrderPivots);
  }
  if (logic.isPure(THEORY_ARITH) && !logic.areRealsUsed())
  {
    if (!options::nlExtTangentPlanesInterleave.wasSetByUser())
    {
      Trace("smt") << "setting nlExtTangentPlanesInterleave to true"
                   << std::endl;
      options::nlExtTangentPlanesInterleave.set(true);
    }
  }

  // Set decision mode based on logic (if not set by user)
  if (!options::decisionMode.wasSetByUser())
  {
    options::DecisionMode decMode =
        // sygus uses internal
        is_sygus ? options::DecisionMode::INTERNAL :
                 // ALL
            logic.hasEverything()
                ? options::DecisionMode::JUSTIFICATION
                : (  // QF_BV
                      (not logic.isQuantified() && logic.isPure(THEORY_BV)) ||
                              // QF_AUFBV or QF_ABV or QF_UFBV
                              (not logic.isQuantified()
                               && (logic.isTheoryEnabled(THEORY_ARRAYS)
                                   || logic.isTheoryEnabled(THEORY_UF))
                               && logic.isTheoryEnabled(THEORY_BV))
                              ||
                              // QF_AUFLIA (and may be ends up enabling
                              // QF_AUFLRA?)
                              (not logic.isQuantified()
                               && logic.isTheoryEnabled(THEORY_ARRAYS)
                               && logic.isTheoryEnabled(THEORY_UF)
                               && logic.isTheoryEnabled(THEORY_ARITH))
                              ||
                              // QF_LRA
                              (not logic.isQuantified()
                               && logic.isPure(THEORY_ARITH) && logic.isLinear()
                               && !logic.isDifferenceLogic()
                               && !logic.areIntegersUsed())
                              ||
                              // Quantifiers
                              logic.isQuantified() ||
                              // Strings
                              logic.isTheoryEnabled(THEORY_STRINGS)
                          ? options::DecisionMode::JUSTIFICATION
                          : options::DecisionMode::INTERNAL);

    bool stoponly =
        // ALL
        logic.hasEverything() || logic.isTheoryEnabled(THEORY_STRINGS)
            ? false
            : (  // QF_AUFLIA
                  (not logic.isQuantified()
                   && logic.isTheoryEnabled(THEORY_ARRAYS)
                   && logic.isTheoryEnabled(THEORY_UF)
                   && logic.isTheoryEnabled(THEORY_ARITH))
                          ||
                          // QF_LRA
                          (not logic.isQuantified()
                           && logic.isPure(THEORY_ARITH) && logic.isLinear()
                           && !logic.isDifferenceLogic()
                           && !logic.areIntegersUsed())
                      ? true
                      : false);

    Trace("smt") << "setting decision mode to " << decMode << std::endl;
    options::decisionMode.set(decMode);
    options::decisionStopOnly.set(stoponly);
  }
  if (options::incrementalSolving())
  {
    // disable modes not supported by incremental
    options::sortInference.set(false);
    options::ufssFairnessMonotone.set(false);
    options::quantEpr.set(false);
    options::globalNegate.set(false);
    options::bvAbstraction.set(false);
    options::arithMLTrick.set(false);
  }
  if (logic.hasCardinalityConstraints())
  {
    // must have finite model finding on
    options::finiteModelFind.set(true);
  }

  if (options::instMaxLevel() != -1)
  {
    Notice() << "SmtEngine: turning off cbqi to support instMaxLevel"
             << std::endl;
    options::cegqi.set(false);
  }
  // Do we need to track instantiations?
  // Needed for sygus due to single invocation techniques.
  if (options::cegqiNestedQE()
      || (options::unsatCores() && !options::trackInstLemmas.wasSetByUser())
      || is_sygus)
  {
    options::trackInstLemmas.set(true);
  }

  if ((options::fmfBoundLazy.wasSetByUser() && options::fmfBoundLazy())
      || (options::fmfBoundInt.wasSetByUser() && options::fmfBoundInt()))
  {
    options::fmfBound.set(true);
  }
  // now have determined whether fmfBoundInt is on/off
  // apply fmfBoundInt options
  if (options::fmfBound())
  {
    if (!options::mbqiMode.wasSetByUser()
        || (options::mbqiMode() != options::MbqiMode::NONE
            && options::mbqiMode() != options::MbqiMode::FMC))
    {
      // if bounded integers are set, use no MBQI by default
      options::mbqiMode.set(options::MbqiMode::NONE);
    }
    if (!options::prenexQuant.wasSetByUser())
    {
      options::prenexQuant.set(options::PrenexQuantMode::NONE);
    }
  }
  if (options::ufHo())
  {
    // if higher-order, then current variants of model-based instantiation
    // cannot be used
    if (options::mbqiMode() != options::MbqiMode::NONE)
    {
      options::mbqiMode.set(options::MbqiMode::NONE);
    }
    if (!options::hoElimStoreAx.wasSetByUser())
    {
      // by default, use store axioms only if --ho-elim is set
      options::hoElimStoreAx.set(options::hoElim());
    }
    if (!options::assignFunctionValues())
    {
      // must assign function values
      options::assignFunctionValues.set(true);
    }
    // Cannot use macros, since lambda lifting and macro elimination are inverse
    // operations.
    if (options::macrosQuant())
    {
      options::macrosQuant.set(false);
    }
  }
  if (options::fmfFunWellDefinedRelevant())
  {
    if (!options::fmfFunWellDefined.wasSetByUser())
    {
      options::fmfFunWellDefined.set(true);
    }
  }
  if (options::fmfFunWellDefined())
  {
    if (!options::finiteModelFind.wasSetByUser())
    {
      options::finiteModelFind.set(true);
    }
  }
  // EPR
  if (options::quantEpr())
  {
    if (!options::preSkolemQuant.wasSetByUser())
    {
      options::preSkolemQuant.set(true);
    }
  }

  // now, have determined whether finite model find is on/off
  // apply finite model finding options
  if (options::finiteModelFind())
  {
    // apply conservative quantifiers splitting
    if (!options::quantDynamicSplit.wasSetByUser())
    {
      options::quantDynamicSplit.set(options::QuantDSplitMode::DEFAULT);
    }
    // do not eliminate extended arithmetic symbols from quantified formulas
    if (!options::elimExtArithQuant.wasSetByUser())
    {
      options::elimExtArithQuant.set(false);
    }
    if (!options::eMatching.wasSetByUser())
    {
      options::eMatching.set(options::fmfInstEngine());
    }
    if (!options::instWhenMode.wasSetByUser())
    {
      // instantiate only on last call
      if (options::eMatching())
      {
        options::instWhenMode.set(options::InstWhenMode::LAST_CALL);
      }
    }
  }

  // apply sygus options
  // if we are attempting to rewrite everything to SyGuS, use sygus()
  if (is_sygus)
  {
    if (!options::sygus())
    {
      Trace("smt") << "turning on sygus" << std::endl;
    }
    options::sygus.set(true);
    // must use Ferrante/Rackoff for real arithmetic
    if (!options::cegqiMidpoint.wasSetByUser())
    {
      options::cegqiMidpoint.set(true);
    }
    if (options::sygusRepairConst())
    {
      if (!options::cegqi.wasSetByUser())
      {
        options::cegqi.set(true);
      }
    }
    if (options::sygusInference())
    {
      // optimization: apply preskolemization, makes it succeed more often
      if (!options::preSkolemQuant.wasSetByUser())
      {
        options::preSkolemQuant.set(true);
      }
      if (!options::preSkolemQuantNested.wasSetByUser())
      {
        options::preSkolemQuantNested.set(true);
      }
    }
    // counterexample-guided instantiation for sygus
    if (!options::cegqiSingleInvMode.wasSetByUser())
    {
      options::cegqiSingleInvMode.set(options::CegqiSingleInvMode::USE);
    }
    if (!options::quantConflictFind.wasSetByUser())
    {
      options::quantConflictFind.set(false);
    }
    if (!options::instNoEntail.wasSetByUser())
    {
      options::instNoEntail.set(false);
    }
    if (!options::cegqiFullEffort.wasSetByUser())
    {
      // should use full effort cbqi for single invocation and repair const
      options::cegqiFullEffort.set(true);
    }
    if (options::sygusRew())
    {
      options::sygusRewSynth.set(true);
      options::sygusRewVerify.set(true);
    }
    if (options::sygusRewSynthInput())
    {
      // If we are using synthesis rewrite rules from input, we use
      // sygusRewSynth after preprocessing. See passes/synth_rew_rules.h for
      // details on this technique.
      options::sygusRewSynth.set(true);
      // we should not use the extended rewriter, since we are interested
      // in rewrites that are not in the main rewriter
      if (!options::sygusExtRew.wasSetByUser())
      {
        options::sygusExtRew.set(false);
      }
    }
    // Whether we must use "basic" sygus algorithms. A non-basic sygus algorithm
    // is one that is specialized for returning a single solution. Non-basic
    // sygus algorithms currently include the PBE solver, UNIF+PI, static
    // template inference for invariant synthesis, and single invocation
    // techniques.
    bool reqBasicSygus = false;
    if (options::produceAbducts())
    {
      // if doing abduction, we should filter strong solutions
      if (!options::sygusFilterSolMode.wasSetByUser())
      {
        options::sygusFilterSolMode.set(options::SygusFilterSolMode::STRONG);
      }
      // we must use basic sygus algorithms, since e.g. we require checking
      // a sygus side condition for consistency with axioms.
      reqBasicSygus = true;
    }
    if (options::sygusRewSynth() || options::sygusRewVerify()
        || options::sygusQueryGen())
    {
      // rewrite rule synthesis implies that sygus stream must be true
      options::sygusStream.set(true);
    }
    if (options::sygusStream() || options::incrementalSolving())
    {
      // Streaming and incremental mode are incompatible with techniques that
      // focus the search towards finding a single solution.
      reqBasicSygus = true;
    }
    // Now, disable options for non-basic sygus algorithms, if necessary.
    if (reqBasicSygus)
    {
      if (!options::sygusUnifPbe.wasSetByUser())
      {
        options::sygusUnifPbe.set(false);
      }
      if (options::sygusUnifPi.wasSetByUser())
      {
        options::sygusUnifPi.set(options::SygusUnifPiMode::NONE);
      }
      if (!options::sygusInvTemplMode.wasSetByUser())
      {
        options::sygusInvTemplMode.set(options::SygusInvTemplMode::NONE);
      }
      if (!options::cegqiSingleInvMode.wasSetByUser())
      {
        options::cegqiSingleInvMode.set(options::CegqiSingleInvMode::NONE);
      }
    }
    // do not allow partial functions
    if (!options::bitvectorDivByZeroConst())
    {
      if (options::bitvectorDivByZeroConst.wasSetByUser())
      {
        throw OptionException(
            "--no-bv-div-zero-const is not supported with SyGuS");
      }
      Notice()
          << "SmtEngine: setting bv-div-zero-const to true to support SyGuS"
          << std::endl;
      options::bitvectorDivByZeroConst.set(true);
    }
    if (!options::dtRewriteErrorSel.wasSetByUser())
    {
      options::dtRewriteErrorSel.set(true);
    }
    // do not miniscope
    if (!options::miniscopeQuant.wasSetByUser())
    {
      options::miniscopeQuant.set(false);
    }
    if (!options::miniscopeQuantFreeVar.wasSetByUser())
    {
      options::miniscopeQuantFreeVar.set(false);
    }
    if (!options::quantSplit.wasSetByUser())
    {
      options::quantSplit.set(false);
    }
    // do not do macros
    if (!options::macrosQuant.wasSetByUser())
    {
      options::macrosQuant.set(false);
    }
    if (!options::cegqiPreRegInst.wasSetByUser())
    {
      options::cegqiPreRegInst.set(true);
    }
  }
  // counterexample-guided instantiation for non-sygus
  // enable if any possible quantifiers with arithmetic, datatypes or bitvectors
  if ((logic.isQuantified()
       && (logic.isTheoryEnabled(THEORY_ARITH)
           || logic.isTheoryEnabled(THEORY_DATATYPES)
           || logic.isTheoryEnabled(THEORY_BV)
           || logic.isTheoryEnabled(THEORY_FP)))
      || options::cegqiAll())
  {
    if (!options::cegqi.wasSetByUser())
    {
      options::cegqi.set(true);
    }
    // check whether we should apply full cbqi
    if (logic.isPure(THEORY_BV))
    {
      if (!options::cegqiFullEffort.wasSetByUser())
      {
        options::cegqiFullEffort.set(true);
      }
    }
  }
  if (options::cegqi())
  {
    if (options::incrementalSolving())
    {
      // cannot do nested quantifier elimination in incremental mode
      options::cegqiNestedQE.set(false);
      options::cegqiPreRegInst.set(false);
    }
    if (logic.isPure(THEORY_ARITH) || logic.isPure(THEORY_BV))
    {
      if (!options::quantConflictFind.wasSetByUser())
      {
        options::quantConflictFind.set(false);
      }
      if (!options::instNoEntail.wasSetByUser())
      {
        options::instNoEntail.set(false);
      }
      if (!options::instWhenMode.wasSetByUser() && options::cegqiModel())
      {
        // only instantiation should happen at last call when model is avaiable
        options::instWhenMode.set(options::InstWhenMode::LAST_CALL);
      }
    }
    else
    {
      // only supported in pure arithmetic or pure BV
      options::cegqiNestedQE.set(false);
    }
    // prenexing
    if (options::cegqiNestedQE())
    {
      // only complete with prenex = normal
      options::prenexQuant.set(options::PrenexQuantMode::NORMAL);
    }
    else if (options::globalNegate())
    {
      if (!options::prenexQuant.wasSetByUser())
      {
        options::prenexQuant.set(options::PrenexQuantMode::NONE);
      }
    }
  }
  // implied options...
  if (options::strictTriggers())
  {
    if (!options::userPatternsQuant.wasSetByUser())
    {
      options::userPatternsQuant.set(options::UserPatMode::TRUST);
    }
  }
  if (options::qcfMode.wasSetByUser() || options::qcfTConstraint())
  {
    options::quantConflictFind.set(true);
  }
  if (options::cegqiNestedQE())
  {
    options::prenexQuantUser.set(true);
    if (!options::preSkolemQuant.wasSetByUser())
    {
      options::preSkolemQuant.set(true);
    }
  }
  // for induction techniques
  if (options::quantInduction())
  {
    if (!options::dtStcInduction.wasSetByUser())
    {
      options::dtStcInduction.set(true);
    }
    if (!options::intWfInduction.wasSetByUser())
    {
      options::intWfInduction.set(true);
    }
  }
  if (options::dtStcInduction())
  {
    // try to remove ITEs from quantified formulas
    if (!options::iteDtTesterSplitQuant.wasSetByUser())
    {
      options::iteDtTesterSplitQuant.set(true);
    }
    if (!options::iteLiftQuant.wasSetByUser())
    {
      options::iteLiftQuant.set(options::IteLiftQuantMode::ALL);
    }
  }
  if (options::intWfInduction())
  {
    if (!options::purifyTriggers.wasSetByUser())
    {
      options::purifyTriggers.set(true);
    }
  }
  if (options::conjectureNoFilter())
  {
    if (!options::conjectureFilterActiveTerms.wasSetByUser())
    {
      options::conjectureFilterActiveTerms.set(false);
    }
    if (!options::conjectureFilterCanonical.wasSetByUser())
    {
      options::conjectureFilterCanonical.set(false);
    }
    if (!options::conjectureFilterModel.wasSetByUser())
    {
      options::conjectureFilterModel.set(false);
    }
  }
  if (options::conjectureGenPerRound.wasSetByUser())
  {
    if (options::conjectureGenPerRound() > 0)
    {
      options::conjectureGen.set(true);
    }
    else
    {
      options::conjectureGen.set(false);
    }
  }
  // can't pre-skolemize nested quantifiers without UF theory
  if (!logic.isTheoryEnabled(THEORY_UF) && options::preSkolemQuant())
  {
    if (!options::preSkolemQuantNested.wasSetByUser())
    {
      options::preSkolemQuantNested.set(false);
    }
  }
  if (!logic.isTheoryEnabled(THEORY_DATATYPES))
  {
    options::quantDynamicSplit.set(options::QuantDSplitMode::NONE);
  }

  // until bugs 371,431 are fixed
  if (!options::minisatUseElim.wasSetByUser())
  {
    // cannot use minisat elimination for logics where a theory solver
    // introduces new literals into the search. This includes quantifiers
    // (quantifier instantiation), and the lemma schemas used in non-linear
    // and sets. We also can't use it if models are enabled.
    if (logic.isTheoryEnabled(THEORY_SETS) || logic.isQuantified()
        || options::produceModels() || options::produceAssignments()
        || options::checkModels()
        || (logic.isTheoryEnabled(THEORY_ARITH) && !logic.isLinear()))
    {
      options::minisatUseElim.set(false);
    }
  }

  if (logic.isTheoryEnabled(THEORY_ARITH) && !logic.isLinear()
      && options::nlRlvMode() != options::NlRlvMode::NONE)
  {
    if (!options::relevanceFilter())
    {
      if (options::relevanceFilter.wasSetByUser())
      {
        Warning() << "SmtEngine: turning on relevance filtering to support "
                     "--nl-ext-rlv="
                  << options::nlRlvMode() << std::endl;
      }
      // must use relevance filtering techniques
      options::relevanceFilter.set(true);
    }
  }

  // For now, these array theory optimizations do not support model-building
  if (options::produceModels() || options::produceAssignments()
      || options::checkModels())
  {
    options::arraysOptimizeLinear.set(false);
  }

  if (!options::bitvectorEqualitySolver())
  {
    if (options::bvLazyRewriteExtf())
    {
      if (options::bvLazyRewriteExtf.wasSetByUser())
      {
        throw OptionException(
            "--bv-lazy-rewrite-extf requires --bv-eq-solver to be set");
      }
    }
    Trace("smt")
        << "disabling bvLazyRewriteExtf since equality solver is disabled"
        << std::endl;
    options::bvLazyRewriteExtf.set(false);
  }

  if (options::stringFMF() && !options::stringProcessLoopMode.wasSetByUser())
  {
    Trace("smt") << "settting stringProcessLoopMode to 'simple' since "
                    "--strings-fmf enabled"
                 << std::endl;
    options::stringProcessLoopMode.set(options::ProcessLoopMode::SIMPLE);
  }

  // !!! All options that require disabling models go here
  bool disableModels = false;
  std::string sOptNoModel;
  if (options::unconstrainedSimp.wasSetByUser() && options::unconstrainedSimp())
  {
    disableModels = true;
    sOptNoModel = "unconstrained-simp";
  }
  else if (options::sortInference())
  {
    disableModels = true;
    sOptNoModel = "sort-inference";
  }
  else if (options::minisatUseElim())
  {
    disableModels = true;
    sOptNoModel = "minisat-elimination";
  }
  else if (options::globalNegate())
  {
    disableModels = true;
    sOptNoModel = "global-negate";
  }
  if (disableModels)
  {
    if (options::produceModels())
    {
      if (options::produceModels.wasSetByUser())
      {
        std::stringstream ss;
        ss << "Cannot use " << sOptNoModel << " with model generation.";
        throw OptionException(ss.str());
      }
      Notice() << "SmtEngine: turning off produce-models to support "
               << sOptNoModel << std::endl;
      options::produceModels.set(false);
    }
    if (options::produceAssignments())
    {
      if (options::produceAssignments.wasSetByUser())
      {
        std::stringstream ss;
        ss << "Cannot use " << sOptNoModel
           << " with model generation (produce-assignments).";
        throw OptionException(ss.str());
      }
      Notice() << "SmtEngine: turning off produce-assignments to support "
               << sOptNoModel << std::endl;
      options::produceAssignments.set(false);
    }
    if (options::checkModels())
    {
      if (options::checkModels.wasSetByUser())
      {
        std::stringstream ss;
        ss << "Cannot use " << sOptNoModel
           << " with model generation (check-models).";
        throw OptionException(ss.str());
      }
      Notice() << "SmtEngine: turning off check-models to support "
               << sOptNoModel << std::endl;
      options::checkModels.set(false);
    }
  }

  if (options::bitblastMode() == options::BitblastMode::EAGER
      && !logic.isPure(THEORY_BV) && logic.getLogicString() != "QF_UFBV"
      && logic.getLogicString() != "QF_ABV")
  {
    throw OptionException(
        "Eager bit-blasting does not currently support theory combination. "
        "Note that in a QF_BV problem UF symbols can be introduced for "
        "division. "
        "Try --bv-div-zero-const to interpret division by zero as a constant.");
  }
}

}  // namespace smt
}  // namespace CVC4<|MERGE_RESOLUTION|>--- conflicted
+++ resolved
@@ -78,14 +78,6 @@
     Notice() << "SmtEngine: setting unsatCores" << std::endl;
     options::unsatCores.set(true);
   }
-<<<<<<< HEAD
-  if (options::checkProofs() || (options::dumpProofs() && !options::proofNew()))
-  {
-    Notice() << "SmtEngine: setting proof" << std::endl;
-    options::proof.set(true);
-  }
-=======
->>>>>>> 8ad308b2
   if (options::bitvectorAigSimplifications.wasSetByUser())
   {
     Notice() << "SmtEngine: setting bitvectorAig" << std::endl;
@@ -263,7 +255,6 @@
                    << std::endl;
     }
   }
-<<<<<<< HEAD
   //!!!!!!!!!!!! temporary on proof-new, whether it is ok to disable proof-new
   bool disableProofNewOk = false;
   if (options::globalNegate())
@@ -272,24 +263,15 @@
     // formulas is unsat. Thus, proofs do not apply.
     disableProofNewOk = true;
   }
-  // !!!!!!!!!!!!!!!! temporary, to support CI check for old proof system
-  if (options::proof())
+  // !!!!!!!!!!!!!!!! temporary, to facilitate development of new prop engine
+  // with new proof system
+  if (options::unsatCores())
   {
     // set proofNewReq/proofNewEagerChecking/checkProofsNew to false, since we
     // don't want CI failures
     disableProofNewOk = true;
   }
-  // !!!!!!!!!!!!!!!! temporary, to facilitate development of new prop engine
-  // with new proof system
-  if (options::unsatCores())
-  {
-    // set proofNewReq/proofNewEagerChecking/checkProofsNew to false, since we
-    // don't want CI failures
-    disableProofNewOk = true;
-  }
-
-=======
->>>>>>> 8ad308b2
+
   if (options::arraysExp())
   {
     if (!logic.isQuantified())
