/*********************                                                        */
/*! \file proof_post_processor.h
 ** \verbatim
 ** Top contributors (to current version):
 **   Andrew Reynolds
 ** This file is part of the CVC4 project.
 ** Copyright (c) 2009-2020 by the authors listed in the file AUTHORS
 ** in the top-level source directory and their institutional affiliations.
 ** All rights reserved.  See the file COPYING in the top-level source
 ** directory for licensing information.\endverbatim
 **
 ** \brief The module for processing proof nodes
 **/

#include "cvc4_private.h"

#ifndef CVC4__SMT__PROOF_POST_PROCESSOR_H
#define CVC4__SMT__PROOF_POST_PROCESSOR_H

#include <map>
#include <unordered_set>

#include "expr/proof_node_updater.h"
#include "smt/witness_form.h"

namespace CVC4 {

class SmtEngine;

namespace smt {

/**
 * A callback class used by SmtEngine for post-processing proof nodes by
 * connecting proofs of preprocessing, and expanding macro PfRule applications.
 */
class ProofPostprocessCallback : public ProofNodeUpdaterCallback
{
 public:
  ProofPostprocessCallback(ProofNodeManager* pnm,
                           SmtEngine* smte,
                           ProofGenerator* pppg);
  ~ProofPostprocessCallback() {}
  /**
   * Initialize, called once for each new ProofNode to process. This initializes
   * static information to be used by successive calls to update.
   */
  void initializeUpdate();
  /**
   * Set eliminate rule, which adds rule to the list of rules we will eliminate
   * during update. This adds rule to d_elimRules. Supported rules for
   * elimination include MACRO_*, SUBS and REWRITE. Otherwise, this method
   * has no effect.
   */
  void setEliminateRule(PfRule rule);
  /** Should proof pn be updated? */
  bool shouldUpdate(std::shared_ptr<ProofNode> pn,
                    bool& continueUpdate) override;
  /** Update the proof rule application. */
  bool update(Node res,
              PfRule id,
              const std::vector<Node>& children,
              const std::vector<Node>& args,
              CDProof* cdp,
              bool& continueUpdate) override;

 private:
  /** Common constants */
  Node d_true;
  /** The proof node manager */
  ProofNodeManager* d_pnm;
  /** Pointer to the SmtEngine, which should have proofs enabled */
  SmtEngine* d_smte;
  /** The preprocessing proof generator */
  ProofGenerator* d_pppg;
  /** The witness form proof generator */
  WitnessFormGenerator d_wfpm;
  /** The witness form assumptions used in the proof */
  std::vector<Node> d_wfAssumptions;
  /** Kinds of proof rules we are eliminating */
  std::unordered_set<PfRule, PfRuleHashFunction> d_elimRules;
  //---------------------------------reset at the begining of each update
  /** Mapping assumptions to their proof from preprocessing */
  std::map<Node, std::shared_ptr<ProofNode> > d_assumpToProof;
  //---------------------------------end reset at the begining of each update
  /**
   * Expand rules in the given application, add the expanded proof to cdp.
   * The set of rules we expand is configured by calls to setEliminateRule
   * above. This method calls update to perform possible post-processing in the
   * rules it introduces as a result of the expansion.
   *
   * @param id The rule of the application
   * @param children The children of the application
   * @param args The arguments of the application
   * @param cdp The proof to add to
   * @return The conclusion of the rule, or null if this rule is not eliminated.
   */
  Node expandMacros(PfRule id,
                    const std::vector<Node>& children,
                    const std::vector<Node>& args,
                    CDProof* cdp);
  /**
   * Update the proof rule application, called during expand macros when
   * we wish to apply the update method. This method has the same behavior
   * as update apart from ignoring the continueUpdate flag.
   */
  bool updateInternal(Node res,
                      PfRule id,
                      const std::vector<Node>& children,
                      const std::vector<Node>& args,
                      CDProof* cdp);
  /**
   * Add proof for witness form. This returns the equality t = toWitness(t)
   * and ensures that the proof of this equality has been added to cdp.
   * Notice the proof of this fact may have open assumptions of the form:
   *   k = toWitness(k)
   * where k is a skolem. Furthermore, note that all open assumptions of this
   * form are available via d_wfpm.getWitnessFormEqs() in the remainder of
   * the lifetime of this class.
   */
  Node addProofForWitnessForm(Node t, CDProof* cdp);
  /**
   * Apply transivity if necessary for the arguments. The nodes in
   * tchildren have been ordered such that they are legal arguments to TRANS.
   *
   * Returns the conclusion of the transitivity step, which is null if
   * tchildren is empty. Also note if tchildren contains a single element,
   * then no TRANS step is necessary to add to cdp.
   *
   * @param tchildren The children of a TRANS step
   * @param cdp The proof to add the TRANS step to
   * @return The conclusion of the TRANS step.
   */
  Node addProofForTrans(const std::vector<Node>& tchildren, CDProof* cdp);
  /**
   * Add proof for substitution step. Some substitutions are derived based
   * on viewing a formula as a Boolean assignment (see MethodId::SB_LITERAL for
   * example). This method ensures that the proof of var == subs exists
   * in cdp, where var, subs were derived from BuiltinProofRuleChecker's
   * getSubstitution method.
   *
   * @param var The variable of the substitution
   * @param subs The substituted term
   * @param assump The formula the substitution was derived from
   * @param cdp The proof to add to
   * @return var == subs, the conclusion of the substitution step.
   */
  Node addProofForSubsStep(Node var, Node subs, Node assump, CDProof* cdp);
  /** Add eq (or its symmetry) to transivity children, if not reflexive */
  bool addToTransChildren(Node eq,
                          std::vector<Node>& tchildren,
                          bool isSymm = false);
};

/** Final callback class, for stats and pedantic checking */
class ProofPostprocessFinalCallback : public ProofNodeUpdaterCallback
{
 public:
  ProofPostprocessFinalCallback(ProofNodeManager* pnm);
  ~ProofPostprocessFinalCallback();
  /**
   * Initialize, called once for each new ProofNode to process. This initializes
   * static information to be used by successive calls to update.
   */
  void initializeUpdate();
  /** Should proof pn be updated? Returns false, adds to stats. */
  bool shouldUpdate(std::shared_ptr<ProofNode> pn,
                    bool& continueUpdate) override;
  /** was pedantic failure */
  bool wasPedanticFailure(std::ostream& out) const;

 private:
  /** Counts number of postprocessed proof nodes for each kind of proof rule */
  HistogramStat<PfRule> d_ruleCount;
  /** Total number of postprocessed rule applications */
  IntStat d_totalRuleCount;
  /** The minimum pedantic level of any rule encountered */
  IntStat d_minPedanticLevel;
  /** The total number of final proofs */
  IntStat d_numFinalProofs;
  /** Proof node manager (used for pedantic checking) */
  ProofNodeManager* d_pnm;
  /** Was there a pedantic failure? */
  bool d_pedanticFailure;
  /** The pedantic failure string for debugging */
  std::stringstream d_pedanticFailureOut;
};

/**
 * The proof postprocessor module. This postprocesses the final proof
 * produced by an SmtEngine. Its main two tasks are to:
 * (1) Connect proofs of preprocessing,
 * (2) Expand macro PfRule applications.
 */
class ProofPostproccess
{
 public:
  ProofPostproccess(ProofNodeManager* pnm,
                    SmtEngine* smte,
                    ProofGenerator* pppg);
  ~ProofPostproccess();
  /** post-process */
  void process(std::shared_ptr<ProofNode> pf);
  /** set eliminate rule */
  void setEliminateRule(PfRule rule);
<<<<<<< HEAD
  /** Set assertions (for debugging whether the final proof is closed) */
  void setAssertions(const std::vector<Node>& assertions);

=======
>>>>>>> bc5056c8
 private:
  /** The proof node manager */
  ProofNodeManager* d_pnm;
  /** The post process callback */
  ProofPostprocessCallback d_cb;
<<<<<<< HEAD
  /** The updater */
  ProofNodeUpdater d_updater;
  /** The post process callback for finalization */
  ProofPostprocessFinalCallback d_finalCb;
  /** The finalizer */
=======
  /**
   * The updater, which is responsible for expanding macros in the final proof
   * and connecting preprocessed assumptions to input assumptions.
   */
  ProofNodeUpdater d_updater;
  /** The post process callback for finalization */
  ProofPostprocessFinalCallback d_finalCb;
  /**
   * The finalizer, which is responsible for taking stats and checking for
   * (lazy) pedantic failures.
   */
>>>>>>> bc5056c8
  ProofNodeUpdater d_finalizer;
};

}  // namespace smt
}  // namespace CVC4

#endif<|MERGE_RESOLUTION|>--- conflicted
+++ resolved
@@ -202,36 +202,25 @@
   void process(std::shared_ptr<ProofNode> pf);
   /** set eliminate rule */
   void setEliminateRule(PfRule rule);
-<<<<<<< HEAD
   /** Set assertions (for debugging whether the final proof is closed) */
   void setAssertions(const std::vector<Node>& assertions);
 
-=======
->>>>>>> bc5056c8
  private:
   /** The proof node manager */
   ProofNodeManager* d_pnm;
   /** The post process callback */
   ProofPostprocessCallback d_cb;
-<<<<<<< HEAD
-  /** The updater */
+  /**
+   * The updater, which is responsible for expanding macros in the final proof
+   * and connecting preprocessed assumptions to input assumptions.
+   */
   ProofNodeUpdater d_updater;
   /** The post process callback for finalization */
   ProofPostprocessFinalCallback d_finalCb;
-  /** The finalizer */
-=======
-  /**
-   * The updater, which is responsible for expanding macros in the final proof
-   * and connecting preprocessed assumptions to input assumptions.
-   */
-  ProofNodeUpdater d_updater;
-  /** The post process callback for finalization */
-  ProofPostprocessFinalCallback d_finalCb;
   /**
    * The finalizer, which is responsible for taking stats and checking for
    * (lazy) pedantic failures.
    */
->>>>>>> bc5056c8
   ProofNodeUpdater d_finalizer;
 };
 
