--- conflicted
+++ resolved
@@ -75,11 +75,8 @@
    * remains alive in this user context. This feature is used to construct
    * helper proofs for preprocessing, e.g. to support the skeleton of proofs
    * that connect AssertionPipeline::conjoin steps.
-<<<<<<< HEAD
-=======
    *
    * Internally, this adds a LazyCDProof to the list d_helperProofs below.
->>>>>>> f51491e4
    */
   LazyCDProof* allocateHelperProof();
 
@@ -96,11 +93,7 @@
    */
   NodeTrustNodeMap d_src;
   /** A context-dependent list of LazyCDProof, allocated for conjoin steps */
-<<<<<<< HEAD
-  LazyCDProofList d_helperProofs;
-=======
   context::CDList<std::shared_ptr<LazyCDProof> > d_helperProofs;
->>>>>>> f51491e4
 };
 
 }  // namespace smt
