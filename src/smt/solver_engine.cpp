--- conflicted
+++ resolved
@@ -1019,18 +1019,10 @@
          || resultNode.getType().isSubtypeOf(expectedType))
       << "Run with -t smt for details.";
 
-<<<<<<< HEAD
-  // Ensure it's an evaluation result (constant or const-ish like real algebraic
-  // numbers), or a lambda (for uninterpreted functions). This assertion only
-  // holds for models that do not have approximate values.
-  Assert(m->hasApproximations() || resultNode.getKind() == kind::LAMBDA
-         || TheoryModel::isEvaluationResult(resultNode));
-=======
   // Ensure it's a value (constant or const-ish like real algebraic
   // numbers), or a lambda (for uninterpreted functions). This assertion only
   // holds for models that do not have approximate values.
   Assert(m->hasApproximations() || TheoryModel::isValue(resultNode));
->>>>>>> e037509a
 
   if (d_env->getOptions().smt.abstractValues && resultNode.getType().isArray())
   {
