/*********************                                                        */
/*! \file cvc5.cpp
 ** \verbatim
 ** Top contributors (to current version):
 **   Aina Niemetz, Andrew Reynolds, Andres Noetzli
 ** This file is part of the CVC4 project.
 ** Copyright (c) 2009-2021 by the authors listed in the file AUTHORS
 ** in the top-level source directory and their institutional affiliations.
 ** All rights reserved.  See the file COPYING in the top-level source
 ** directory for licensing information.\endverbatim
 **
 ** \brief The CVC4 C++ API.
 **
 ** The CVC4 C++ API.
 **
 ** A brief note on how to guard API functions:
 **
 ** In general, we think of API guards as a fence -- they are supposed to make
 ** sure that no invalid arguments get passed into internal realms of CVC4.
 ** Thus we always want to catch such cases on the API level (and can then
 ** assert internally that no invalid argument is passed in).
 **
 ** The only special case is when we use 3rd party back-ends we have no control
 ** over, and which throw (invalid_argument) exceptions anyways. In this case,
 ** we do not replicate argument checks but delegate them to the back-end,
 ** catch thrown exceptions, and raise a CVC4ApiException.
 **
 ** Our Integer implementation, e.g., is such a special case since we support
 ** two different back end implementations (GMP, CLN). Be aware that they do
 ** not fully agree on what is (in)valid input, which requires extra checks for
 ** consistent behavior (see Solver::mkRealFromStrHelper for an example).
 **/

#include "api/cpp/cvc5.h"

#include <cstring>
#include <sstream>

#include "api/cpp/cvc5_checks.h"
#include "base/check.h"
#include "base/configuration.h"
#include "expr/dtype.h"
#include "expr/dtype_cons.h"
#include "expr/dtype_selector.h"
#include "expr/kind.h"
#include "expr/metakind.h"
#include "expr/node.h"
#include "expr/node_algorithm.h"
#include "expr/node_builder.h"
#include "expr/node_manager.h"
#include "expr/sequence.h"
#include "expr/type_node.h"
#include "options/main_options.h"
#include "options/options.h"
#include "options/smt_options.h"
#include "proof/unsat_core.h"
#include "smt/model.h"
#include "smt/smt_engine.h"
#include "smt/smt_mode.h"
#include "theory/logic_info.h"
#include "theory/theory_model.h"
#include "util/random.h"
#include "util/result.h"
#include "util/statistics_registry.h"
#include "util/stats_histogram.h"
#include "util/utility.h"

namespace cvc5 {
namespace api {

/* -------------------------------------------------------------------------- */
/* Statistics                                                                 */
/* -------------------------------------------------------------------------- */

struct Statistics
{
  Statistics()
      : d_consts("api::CONSTANT"), d_vars("api::VARIABLE"), d_terms("api::TERM")
  {
  }
  IntegralHistogramStat<TypeConstant> d_consts;
  IntegralHistogramStat<TypeConstant> d_vars;
  IntegralHistogramStat<Kind> d_terms;
};

/* -------------------------------------------------------------------------- */
/* Kind                                                                       */
/* -------------------------------------------------------------------------- */

/* Mapping from external (API) kind to internal kind. */
const static std::unordered_map<Kind, cvc5::Kind, KindHashFunction> s_kinds{
    {INTERNAL_KIND, cvc5::Kind::UNDEFINED_KIND},
    {UNDEFINED_KIND, cvc5::Kind::UNDEFINED_KIND},
    {NULL_EXPR, cvc5::Kind::NULL_EXPR},
    /* Builtin ------------------------------------------------------------- */
    {UNINTERPRETED_CONSTANT, cvc5::Kind::UNINTERPRETED_CONSTANT},
    {ABSTRACT_VALUE, cvc5::Kind::ABSTRACT_VALUE},
    {EQUAL, cvc5::Kind::EQUAL},
    {DISTINCT, cvc5::Kind::DISTINCT},
    {CONSTANT, cvc5::Kind::VARIABLE},
    {VARIABLE, cvc5::Kind::BOUND_VARIABLE},
    {SEXPR, cvc5::Kind::SEXPR},
    {LAMBDA, cvc5::Kind::LAMBDA},
    {WITNESS, cvc5::Kind::WITNESS},
    /* Boolean ------------------------------------------------------------- */
    {CONST_BOOLEAN, cvc5::Kind::CONST_BOOLEAN},
    {NOT, cvc5::Kind::NOT},
    {AND, cvc5::Kind::AND},
    {IMPLIES, cvc5::Kind::IMPLIES},
    {OR, cvc5::Kind::OR},
    {XOR, cvc5::Kind::XOR},
    {ITE, cvc5::Kind::ITE},
    {MATCH, cvc5::Kind::MATCH},
    {MATCH_CASE, cvc5::Kind::MATCH_CASE},
    {MATCH_BIND_CASE, cvc5::Kind::MATCH_BIND_CASE},
    /* UF ------------------------------------------------------------------ */
    {APPLY_UF, cvc5::Kind::APPLY_UF},
    {CARDINALITY_CONSTRAINT, cvc5::Kind::CARDINALITY_CONSTRAINT},
    {CARDINALITY_VALUE, cvc5::Kind::CARDINALITY_VALUE},
    {HO_APPLY, cvc5::Kind::HO_APPLY},
    /* Arithmetic ---------------------------------------------------------- */
    {PLUS, cvc5::Kind::PLUS},
    {MULT, cvc5::Kind::MULT},
    {IAND, cvc5::Kind::IAND},
    {MINUS, cvc5::Kind::MINUS},
    {UMINUS, cvc5::Kind::UMINUS},
    {DIVISION, cvc5::Kind::DIVISION},
    {INTS_DIVISION, cvc5::Kind::INTS_DIVISION},
    {INTS_MODULUS, cvc5::Kind::INTS_MODULUS},
    {ABS, cvc5::Kind::ABS},
    {DIVISIBLE, cvc5::Kind::DIVISIBLE},
    {POW, cvc5::Kind::POW},
    {EXPONENTIAL, cvc5::Kind::EXPONENTIAL},
    {SINE, cvc5::Kind::SINE},
    {COSINE, cvc5::Kind::COSINE},
    {TANGENT, cvc5::Kind::TANGENT},
    {COSECANT, cvc5::Kind::COSECANT},
    {SECANT, cvc5::Kind::SECANT},
    {COTANGENT, cvc5::Kind::COTANGENT},
    {ARCSINE, cvc5::Kind::ARCSINE},
    {ARCCOSINE, cvc5::Kind::ARCCOSINE},
    {ARCTANGENT, cvc5::Kind::ARCTANGENT},
    {ARCCOSECANT, cvc5::Kind::ARCCOSECANT},
    {ARCSECANT, cvc5::Kind::ARCSECANT},
    {ARCCOTANGENT, cvc5::Kind::ARCCOTANGENT},
    {SQRT, cvc5::Kind::SQRT},
    {CONST_RATIONAL, cvc5::Kind::CONST_RATIONAL},
    {LT, cvc5::Kind::LT},
    {LEQ, cvc5::Kind::LEQ},
    {GT, cvc5::Kind::GT},
    {GEQ, cvc5::Kind::GEQ},
    {IS_INTEGER, cvc5::Kind::IS_INTEGER},
    {TO_INTEGER, cvc5::Kind::TO_INTEGER},
    {TO_REAL, cvc5::Kind::TO_REAL},
    {PI, cvc5::Kind::PI},
    /* BV ------------------------------------------------------------------ */
    {CONST_BITVECTOR, cvc5::Kind::CONST_BITVECTOR},
    {BITVECTOR_CONCAT, cvc5::Kind::BITVECTOR_CONCAT},
    {BITVECTOR_AND, cvc5::Kind::BITVECTOR_AND},
    {BITVECTOR_OR, cvc5::Kind::BITVECTOR_OR},
    {BITVECTOR_XOR, cvc5::Kind::BITVECTOR_XOR},
    {BITVECTOR_NOT, cvc5::Kind::BITVECTOR_NOT},
    {BITVECTOR_NAND, cvc5::Kind::BITVECTOR_NAND},
    {BITVECTOR_NOR, cvc5::Kind::BITVECTOR_NOR},
    {BITVECTOR_XNOR, cvc5::Kind::BITVECTOR_XNOR},
    {BITVECTOR_COMP, cvc5::Kind::BITVECTOR_COMP},
    {BITVECTOR_MULT, cvc5::Kind::BITVECTOR_MULT},
    {BITVECTOR_PLUS, cvc5::Kind::BITVECTOR_PLUS},
    {BITVECTOR_SUB, cvc5::Kind::BITVECTOR_SUB},
    {BITVECTOR_NEG, cvc5::Kind::BITVECTOR_NEG},
    {BITVECTOR_UDIV, cvc5::Kind::BITVECTOR_UDIV},
    {BITVECTOR_UREM, cvc5::Kind::BITVECTOR_UREM},
    {BITVECTOR_SDIV, cvc5::Kind::BITVECTOR_SDIV},
    {BITVECTOR_SREM, cvc5::Kind::BITVECTOR_SREM},
    {BITVECTOR_SMOD, cvc5::Kind::BITVECTOR_SMOD},
    {BITVECTOR_SHL, cvc5::Kind::BITVECTOR_SHL},
    {BITVECTOR_LSHR, cvc5::Kind::BITVECTOR_LSHR},
    {BITVECTOR_ASHR, cvc5::Kind::BITVECTOR_ASHR},
    {BITVECTOR_ULT, cvc5::Kind::BITVECTOR_ULT},
    {BITVECTOR_ULE, cvc5::Kind::BITVECTOR_ULE},
    {BITVECTOR_UGT, cvc5::Kind::BITVECTOR_UGT},
    {BITVECTOR_UGE, cvc5::Kind::BITVECTOR_UGE},
    {BITVECTOR_SLT, cvc5::Kind::BITVECTOR_SLT},
    {BITVECTOR_SLE, cvc5::Kind::BITVECTOR_SLE},
    {BITVECTOR_SGT, cvc5::Kind::BITVECTOR_SGT},
    {BITVECTOR_SGE, cvc5::Kind::BITVECTOR_SGE},
    {BITVECTOR_ULTBV, cvc5::Kind::BITVECTOR_ULTBV},
    {BITVECTOR_SLTBV, cvc5::Kind::BITVECTOR_SLTBV},
    {BITVECTOR_ITE, cvc5::Kind::BITVECTOR_ITE},
    {BITVECTOR_REDOR, cvc5::Kind::BITVECTOR_REDOR},
    {BITVECTOR_REDAND, cvc5::Kind::BITVECTOR_REDAND},
    {BITVECTOR_EXTRACT, cvc5::Kind::BITVECTOR_EXTRACT},
    {BITVECTOR_REPEAT, cvc5::Kind::BITVECTOR_REPEAT},
    {BITVECTOR_ZERO_EXTEND, cvc5::Kind::BITVECTOR_ZERO_EXTEND},
    {BITVECTOR_SIGN_EXTEND, cvc5::Kind::BITVECTOR_SIGN_EXTEND},
    {BITVECTOR_ROTATE_LEFT, cvc5::Kind::BITVECTOR_ROTATE_LEFT},
    {BITVECTOR_ROTATE_RIGHT, cvc5::Kind::BITVECTOR_ROTATE_RIGHT},
    {INT_TO_BITVECTOR, cvc5::Kind::INT_TO_BITVECTOR},
    {BITVECTOR_TO_NAT, cvc5::Kind::BITVECTOR_TO_NAT},
    /* FP ------------------------------------------------------------------ */
    {CONST_FLOATINGPOINT, cvc5::Kind::CONST_FLOATINGPOINT},
    {CONST_ROUNDINGMODE, cvc5::Kind::CONST_ROUNDINGMODE},
    {FLOATINGPOINT_FP, cvc5::Kind::FLOATINGPOINT_FP},
    {FLOATINGPOINT_EQ, cvc5::Kind::FLOATINGPOINT_EQ},
    {FLOATINGPOINT_ABS, cvc5::Kind::FLOATINGPOINT_ABS},
    {FLOATINGPOINT_NEG, cvc5::Kind::FLOATINGPOINT_NEG},
    {FLOATINGPOINT_PLUS, cvc5::Kind::FLOATINGPOINT_PLUS},
    {FLOATINGPOINT_SUB, cvc5::Kind::FLOATINGPOINT_SUB},
    {FLOATINGPOINT_MULT, cvc5::Kind::FLOATINGPOINT_MULT},
    {FLOATINGPOINT_DIV, cvc5::Kind::FLOATINGPOINT_DIV},
    {FLOATINGPOINT_FMA, cvc5::Kind::FLOATINGPOINT_FMA},
    {FLOATINGPOINT_SQRT, cvc5::Kind::FLOATINGPOINT_SQRT},
    {FLOATINGPOINT_REM, cvc5::Kind::FLOATINGPOINT_REM},
    {FLOATINGPOINT_RTI, cvc5::Kind::FLOATINGPOINT_RTI},
    {FLOATINGPOINT_MIN, cvc5::Kind::FLOATINGPOINT_MIN},
    {FLOATINGPOINT_MAX, cvc5::Kind::FLOATINGPOINT_MAX},
    {FLOATINGPOINT_LEQ, cvc5::Kind::FLOATINGPOINT_LEQ},
    {FLOATINGPOINT_LT, cvc5::Kind::FLOATINGPOINT_LT},
    {FLOATINGPOINT_GEQ, cvc5::Kind::FLOATINGPOINT_GEQ},
    {FLOATINGPOINT_GT, cvc5::Kind::FLOATINGPOINT_GT},
    {FLOATINGPOINT_ISN, cvc5::Kind::FLOATINGPOINT_ISN},
    {FLOATINGPOINT_ISSN, cvc5::Kind::FLOATINGPOINT_ISSN},
    {FLOATINGPOINT_ISZ, cvc5::Kind::FLOATINGPOINT_ISZ},
    {FLOATINGPOINT_ISINF, cvc5::Kind::FLOATINGPOINT_ISINF},
    {FLOATINGPOINT_ISNAN, cvc5::Kind::FLOATINGPOINT_ISNAN},
    {FLOATINGPOINT_ISNEG, cvc5::Kind::FLOATINGPOINT_ISNEG},
    {FLOATINGPOINT_ISPOS, cvc5::Kind::FLOATINGPOINT_ISPOS},
    {FLOATINGPOINT_TO_FP_FLOATINGPOINT,
     cvc5::Kind::FLOATINGPOINT_TO_FP_FLOATINGPOINT},
    {FLOATINGPOINT_TO_FP_REAL, cvc5::Kind::FLOATINGPOINT_TO_FP_REAL},
    {FLOATINGPOINT_TO_FP_SIGNED_BITVECTOR,
     cvc5::Kind::FLOATINGPOINT_TO_FP_SIGNED_BITVECTOR},
    {FLOATINGPOINT_TO_FP_UNSIGNED_BITVECTOR,
     cvc5::Kind::FLOATINGPOINT_TO_FP_UNSIGNED_BITVECTOR},
    {FLOATINGPOINT_TO_FP_GENERIC, cvc5::Kind::FLOATINGPOINT_TO_FP_GENERIC},
    {FLOATINGPOINT_TO_UBV, cvc5::Kind::FLOATINGPOINT_TO_UBV},
    {FLOATINGPOINT_TO_SBV, cvc5::Kind::FLOATINGPOINT_TO_SBV},
    {FLOATINGPOINT_TO_REAL, cvc5::Kind::FLOATINGPOINT_TO_REAL},
    /* Arrays -------------------------------------------------------------- */
    {SELECT, cvc5::Kind::SELECT},
    {STORE, cvc5::Kind::STORE},
    {CONST_ARRAY, cvc5::Kind::STORE_ALL},
    {EQ_RANGE, cvc5::Kind::EQ_RANGE},
    /* Datatypes ----------------------------------------------------------- */
    {APPLY_SELECTOR, cvc5::Kind::APPLY_SELECTOR},
    {APPLY_CONSTRUCTOR, cvc5::Kind::APPLY_CONSTRUCTOR},
    {APPLY_TESTER, cvc5::Kind::APPLY_TESTER},
    {TUPLE_UPDATE, cvc5::Kind::TUPLE_UPDATE},
    {RECORD_UPDATE, cvc5::Kind::RECORD_UPDATE},
    {DT_SIZE, cvc5::Kind::DT_SIZE},
    {TUPLE_PROJECT, cvc5::Kind::TUPLE_PROJECT},
    /* Separation Logic ---------------------------------------------------- */
    {SEP_NIL, cvc5::Kind::SEP_NIL},
    {SEP_EMP, cvc5::Kind::SEP_EMP},
    {SEP_PTO, cvc5::Kind::SEP_PTO},
    {SEP_STAR, cvc5::Kind::SEP_STAR},
    {SEP_WAND, cvc5::Kind::SEP_WAND},
    /* Sets ---------------------------------------------------------------- */
    {EMPTYSET, cvc5::Kind::EMPTYSET},
    {UNION, cvc5::Kind::UNION},
    {INTERSECTION, cvc5::Kind::INTERSECTION},
    {SETMINUS, cvc5::Kind::SETMINUS},
    {SUBSET, cvc5::Kind::SUBSET},
    {MEMBER, cvc5::Kind::MEMBER},
    {SINGLETON, cvc5::Kind::SINGLETON},
    {INSERT, cvc5::Kind::INSERT},
    {CARD, cvc5::Kind::CARD},
    {COMPLEMENT, cvc5::Kind::COMPLEMENT},
    {UNIVERSE_SET, cvc5::Kind::UNIVERSE_SET},
    {JOIN, cvc5::Kind::JOIN},
    {PRODUCT, cvc5::Kind::PRODUCT},
    {TRANSPOSE, cvc5::Kind::TRANSPOSE},
    {TCLOSURE, cvc5::Kind::TCLOSURE},
    {JOIN_IMAGE, cvc5::Kind::JOIN_IMAGE},
    {IDEN, cvc5::Kind::IDEN},
    {COMPREHENSION, cvc5::Kind::COMPREHENSION},
    {CHOOSE, cvc5::Kind::CHOOSE},
    {IS_SINGLETON, cvc5::Kind::IS_SINGLETON},
    /* Bags ---------------------------------------------------------------- */
    {UNION_MAX, cvc5::Kind::UNION_MAX},
    {UNION_DISJOINT, cvc5::Kind::UNION_DISJOINT},
    {INTERSECTION_MIN, cvc5::Kind::INTERSECTION_MIN},
    {DIFFERENCE_SUBTRACT, cvc5::Kind::DIFFERENCE_SUBTRACT},
    {DIFFERENCE_REMOVE, cvc5::Kind::DIFFERENCE_REMOVE},
    {SUBBAG, cvc5::Kind::SUBBAG},
    {BAG_COUNT, cvc5::Kind::BAG_COUNT},
    {DUPLICATE_REMOVAL, cvc5::Kind::DUPLICATE_REMOVAL},
    {MK_BAG, cvc5::Kind::MK_BAG},
    {EMPTYBAG, cvc5::Kind::EMPTYBAG},
    {BAG_CARD, cvc5::Kind::BAG_CARD},
    {BAG_CHOOSE, cvc5::Kind::BAG_CHOOSE},
    {BAG_IS_SINGLETON, cvc5::Kind::BAG_IS_SINGLETON},
    {BAG_FROM_SET, cvc5::Kind::BAG_FROM_SET},
    {BAG_TO_SET, cvc5::Kind::BAG_TO_SET},
    /* Strings ------------------------------------------------------------- */
    {STRING_CONCAT, cvc5::Kind::STRING_CONCAT},
    {STRING_IN_REGEXP, cvc5::Kind::STRING_IN_REGEXP},
    {STRING_LENGTH, cvc5::Kind::STRING_LENGTH},
    {STRING_SUBSTR, cvc5::Kind::STRING_SUBSTR},
    {STRING_UPDATE, cvc5::Kind::STRING_UPDATE},
    {STRING_CHARAT, cvc5::Kind::STRING_CHARAT},
    {STRING_CONTAINS, cvc5::Kind::STRING_STRCTN},
    {STRING_INDEXOF, cvc5::Kind::STRING_STRIDOF},
    {STRING_REPLACE, cvc5::Kind::STRING_STRREPL},
    {STRING_REPLACE_ALL, cvc5::Kind::STRING_STRREPLALL},
    {STRING_REPLACE_RE, cvc5::Kind::STRING_REPLACE_RE},
    {STRING_REPLACE_RE_ALL, cvc5::Kind::STRING_REPLACE_RE_ALL},
    {STRING_TOLOWER, cvc5::Kind::STRING_TOLOWER},
    {STRING_TOUPPER, cvc5::Kind::STRING_TOUPPER},
    {STRING_REV, cvc5::Kind::STRING_REV},
    {STRING_FROM_CODE, cvc5::Kind::STRING_FROM_CODE},
    {STRING_TO_CODE, cvc5::Kind::STRING_TO_CODE},
    {STRING_LT, cvc5::Kind::STRING_LT},
    {STRING_LEQ, cvc5::Kind::STRING_LEQ},
    {STRING_PREFIX, cvc5::Kind::STRING_PREFIX},
    {STRING_SUFFIX, cvc5::Kind::STRING_SUFFIX},
    {STRING_IS_DIGIT, cvc5::Kind::STRING_IS_DIGIT},
    {STRING_FROM_INT, cvc5::Kind::STRING_ITOS},
    {STRING_TO_INT, cvc5::Kind::STRING_STOI},
    {CONST_STRING, cvc5::Kind::CONST_STRING},
    {STRING_TO_REGEXP, cvc5::Kind::STRING_TO_REGEXP},
    {REGEXP_CONCAT, cvc5::Kind::REGEXP_CONCAT},
    {REGEXP_UNION, cvc5::Kind::REGEXP_UNION},
    {REGEXP_INTER, cvc5::Kind::REGEXP_INTER},
    {REGEXP_DIFF, cvc5::Kind::REGEXP_DIFF},
    {REGEXP_STAR, cvc5::Kind::REGEXP_STAR},
    {REGEXP_PLUS, cvc5::Kind::REGEXP_PLUS},
    {REGEXP_OPT, cvc5::Kind::REGEXP_OPT},
    {REGEXP_RANGE, cvc5::Kind::REGEXP_RANGE},
    {REGEXP_REPEAT, cvc5::Kind::REGEXP_REPEAT},
    {REGEXP_LOOP, cvc5::Kind::REGEXP_LOOP},
    {REGEXP_EMPTY, cvc5::Kind::REGEXP_EMPTY},
    {REGEXP_SIGMA, cvc5::Kind::REGEXP_SIGMA},
    {REGEXP_COMPLEMENT, cvc5::Kind::REGEXP_COMPLEMENT},
    // maps to the same kind as the string versions
    {SEQ_CONCAT, cvc5::Kind::STRING_CONCAT},
    {SEQ_LENGTH, cvc5::Kind::STRING_LENGTH},
    {SEQ_EXTRACT, cvc5::Kind::STRING_SUBSTR},
    {SEQ_UPDATE, cvc5::Kind::STRING_UPDATE},
    {SEQ_AT, cvc5::Kind::STRING_CHARAT},
    {SEQ_CONTAINS, cvc5::Kind::STRING_STRCTN},
    {SEQ_INDEXOF, cvc5::Kind::STRING_STRIDOF},
    {SEQ_REPLACE, cvc5::Kind::STRING_STRREPL},
    {SEQ_REPLACE_ALL, cvc5::Kind::STRING_STRREPLALL},
    {SEQ_REV, cvc5::Kind::STRING_REV},
    {SEQ_PREFIX, cvc5::Kind::STRING_PREFIX},
    {SEQ_SUFFIX, cvc5::Kind::STRING_SUFFIX},
    {CONST_SEQUENCE, cvc5::Kind::CONST_SEQUENCE},
    {SEQ_UNIT, cvc5::Kind::SEQ_UNIT},
    {SEQ_NTH, cvc5::Kind::SEQ_NTH},
    /* Quantifiers --------------------------------------------------------- */
    {FORALL, cvc5::Kind::FORALL},
    {EXISTS, cvc5::Kind::EXISTS},
    {BOUND_VAR_LIST, cvc5::Kind::BOUND_VAR_LIST},
    {INST_PATTERN, cvc5::Kind::INST_PATTERN},
    {INST_NO_PATTERN, cvc5::Kind::INST_NO_PATTERN},
    {INST_ATTRIBUTE, cvc5::Kind::INST_ATTRIBUTE},
    {INST_PATTERN_LIST, cvc5::Kind::INST_PATTERN_LIST},
    {LAST_KIND, cvc5::Kind::LAST_KIND},
};

/* Mapping from internal kind to external (API) kind. */
const static std::unordered_map<cvc5::Kind, Kind, cvc5::kind::KindHashFunction>
    s_kinds_internal{
        {cvc5::Kind::UNDEFINED_KIND, UNDEFINED_KIND},
        {cvc5::Kind::NULL_EXPR, NULL_EXPR},
        /* Builtin --------------------------------------------------------- */
        {cvc5::Kind::UNINTERPRETED_CONSTANT, UNINTERPRETED_CONSTANT},
        {cvc5::Kind::ABSTRACT_VALUE, ABSTRACT_VALUE},
        {cvc5::Kind::EQUAL, EQUAL},
        {cvc5::Kind::DISTINCT, DISTINCT},
        {cvc5::Kind::VARIABLE, CONSTANT},
        {cvc5::Kind::BOUND_VARIABLE, VARIABLE},
        {cvc5::Kind::SEXPR, SEXPR},
        {cvc5::Kind::LAMBDA, LAMBDA},
        {cvc5::Kind::WITNESS, WITNESS},
        /* Boolean --------------------------------------------------------- */
        {cvc5::Kind::CONST_BOOLEAN, CONST_BOOLEAN},
        {cvc5::Kind::NOT, NOT},
        {cvc5::Kind::AND, AND},
        {cvc5::Kind::IMPLIES, IMPLIES},
        {cvc5::Kind::OR, OR},
        {cvc5::Kind::XOR, XOR},
        {cvc5::Kind::ITE, ITE},
        {cvc5::Kind::MATCH, MATCH},
        {cvc5::Kind::MATCH_CASE, MATCH_CASE},
        {cvc5::Kind::MATCH_BIND_CASE, MATCH_BIND_CASE},
        /* UF -------------------------------------------------------------- */
        {cvc5::Kind::APPLY_UF, APPLY_UF},
        {cvc5::Kind::CARDINALITY_CONSTRAINT, CARDINALITY_CONSTRAINT},
        {cvc5::Kind::CARDINALITY_VALUE, CARDINALITY_VALUE},
        {cvc5::Kind::HO_APPLY, HO_APPLY},
        /* Arithmetic ------------------------------------------------------ */
        {cvc5::Kind::PLUS, PLUS},
        {cvc5::Kind::MULT, MULT},
        {cvc5::Kind::IAND, IAND},
        {cvc5::Kind::MINUS, MINUS},
        {cvc5::Kind::UMINUS, UMINUS},
        {cvc5::Kind::DIVISION, DIVISION},
        {cvc5::Kind::DIVISION_TOTAL, INTERNAL_KIND},
        {cvc5::Kind::INTS_DIVISION, INTS_DIVISION},
        {cvc5::Kind::INTS_DIVISION_TOTAL, INTERNAL_KIND},
        {cvc5::Kind::INTS_MODULUS, INTS_MODULUS},
        {cvc5::Kind::INTS_MODULUS_TOTAL, INTERNAL_KIND},
        {cvc5::Kind::ABS, ABS},
        {cvc5::Kind::DIVISIBLE, DIVISIBLE},
        {cvc5::Kind::POW, POW},
        {cvc5::Kind::EXPONENTIAL, EXPONENTIAL},
        {cvc5::Kind::SINE, SINE},
        {cvc5::Kind::COSINE, COSINE},
        {cvc5::Kind::TANGENT, TANGENT},
        {cvc5::Kind::COSECANT, COSECANT},
        {cvc5::Kind::SECANT, SECANT},
        {cvc5::Kind::COTANGENT, COTANGENT},
        {cvc5::Kind::ARCSINE, ARCSINE},
        {cvc5::Kind::ARCCOSINE, ARCCOSINE},
        {cvc5::Kind::ARCTANGENT, ARCTANGENT},
        {cvc5::Kind::ARCCOSECANT, ARCCOSECANT},
        {cvc5::Kind::ARCSECANT, ARCSECANT},
        {cvc5::Kind::ARCCOTANGENT, ARCCOTANGENT},
        {cvc5::Kind::SQRT, SQRT},
        {cvc5::Kind::DIVISIBLE_OP, DIVISIBLE},
        {cvc5::Kind::CONST_RATIONAL, CONST_RATIONAL},
        {cvc5::Kind::LT, LT},
        {cvc5::Kind::LEQ, LEQ},
        {cvc5::Kind::GT, GT},
        {cvc5::Kind::GEQ, GEQ},
        {cvc5::Kind::IS_INTEGER, IS_INTEGER},
        {cvc5::Kind::TO_INTEGER, TO_INTEGER},
        {cvc5::Kind::TO_REAL, TO_REAL},
        {cvc5::Kind::PI, PI},
        /* BV -------------------------------------------------------------- */
        {cvc5::Kind::CONST_BITVECTOR, CONST_BITVECTOR},
        {cvc5::Kind::BITVECTOR_CONCAT, BITVECTOR_CONCAT},
        {cvc5::Kind::BITVECTOR_AND, BITVECTOR_AND},
        {cvc5::Kind::BITVECTOR_OR, BITVECTOR_OR},
        {cvc5::Kind::BITVECTOR_XOR, BITVECTOR_XOR},
        {cvc5::Kind::BITVECTOR_NOT, BITVECTOR_NOT},
        {cvc5::Kind::BITVECTOR_NAND, BITVECTOR_NAND},
        {cvc5::Kind::BITVECTOR_NOR, BITVECTOR_NOR},
        {cvc5::Kind::BITVECTOR_XNOR, BITVECTOR_XNOR},
        {cvc5::Kind::BITVECTOR_COMP, BITVECTOR_COMP},
        {cvc5::Kind::BITVECTOR_MULT, BITVECTOR_MULT},
        {cvc5::Kind::BITVECTOR_PLUS, BITVECTOR_PLUS},
        {cvc5::Kind::BITVECTOR_SUB, BITVECTOR_SUB},
        {cvc5::Kind::BITVECTOR_NEG, BITVECTOR_NEG},
        {cvc5::Kind::BITVECTOR_UDIV, BITVECTOR_UDIV},
        {cvc5::Kind::BITVECTOR_UREM, BITVECTOR_UREM},
        {cvc5::Kind::BITVECTOR_SDIV, BITVECTOR_SDIV},
        {cvc5::Kind::BITVECTOR_SREM, BITVECTOR_SREM},
        {cvc5::Kind::BITVECTOR_SMOD, BITVECTOR_SMOD},
        {cvc5::Kind::BITVECTOR_SHL, BITVECTOR_SHL},
        {cvc5::Kind::BITVECTOR_LSHR, BITVECTOR_LSHR},
        {cvc5::Kind::BITVECTOR_ASHR, BITVECTOR_ASHR},
        {cvc5::Kind::BITVECTOR_ULT, BITVECTOR_ULT},
        {cvc5::Kind::BITVECTOR_ULE, BITVECTOR_ULE},
        {cvc5::Kind::BITVECTOR_UGT, BITVECTOR_UGT},
        {cvc5::Kind::BITVECTOR_UGE, BITVECTOR_UGE},
        {cvc5::Kind::BITVECTOR_SLT, BITVECTOR_SLT},
        {cvc5::Kind::BITVECTOR_SLE, BITVECTOR_SLE},
        {cvc5::Kind::BITVECTOR_SGT, BITVECTOR_SGT},
        {cvc5::Kind::BITVECTOR_SGE, BITVECTOR_SGE},
        {cvc5::Kind::BITVECTOR_ULTBV, BITVECTOR_ULTBV},
        {cvc5::Kind::BITVECTOR_SLTBV, BITVECTOR_SLTBV},
        {cvc5::Kind::BITVECTOR_ITE, BITVECTOR_ITE},
        {cvc5::Kind::BITVECTOR_REDOR, BITVECTOR_REDOR},
        {cvc5::Kind::BITVECTOR_REDAND, BITVECTOR_REDAND},
        {cvc5::Kind::BITVECTOR_EXTRACT_OP, BITVECTOR_EXTRACT},
        {cvc5::Kind::BITVECTOR_REPEAT_OP, BITVECTOR_REPEAT},
        {cvc5::Kind::BITVECTOR_ZERO_EXTEND_OP, BITVECTOR_ZERO_EXTEND},
        {cvc5::Kind::BITVECTOR_SIGN_EXTEND_OP, BITVECTOR_SIGN_EXTEND},
        {cvc5::Kind::BITVECTOR_ROTATE_LEFT_OP, BITVECTOR_ROTATE_LEFT},
        {cvc5::Kind::BITVECTOR_ROTATE_RIGHT_OP, BITVECTOR_ROTATE_RIGHT},
        {cvc5::Kind::BITVECTOR_EXTRACT, BITVECTOR_EXTRACT},
        {cvc5::Kind::BITVECTOR_REPEAT, BITVECTOR_REPEAT},
        {cvc5::Kind::BITVECTOR_ZERO_EXTEND, BITVECTOR_ZERO_EXTEND},
        {cvc5::Kind::BITVECTOR_SIGN_EXTEND, BITVECTOR_SIGN_EXTEND},
        {cvc5::Kind::BITVECTOR_ROTATE_LEFT, BITVECTOR_ROTATE_LEFT},
        {cvc5::Kind::BITVECTOR_ROTATE_RIGHT, BITVECTOR_ROTATE_RIGHT},
        {cvc5::Kind::INT_TO_BITVECTOR_OP, INT_TO_BITVECTOR},
        {cvc5::Kind::INT_TO_BITVECTOR, INT_TO_BITVECTOR},
        {cvc5::Kind::BITVECTOR_TO_NAT, BITVECTOR_TO_NAT},
        /* FP -------------------------------------------------------------- */
        {cvc5::Kind::CONST_FLOATINGPOINT, CONST_FLOATINGPOINT},
        {cvc5::Kind::CONST_ROUNDINGMODE, CONST_ROUNDINGMODE},
        {cvc5::Kind::FLOATINGPOINT_FP, FLOATINGPOINT_FP},
        {cvc5::Kind::FLOATINGPOINT_EQ, FLOATINGPOINT_EQ},
        {cvc5::Kind::FLOATINGPOINT_ABS, FLOATINGPOINT_ABS},
        {cvc5::Kind::FLOATINGPOINT_NEG, FLOATINGPOINT_NEG},
        {cvc5::Kind::FLOATINGPOINT_PLUS, FLOATINGPOINT_PLUS},
        {cvc5::Kind::FLOATINGPOINT_SUB, FLOATINGPOINT_SUB},
        {cvc5::Kind::FLOATINGPOINT_MULT, FLOATINGPOINT_MULT},
        {cvc5::Kind::FLOATINGPOINT_DIV, FLOATINGPOINT_DIV},
        {cvc5::Kind::FLOATINGPOINT_FMA, FLOATINGPOINT_FMA},
        {cvc5::Kind::FLOATINGPOINT_SQRT, FLOATINGPOINT_SQRT},
        {cvc5::Kind::FLOATINGPOINT_REM, FLOATINGPOINT_REM},
        {cvc5::Kind::FLOATINGPOINT_RTI, FLOATINGPOINT_RTI},
        {cvc5::Kind::FLOATINGPOINT_MIN, FLOATINGPOINT_MIN},
        {cvc5::Kind::FLOATINGPOINT_MAX, FLOATINGPOINT_MAX},
        {cvc5::Kind::FLOATINGPOINT_LEQ, FLOATINGPOINT_LEQ},
        {cvc5::Kind::FLOATINGPOINT_LT, FLOATINGPOINT_LT},
        {cvc5::Kind::FLOATINGPOINT_GEQ, FLOATINGPOINT_GEQ},
        {cvc5::Kind::FLOATINGPOINT_GT, FLOATINGPOINT_GT},
        {cvc5::Kind::FLOATINGPOINT_ISN, FLOATINGPOINT_ISN},
        {cvc5::Kind::FLOATINGPOINT_ISSN, FLOATINGPOINT_ISSN},
        {cvc5::Kind::FLOATINGPOINT_ISZ, FLOATINGPOINT_ISZ},
        {cvc5::Kind::FLOATINGPOINT_ISINF, FLOATINGPOINT_ISINF},
        {cvc5::Kind::FLOATINGPOINT_ISNAN, FLOATINGPOINT_ISNAN},
        {cvc5::Kind::FLOATINGPOINT_ISNEG, FLOATINGPOINT_ISNEG},
        {cvc5::Kind::FLOATINGPOINT_ISPOS, FLOATINGPOINT_ISPOS},
        {cvc5::Kind::FLOATINGPOINT_TO_FP_IEEE_BITVECTOR_OP,
         FLOATINGPOINT_TO_FP_IEEE_BITVECTOR},
        {cvc5::Kind::FLOATINGPOINT_TO_FP_IEEE_BITVECTOR,
         FLOATINGPOINT_TO_FP_IEEE_BITVECTOR},
        {cvc5::Kind::FLOATINGPOINT_TO_FP_FLOATINGPOINT_OP,
         FLOATINGPOINT_TO_FP_FLOATINGPOINT},
        {cvc5::Kind::FLOATINGPOINT_TO_FP_FLOATINGPOINT,
         FLOATINGPOINT_TO_FP_FLOATINGPOINT},
        {cvc5::Kind::FLOATINGPOINT_TO_FP_REAL_OP, FLOATINGPOINT_TO_FP_REAL},
        {cvc5::Kind::FLOATINGPOINT_TO_FP_REAL, FLOATINGPOINT_TO_FP_REAL},
        {cvc5::Kind::FLOATINGPOINT_TO_FP_SIGNED_BITVECTOR_OP,
         FLOATINGPOINT_TO_FP_SIGNED_BITVECTOR},
        {cvc5::Kind::FLOATINGPOINT_TO_FP_SIGNED_BITVECTOR,
         FLOATINGPOINT_TO_FP_SIGNED_BITVECTOR},
        {cvc5::Kind::FLOATINGPOINT_TO_FP_UNSIGNED_BITVECTOR_OP,
         FLOATINGPOINT_TO_FP_UNSIGNED_BITVECTOR},
        {cvc5::Kind::FLOATINGPOINT_TO_FP_UNSIGNED_BITVECTOR,
         FLOATINGPOINT_TO_FP_UNSIGNED_BITVECTOR},
        {cvc5::Kind::FLOATINGPOINT_TO_FP_GENERIC_OP,
         FLOATINGPOINT_TO_FP_GENERIC},
        {cvc5::Kind::FLOATINGPOINT_TO_FP_GENERIC, FLOATINGPOINT_TO_FP_GENERIC},
        {cvc5::Kind::FLOATINGPOINT_TO_UBV_OP, FLOATINGPOINT_TO_UBV},
        {cvc5::Kind::FLOATINGPOINT_TO_UBV, FLOATINGPOINT_TO_UBV},
        {cvc5::Kind::FLOATINGPOINT_TO_UBV_TOTAL_OP, INTERNAL_KIND},
        {cvc5::Kind::FLOATINGPOINT_TO_UBV_TOTAL, INTERNAL_KIND},
        {cvc5::Kind::FLOATINGPOINT_TO_SBV_OP, FLOATINGPOINT_TO_SBV},
        {cvc5::Kind::FLOATINGPOINT_TO_SBV, FLOATINGPOINT_TO_SBV},
        {cvc5::Kind::FLOATINGPOINT_TO_SBV_TOTAL_OP, INTERNAL_KIND},
        {cvc5::Kind::FLOATINGPOINT_TO_SBV_TOTAL, INTERNAL_KIND},
        {cvc5::Kind::FLOATINGPOINT_TO_REAL, FLOATINGPOINT_TO_REAL},
        {cvc5::Kind::FLOATINGPOINT_TO_REAL_TOTAL, INTERNAL_KIND},
        /* Arrays ---------------------------------------------------------- */
        {cvc5::Kind::SELECT, SELECT},
        {cvc5::Kind::STORE, STORE},
        {cvc5::Kind::STORE_ALL, CONST_ARRAY},
        /* Datatypes ------------------------------------------------------- */
        {cvc5::Kind::APPLY_SELECTOR, APPLY_SELECTOR},
        {cvc5::Kind::APPLY_CONSTRUCTOR, APPLY_CONSTRUCTOR},
        {cvc5::Kind::APPLY_SELECTOR_TOTAL, INTERNAL_KIND},
        {cvc5::Kind::APPLY_TESTER, APPLY_TESTER},
        {cvc5::Kind::TUPLE_UPDATE_OP, TUPLE_UPDATE},
        {cvc5::Kind::TUPLE_UPDATE, TUPLE_UPDATE},
        {cvc5::Kind::RECORD_UPDATE_OP, RECORD_UPDATE},
        {cvc5::Kind::RECORD_UPDATE, RECORD_UPDATE},
        {cvc5::Kind::DT_SIZE, DT_SIZE},
        {cvc5::Kind::TUPLE_PROJECT, TUPLE_PROJECT},
        /* Separation Logic ------------------------------------------------ */
        {cvc5::Kind::SEP_NIL, SEP_NIL},
        {cvc5::Kind::SEP_EMP, SEP_EMP},
        {cvc5::Kind::SEP_PTO, SEP_PTO},
        {cvc5::Kind::SEP_STAR, SEP_STAR},
        {cvc5::Kind::SEP_WAND, SEP_WAND},
        /* Sets ------------------------------------------------------------ */
        {cvc5::Kind::EMPTYSET, EMPTYSET},
        {cvc5::Kind::UNION, UNION},
        {cvc5::Kind::INTERSECTION, INTERSECTION},
        {cvc5::Kind::SETMINUS, SETMINUS},
        {cvc5::Kind::SUBSET, SUBSET},
        {cvc5::Kind::MEMBER, MEMBER},
        {cvc5::Kind::SINGLETON, SINGLETON},
        {cvc5::Kind::INSERT, INSERT},
        {cvc5::Kind::CARD, CARD},
        {cvc5::Kind::COMPLEMENT, COMPLEMENT},
        {cvc5::Kind::UNIVERSE_SET, UNIVERSE_SET},
        {cvc5::Kind::JOIN, JOIN},
        {cvc5::Kind::PRODUCT, PRODUCT},
        {cvc5::Kind::TRANSPOSE, TRANSPOSE},
        {cvc5::Kind::TCLOSURE, TCLOSURE},
        {cvc5::Kind::JOIN_IMAGE, JOIN_IMAGE},
        {cvc5::Kind::IDEN, IDEN},
        {cvc5::Kind::COMPREHENSION, COMPREHENSION},
        {cvc5::Kind::CHOOSE, CHOOSE},
        {cvc5::Kind::IS_SINGLETON, IS_SINGLETON},
        /* Bags ------------------------------------------------------------ */
        {cvc5::Kind::UNION_MAX, UNION_MAX},
        {cvc5::Kind::UNION_DISJOINT, UNION_DISJOINT},
        {cvc5::Kind::INTERSECTION_MIN, INTERSECTION_MIN},
        {cvc5::Kind::DIFFERENCE_SUBTRACT, DIFFERENCE_SUBTRACT},
        {cvc5::Kind::DIFFERENCE_REMOVE, DIFFERENCE_REMOVE},
        {cvc5::Kind::SUBBAG, SUBBAG},
        {cvc5::Kind::BAG_COUNT, BAG_COUNT},
        {cvc5::Kind::DUPLICATE_REMOVAL, DUPLICATE_REMOVAL},
        {cvc5::Kind::MK_BAG, MK_BAG},
        {cvc5::Kind::EMPTYBAG, EMPTYBAG},
        {cvc5::Kind::BAG_CARD, BAG_CARD},
        {cvc5::Kind::BAG_CHOOSE, BAG_CHOOSE},
        {cvc5::Kind::BAG_IS_SINGLETON, BAG_IS_SINGLETON},
        {cvc5::Kind::BAG_FROM_SET, BAG_FROM_SET},
        {cvc5::Kind::BAG_TO_SET, BAG_TO_SET},
        /* Strings --------------------------------------------------------- */
        {cvc5::Kind::STRING_CONCAT, STRING_CONCAT},
        {cvc5::Kind::STRING_IN_REGEXP, STRING_IN_REGEXP},
        {cvc5::Kind::STRING_LENGTH, STRING_LENGTH},
        {cvc5::Kind::STRING_SUBSTR, STRING_SUBSTR},
        {cvc5::Kind::STRING_UPDATE, STRING_UPDATE},
        {cvc5::Kind::STRING_CHARAT, STRING_CHARAT},
        {cvc5::Kind::STRING_STRCTN, STRING_CONTAINS},
        {cvc5::Kind::STRING_STRIDOF, STRING_INDEXOF},
        {cvc5::Kind::STRING_STRREPL, STRING_REPLACE},
        {cvc5::Kind::STRING_STRREPLALL, STRING_REPLACE_ALL},
        {cvc5::Kind::STRING_REPLACE_RE, STRING_REPLACE_RE},
        {cvc5::Kind::STRING_REPLACE_RE_ALL, STRING_REPLACE_RE_ALL},
        {cvc5::Kind::STRING_TOLOWER, STRING_TOLOWER},
        {cvc5::Kind::STRING_TOUPPER, STRING_TOUPPER},
        {cvc5::Kind::STRING_REV, STRING_REV},
        {cvc5::Kind::STRING_FROM_CODE, STRING_FROM_CODE},
        {cvc5::Kind::STRING_TO_CODE, STRING_TO_CODE},
        {cvc5::Kind::STRING_LT, STRING_LT},
        {cvc5::Kind::STRING_LEQ, STRING_LEQ},
        {cvc5::Kind::STRING_PREFIX, STRING_PREFIX},
        {cvc5::Kind::STRING_SUFFIX, STRING_SUFFIX},
        {cvc5::Kind::STRING_IS_DIGIT, STRING_IS_DIGIT},
        {cvc5::Kind::STRING_ITOS, STRING_FROM_INT},
        {cvc5::Kind::STRING_STOI, STRING_TO_INT},
        {cvc5::Kind::CONST_STRING, CONST_STRING},
        {cvc5::Kind::STRING_TO_REGEXP, STRING_TO_REGEXP},
        {cvc5::Kind::REGEXP_CONCAT, REGEXP_CONCAT},
        {cvc5::Kind::REGEXP_UNION, REGEXP_UNION},
        {cvc5::Kind::REGEXP_INTER, REGEXP_INTER},
        {cvc5::Kind::REGEXP_DIFF, REGEXP_DIFF},
        {cvc5::Kind::REGEXP_STAR, REGEXP_STAR},
        {cvc5::Kind::REGEXP_PLUS, REGEXP_PLUS},
        {cvc5::Kind::REGEXP_OPT, REGEXP_OPT},
        {cvc5::Kind::REGEXP_RANGE, REGEXP_RANGE},
        {cvc5::Kind::REGEXP_REPEAT, REGEXP_REPEAT},
        {cvc5::Kind::REGEXP_REPEAT_OP, REGEXP_REPEAT},
        {cvc5::Kind::REGEXP_LOOP, REGEXP_LOOP},
        {cvc5::Kind::REGEXP_LOOP_OP, REGEXP_LOOP},
        {cvc5::Kind::REGEXP_EMPTY, REGEXP_EMPTY},
        {cvc5::Kind::REGEXP_SIGMA, REGEXP_SIGMA},
        {cvc5::Kind::REGEXP_COMPLEMENT, REGEXP_COMPLEMENT},
        {cvc5::Kind::CONST_SEQUENCE, CONST_SEQUENCE},
        {cvc5::Kind::SEQ_UNIT, SEQ_UNIT},
        {cvc5::Kind::SEQ_NTH, SEQ_NTH},
        /* Quantifiers ----------------------------------------------------- */
        {cvc5::Kind::FORALL, FORALL},
        {cvc5::Kind::EXISTS, EXISTS},
        {cvc5::Kind::BOUND_VAR_LIST, BOUND_VAR_LIST},
        {cvc5::Kind::INST_PATTERN, INST_PATTERN},
        {cvc5::Kind::INST_NO_PATTERN, INST_NO_PATTERN},
        {cvc5::Kind::INST_ATTRIBUTE, INST_ATTRIBUTE},
        {cvc5::Kind::INST_PATTERN_LIST, INST_PATTERN_LIST},
        /* ----------------------------------------------------------------- */
        {cvc5::Kind::LAST_KIND, LAST_KIND},
    };

/* Set of kinds for indexed operators */
const static std::unordered_set<Kind, KindHashFunction> s_indexed_kinds(
    {RECORD_UPDATE,
     DIVISIBLE,
     IAND,
     BITVECTOR_REPEAT,
     BITVECTOR_ZERO_EXTEND,
     BITVECTOR_SIGN_EXTEND,
     BITVECTOR_ROTATE_LEFT,
     BITVECTOR_ROTATE_RIGHT,
     INT_TO_BITVECTOR,
     FLOATINGPOINT_TO_UBV,
     FLOATINGPOINT_TO_SBV,
     TUPLE_UPDATE,
     BITVECTOR_EXTRACT,
     FLOATINGPOINT_TO_FP_IEEE_BITVECTOR,
     FLOATINGPOINT_TO_FP_FLOATINGPOINT,
     FLOATINGPOINT_TO_FP_REAL,
     FLOATINGPOINT_TO_FP_SIGNED_BITVECTOR,
     FLOATINGPOINT_TO_FP_UNSIGNED_BITVECTOR,
     FLOATINGPOINT_TO_FP_GENERIC});

namespace {

/** Convert a cvc5::Kind (internal) to a cvc5::api::Kind (external). */
cvc5::api::Kind intToExtKind(cvc5::Kind k)
{
  auto it = api::s_kinds_internal.find(k);
  if (it == api::s_kinds_internal.end())
  {
    return api::INTERNAL_KIND;
  }
  return it->second;
}

/** Convert a cvc5::api::Kind (external) to a cvc5::Kind (internal). */
cvc5::Kind extToIntKind(cvc5::api::Kind k)
{
  auto it = api::s_kinds.find(k);
  if (it == api::s_kinds.end())
  {
    return cvc5::Kind::UNDEFINED_KIND;
  }
  return it->second;
}

/** Return true if given kind is a defined external kind. */
bool isDefinedKind(Kind k) { return k > UNDEFINED_KIND && k < LAST_KIND; }

/**
 * Return true if the internal kind is one where the API term structure
 * differs from internal structure. This happens for APPLY_* kinds.
 * The API takes a "higher-order" perspective and treats functions as well
 * as datatype constructors/selectors/testers as terms
 * but interally they are not
 */
bool isApplyKind(cvc5::Kind k)
{
  return (k == cvc5::Kind::APPLY_UF || k == cvc5::Kind::APPLY_CONSTRUCTOR
          || k == cvc5::Kind::APPLY_SELECTOR || k == cvc5::Kind::APPLY_TESTER);
}

#ifdef CVC4_ASSERTIONS
/** Return true if given kind is a defined internal kind. */
bool isDefinedIntKind(cvc5::Kind k)
{
  return k != cvc5::Kind::UNDEFINED_KIND && k != cvc5::Kind::LAST_KIND;
}
#endif

/** Return the minimum arity of given kind. */
uint32_t minArity(Kind k)
{
  Assert(isDefinedKind(k));
  Assert(isDefinedIntKind(extToIntKind(k)));
  uint32_t min = cvc5::kind::metakind::getMinArityForKind(extToIntKind(k));

  // At the API level, we treat functions/constructors/selectors/testers as
  // normal terms instead of making them part of the operator
  if (isApplyKind(extToIntKind(k)))
  {
    min++;
  }
  return min;
}

/** Return the maximum arity of given kind. */
uint32_t maxArity(Kind k)
{
  Assert(isDefinedKind(k));
  Assert(isDefinedIntKind(extToIntKind(k)));
  uint32_t max = cvc5::kind::metakind::getMaxArityForKind(extToIntKind(k));

  // At the API level, we treat functions/constructors/selectors/testers as
  // normal terms instead of making them part of the operator
  if (isApplyKind(extToIntKind(k))
      && max != std::numeric_limits<uint32_t>::max())  // be careful not to
                                                       // overflow
  {
    max++;
  }
  return max;
}

}  // namespace

std::string kindToString(Kind k)
{
  return k == INTERNAL_KIND ? "INTERNAL_KIND"
                            : cvc5::kind::kindToString(extToIntKind(k));
}

std::ostream& operator<<(std::ostream& out, Kind k)
{
  switch (k)
  {
    case INTERNAL_KIND: out << "INTERNAL_KIND"; break;
    default: out << extToIntKind(k);
  }
  return out;
}

size_t KindHashFunction::operator()(Kind k) const { return k; }

/* -------------------------------------------------------------------------- */
/* API guard helpers                                                          */
/* -------------------------------------------------------------------------- */

namespace {

class CVC4ApiExceptionStream
{
 public:
  CVC4ApiExceptionStream() {}
  /* Note: This needs to be explicitly set to 'noexcept(false)' since it is
   * a destructor that throws an exception and in C++11 all destructors
   * default to noexcept(true) (else this triggers a call to std::terminate). */
  ~CVC4ApiExceptionStream() noexcept(false)
  {
    if (std::uncaught_exceptions() == 0)
    {
      throw CVC4ApiException(d_stream.str());
    }
  }

  std::ostream& ostream() { return d_stream; }

 private:
  std::stringstream d_stream;
};

class CVC4ApiRecoverableExceptionStream
{
 public:
  CVC4ApiRecoverableExceptionStream() {}
  /* Note: This needs to be explicitly set to 'noexcept(false)' since it is
   * a destructor that throws an exception and in C++11 all destructors
   * default to noexcept(true) (else this triggers a call to std::terminate). */
  ~CVC4ApiRecoverableExceptionStream() noexcept(false)
  {
    if (std::uncaught_exceptions() == 0)
    {
      throw CVC4ApiRecoverableException(d_stream.str());
    }
  }

  std::ostream& ostream() { return d_stream; }

 private:
  std::stringstream d_stream;
};

#define CVC4_API_TRY_CATCH_BEGIN \
  try                            \
  {
#define CVC4_API_TRY_CATCH_END                                                 \
  }                                                                            \
  catch (const UnrecognizedOptionException& e)                                 \
  {                                                                            \
    throw CVC4ApiRecoverableException(e.getMessage());                         \
  }                                                                            \
  catch (const cvc5::RecoverableModalException& e)                             \
  {                                                                            \
    throw CVC4ApiRecoverableException(e.getMessage());                         \
  }                                                                            \
  catch (const cvc5::Exception& e) { throw CVC4ApiException(e.getMessage()); } \
  catch (const std::invalid_argument& e) { throw CVC4ApiException(e.what()); }

}  // namespace

/* -------------------------------------------------------------------------- */
/* Result                                                                     */
/* -------------------------------------------------------------------------- */

Result::Result(const cvc5::Result& r) : d_result(new cvc5::Result(r)) {}

Result::Result() : d_result(new cvc5::Result()) {}

bool Result::isNull() const
{
  return d_result->getType() == cvc5::Result::TYPE_NONE;
}

bool Result::isSat(void) const
{
  return d_result->getType() == cvc5::Result::TYPE_SAT
         && d_result->isSat() == cvc5::Result::SAT;
}

bool Result::isUnsat(void) const
{
  return d_result->getType() == cvc5::Result::TYPE_SAT
         && d_result->isSat() == cvc5::Result::UNSAT;
}

bool Result::isSatUnknown(void) const
{
  return d_result->getType() == cvc5::Result::TYPE_SAT
         && d_result->isSat() == cvc5::Result::SAT_UNKNOWN;
}

bool Result::isEntailed(void) const
{
  return d_result->getType() == cvc5::Result::TYPE_ENTAILMENT
         && d_result->isEntailed() == cvc5::Result::ENTAILED;
}

bool Result::isNotEntailed(void) const
{
  return d_result->getType() == cvc5::Result::TYPE_ENTAILMENT
         && d_result->isEntailed() == cvc5::Result::NOT_ENTAILED;
}

bool Result::isEntailmentUnknown(void) const
{
  return d_result->getType() == cvc5::Result::TYPE_ENTAILMENT
         && d_result->isEntailed() == cvc5::Result::ENTAILMENT_UNKNOWN;
}

bool Result::operator==(const Result& r) const
{
  return *d_result == *r.d_result;
}

bool Result::operator!=(const Result& r) const
{
  return *d_result != *r.d_result;
}

Result::UnknownExplanation Result::getUnknownExplanation(void) const
{
  cvc5::Result::UnknownExplanation expl = d_result->whyUnknown();
  switch (expl)
  {
    case cvc5::Result::REQUIRES_FULL_CHECK: return REQUIRES_FULL_CHECK;
    case cvc5::Result::INCOMPLETE: return INCOMPLETE;
    case cvc5::Result::TIMEOUT: return TIMEOUT;
    case cvc5::Result::RESOURCEOUT: return RESOURCEOUT;
    case cvc5::Result::MEMOUT: return MEMOUT;
    case cvc5::Result::INTERRUPTED: return INTERRUPTED;
    case cvc5::Result::NO_STATUS: return NO_STATUS;
    case cvc5::Result::UNSUPPORTED: return UNSUPPORTED;
    case cvc5::Result::OTHER: return OTHER;
    default: return UNKNOWN_REASON;
  }
  return UNKNOWN_REASON;
}

std::string Result::toString(void) const { return d_result->toString(); }

std::ostream& operator<<(std::ostream& out, const Result& r)
{
  out << r.toString();
  return out;
}

std::ostream& operator<<(std::ostream& out, enum Result::UnknownExplanation e)
{
  switch (e)
  {
    case Result::REQUIRES_FULL_CHECK: out << "REQUIRES_FULL_CHECK"; break;
    case Result::INCOMPLETE: out << "INCOMPLETE"; break;
    case Result::TIMEOUT: out << "TIMEOUT"; break;
    case Result::RESOURCEOUT: out << "RESOURCEOUT"; break;
    case Result::MEMOUT: out << "MEMOUT"; break;
    case Result::INTERRUPTED: out << "INTERRUPTED"; break;
    case Result::NO_STATUS: out << "NO_STATUS"; break;
    case Result::UNSUPPORTED: out << "UNSUPPORTED"; break;
    case Result::OTHER: out << "OTHER"; break;
    case Result::UNKNOWN_REASON: out << "UNKNOWN_REASON"; break;
    default: Unhandled() << e;
  }
  return out;
}

/* -------------------------------------------------------------------------- */
/* Sort                                                                       */
/* -------------------------------------------------------------------------- */

Sort::Sort(const Solver* slv, const cvc5::TypeNode& t)
    : d_solver(slv), d_type(new cvc5::TypeNode(t))
{
}

Sort::Sort() : d_solver(nullptr), d_type(new cvc5::TypeNode()) {}

Sort::~Sort()
{
  if (d_solver != nullptr)
  {
    // Ensure that the correct node manager is in scope when the node is
    // destroyed.
    NodeManagerScope scope(d_solver->getNodeManager());
    d_type.reset();
  }
}

std::set<TypeNode> Sort::sortSetToTypeNodes(const std::set<Sort>& sorts)
{
  std::set<TypeNode> types;
  for (const Sort& s : sorts)
  {
    types.insert(s.getTypeNode());
  }
  return types;
}

std::vector<TypeNode> Sort::sortVectorToTypeNodes(
    const std::vector<Sort>& sorts)
{
  std::vector<TypeNode> typeNodes;
  for (const Sort& sort : sorts)
  {
    typeNodes.push_back(sort.getTypeNode());
  }
  return typeNodes;
}

std::vector<Sort> Sort::typeNodeVectorToSorts(
    const Solver* slv, const std::vector<TypeNode>& types)
{
  std::vector<Sort> sorts;
  for (size_t i = 0, tsize = types.size(); i < tsize; i++)
  {
    sorts.push_back(Sort(slv, types[i]));
  }
  return sorts;
}

bool Sort::operator==(const Sort& s) const
{
  CVC4_API_TRY_CATCH_BEGIN;
  //////// all checks before this line
  return *d_type == *s.d_type;
  ////////
  CVC4_API_TRY_CATCH_END;
}

bool Sort::operator!=(const Sort& s) const
{
  CVC4_API_TRY_CATCH_BEGIN;
  //////// all checks before this line
  return *d_type != *s.d_type;
  ////////
  CVC4_API_TRY_CATCH_END;
}

bool Sort::operator<(const Sort& s) const
{
  CVC4_API_TRY_CATCH_BEGIN;
  //////// all checks before this line
  return *d_type < *s.d_type;
  ////////
  CVC4_API_TRY_CATCH_END;
}

bool Sort::operator>(const Sort& s) const
{
  CVC4_API_TRY_CATCH_BEGIN;
  //////// all checks before this line
  return *d_type > *s.d_type;
  ////////
  CVC4_API_TRY_CATCH_END;
}

bool Sort::operator<=(const Sort& s) const
{
  CVC4_API_TRY_CATCH_BEGIN;
  //////// all checks before this line
  return *d_type <= *s.d_type;
  ////////
  CVC4_API_TRY_CATCH_END;
}

bool Sort::operator>=(const Sort& s) const
{
  CVC4_API_TRY_CATCH_BEGIN;
  //////// all checks before this line
  return *d_type >= *s.d_type;
  ////////
  CVC4_API_TRY_CATCH_END;
}

bool Sort::isNull() const
{
  CVC4_API_TRY_CATCH_BEGIN;
  //////// all checks before this line
  return isNullHelper();
  ////////
  CVC4_API_TRY_CATCH_END;
}

bool Sort::isBoolean() const
{
  CVC4_API_TRY_CATCH_BEGIN;
  //////// all checks before this line
  return d_type->isBoolean();
  ////////
  CVC4_API_TRY_CATCH_END;
}

bool Sort::isInteger() const
{
  CVC4_API_TRY_CATCH_BEGIN;
  //////// all checks before this line
  return d_type->isInteger();
  ////////
  CVC4_API_TRY_CATCH_END;
}

bool Sort::isReal() const
{
  CVC4_API_TRY_CATCH_BEGIN;
  //////// all checks before this line
  // notice that we do not expose internal subtyping to the user
  return d_type->isReal() && !d_type->isInteger();
  ////////
  CVC4_API_TRY_CATCH_END;
}

bool Sort::isString() const
{
  CVC4_API_TRY_CATCH_BEGIN;
  //////// all checks before this line
  return d_type->isString();
  ////////
  CVC4_API_TRY_CATCH_END;
}

bool Sort::isRegExp() const
{
  CVC4_API_TRY_CATCH_BEGIN;
  //////// all checks before this line
  return d_type->isRegExp();
  ////////
  CVC4_API_TRY_CATCH_END;
}

bool Sort::isRoundingMode() const
{
  CVC4_API_TRY_CATCH_BEGIN;
  //////// all checks before this line
  return d_type->isRoundingMode();
  ////////
  CVC4_API_TRY_CATCH_END;
}

bool Sort::isBitVector() const
{
  CVC4_API_TRY_CATCH_BEGIN;
  //////// all checks before this line
  return d_type->isBitVector();
  ////////
  CVC4_API_TRY_CATCH_END;
}

bool Sort::isFloatingPoint() const
{
  CVC4_API_TRY_CATCH_BEGIN;
  //////// all checks before this line
  return d_type->isFloatingPoint();
  ////////
  CVC4_API_TRY_CATCH_END;
}

bool Sort::isDatatype() const
{
  CVC4_API_TRY_CATCH_BEGIN;
  //////// all checks before this line
  return d_type->isDatatype();
  ////////
  CVC4_API_TRY_CATCH_END;
}

bool Sort::isParametricDatatype() const
{
  CVC4_API_TRY_CATCH_BEGIN;
  //////// all checks before this line
  if (!d_type->isDatatype()) return false;
  return d_type->isParametricDatatype();
  ////////
  CVC4_API_TRY_CATCH_END;
}

bool Sort::isConstructor() const
{
  CVC4_API_TRY_CATCH_BEGIN;
  //////// all checks before this line
  return d_type->isConstructor();
  ////////
  CVC4_API_TRY_CATCH_END;
}

bool Sort::isSelector() const
{
  CVC4_API_TRY_CATCH_BEGIN;
  //////// all checks before this line
  return d_type->isSelector();
  ////////
  CVC4_API_TRY_CATCH_END;
}

bool Sort::isTester() const
{
  CVC4_API_TRY_CATCH_BEGIN;
  //////// all checks before this line
  return d_type->isTester();
  ////////
  CVC4_API_TRY_CATCH_END;
}

bool Sort::isFunction() const
{
  CVC4_API_TRY_CATCH_BEGIN;
  //////// all checks before this line
  return d_type->isFunction();
  ////////
  CVC4_API_TRY_CATCH_END;
}

bool Sort::isPredicate() const
{
  CVC4_API_TRY_CATCH_BEGIN;
  //////// all checks before this line
  return d_type->isPredicate();
  ////////
  CVC4_API_TRY_CATCH_END;
}

bool Sort::isTuple() const
{
  CVC4_API_TRY_CATCH_BEGIN;
  //////// all checks before this line
  return d_type->isTuple();
  ////////
  CVC4_API_TRY_CATCH_END;
}

bool Sort::isRecord() const
{
  CVC4_API_TRY_CATCH_BEGIN;
  //////// all checks before this line
  return d_type->isRecord();
  ////////
  CVC4_API_TRY_CATCH_END;
}

bool Sort::isArray() const
{
  CVC4_API_TRY_CATCH_BEGIN;
  //////// all checks before this line
  return d_type->isArray();
  ////////
  CVC4_API_TRY_CATCH_END;
}

bool Sort::isSet() const
{
  CVC4_API_TRY_CATCH_BEGIN;
  //////// all checks before this line
  return d_type->isSet();
  ////////
  CVC4_API_TRY_CATCH_END;
}

bool Sort::isBag() const
{
  CVC4_API_TRY_CATCH_BEGIN;
  //////// all checks before this line
  return d_type->isBag();
  ////////
  CVC4_API_TRY_CATCH_END;
}

bool Sort::isSequence() const
{
  CVC4_API_TRY_CATCH_BEGIN;
  //////// all checks before this line
  return d_type->isSequence();
  ////////
  CVC4_API_TRY_CATCH_END;
}

bool Sort::isUninterpretedSort() const
{
  CVC4_API_TRY_CATCH_BEGIN;
  //////// all checks before this line
  return d_type->isSort();
  ////////
  CVC4_API_TRY_CATCH_END;
}

bool Sort::isSortConstructor() const
{
  CVC4_API_TRY_CATCH_BEGIN;
  //////// all checks before this line
  return d_type->isSortConstructor();
  ////////
  CVC4_API_TRY_CATCH_END;
}

bool Sort::isFirstClass() const
{
  CVC4_API_TRY_CATCH_BEGIN;
  //////// all checks before this line
  return d_type->isFirstClass();
  ////////
  CVC4_API_TRY_CATCH_END;
}

bool Sort::isFunctionLike() const
{
  CVC4_API_TRY_CATCH_BEGIN;
  //////// all checks before this line
  return d_type->isFunctionLike();
  ////////
  CVC4_API_TRY_CATCH_END;
}

bool Sort::isSubsortOf(const Sort& s) const
{
  CVC4_API_TRY_CATCH_BEGIN;
  CVC4_API_ARG_CHECK_SOLVER("sort", s);
  //////// all checks before this line
  return d_type->isSubtypeOf(*s.d_type);
  ////////
  CVC4_API_TRY_CATCH_END;
}

bool Sort::isComparableTo(const Sort& s) const
{
  CVC4_API_TRY_CATCH_BEGIN;
  CVC4_API_ARG_CHECK_SOLVER("sort", s);
  //////// all checks before this line
  return d_type->isComparableTo(*s.d_type);
  ////////
  CVC4_API_TRY_CATCH_END;
}

Datatype Sort::getDatatype() const
{
  NodeManagerScope scope(d_solver->getNodeManager());
  CVC4_API_TRY_CATCH_BEGIN;
  CVC4_API_CHECK_NOT_NULL;
  CVC4_API_CHECK(isDatatype()) << "Expected datatype sort.";
  //////// all checks before this line
  return Datatype(d_solver, d_type->getDType());
  ////////
  CVC4_API_TRY_CATCH_END;
}

Sort Sort::instantiate(const std::vector<Sort>& params) const
{
  NodeManagerScope scope(d_solver->getNodeManager());
  CVC4_API_TRY_CATCH_BEGIN;
  CVC4_API_CHECK_NOT_NULL;
  CVC4_API_CHECK_SORTS(params);
  CVC4_API_CHECK(isParametricDatatype() || isSortConstructor())
      << "Expected parametric datatype or sort constructor sort.";
  //////// all checks before this line
  std::vector<cvc5::TypeNode> tparams = sortVectorToTypeNodes(params);
  if (d_type->isDatatype())
  {
    return Sort(d_solver, d_type->instantiateParametricDatatype(tparams));
  }
  Assert(d_type->isSortConstructor());
  return Sort(d_solver, d_solver->getNodeManager()->mkSort(*d_type, tparams));
  ////////
  CVC4_API_TRY_CATCH_END;
}

Sort Sort::substitute(const Sort& sort, const Sort& replacement) const
{
  NodeManagerScope scope(d_solver->getNodeManager());
  CVC4_API_TRY_CATCH_BEGIN;
  CVC4_API_CHECK_NOT_NULL;
  CVC4_API_CHECK_SORT(sort);
  CVC4_API_CHECK_SORT(replacement);
  //////// all checks before this line
  return Sort(
      d_solver,
      d_type->substitute(sort.getTypeNode(), replacement.getTypeNode()));
  ////////
  CVC4_API_TRY_CATCH_END;
}

Sort Sort::substitute(const std::vector<Sort>& sorts,
                      const std::vector<Sort>& replacements) const
{
  NodeManagerScope scope(d_solver->getNodeManager());
  CVC4_API_TRY_CATCH_BEGIN;
  CVC4_API_CHECK_NOT_NULL;
  CVC4_API_CHECK_SORTS(sorts);
  CVC4_API_CHECK_SORTS(replacements);
  //////// all checks before this line

  std::vector<cvc5::TypeNode> tSorts = sortVectorToTypeNodes(sorts),
                              tReplacements =
                                  sortVectorToTypeNodes(replacements);
  return Sort(d_solver,
              d_type->substitute(tSorts.begin(),
                                 tSorts.end(),
                                 tReplacements.begin(),
                                 tReplacements.end()));
  ////////
  CVC4_API_TRY_CATCH_END;
}

std::string Sort::toString() const
{
  CVC4_API_TRY_CATCH_BEGIN;
  //////// all checks before this line
  if (d_solver != nullptr)
  {
    NodeManagerScope scope(d_solver->getNodeManager());
    return d_type->toString();
  }
  return d_type->toString();
  ////////
  CVC4_API_TRY_CATCH_END;
}

const cvc5::TypeNode& Sort::getTypeNode(void) const { return *d_type; }

/* Constructor sort ------------------------------------------------------- */

size_t Sort::getConstructorArity() const
{
  CVC4_API_TRY_CATCH_BEGIN;
  CVC4_API_CHECK_NOT_NULL;
  CVC4_API_CHECK(isConstructor()) << "Not a constructor sort: " << (*this);
  //////// all checks before this line
  return d_type->getNumChildren() - 1;
  ////////
  CVC4_API_TRY_CATCH_END;
}

std::vector<Sort> Sort::getConstructorDomainSorts() const
{
  CVC4_API_TRY_CATCH_BEGIN;
  CVC4_API_CHECK_NOT_NULL;
  CVC4_API_CHECK(isConstructor()) << "Not a constructor sort: " << (*this);
  //////// all checks before this line
  return typeNodeVectorToSorts(d_solver, d_type->getArgTypes());
  ////////
  CVC4_API_TRY_CATCH_END;
}

Sort Sort::getConstructorCodomainSort() const
{
  CVC4_API_TRY_CATCH_BEGIN;
  CVC4_API_CHECK_NOT_NULL;
  CVC4_API_CHECK(isConstructor()) << "Not a constructor sort: " << (*this);
  //////// all checks before this line
  return Sort(d_solver, d_type->getConstructorRangeType());
  ////////
  CVC4_API_TRY_CATCH_END;
}

/* Selector sort ------------------------------------------------------- */

Sort Sort::getSelectorDomainSort() const
{
  CVC4_API_TRY_CATCH_BEGIN;
  CVC4_API_CHECK_NOT_NULL;
  CVC4_API_CHECK(isSelector()) << "Not a selector sort: " << (*this);
  //////// all checks before this line
  return Sort(d_solver, d_type->getSelectorDomainType());
  ////////
  CVC4_API_TRY_CATCH_END;
}

Sort Sort::getSelectorCodomainSort() const
{
  CVC4_API_TRY_CATCH_BEGIN;
  CVC4_API_CHECK_NOT_NULL;
  CVC4_API_CHECK(isSelector()) << "Not a selector sort: " << (*this);
  //////// all checks before this line
  return Sort(d_solver, d_type->getSelectorRangeType());
  ////////
  CVC4_API_TRY_CATCH_END;
}

/* Tester sort ------------------------------------------------------- */

Sort Sort::getTesterDomainSort() const
{
  CVC4_API_TRY_CATCH_BEGIN;
  CVC4_API_CHECK_NOT_NULL;
  CVC4_API_CHECK(isTester()) << "Not a tester sort: " << (*this);
  //////// all checks before this line
  return Sort(d_solver, d_type->getTesterDomainType());
  ////////
  CVC4_API_TRY_CATCH_END;
}

Sort Sort::getTesterCodomainSort() const
{
  CVC4_API_TRY_CATCH_BEGIN;
  CVC4_API_CHECK_NOT_NULL;
  CVC4_API_CHECK(isTester()) << "Not a tester sort: " << (*this);
  //////// all checks before this line
  return d_solver->getBooleanSort();
  ////////
  CVC4_API_TRY_CATCH_END;
}

/* Function sort ------------------------------------------------------- */

size_t Sort::getFunctionArity() const
{
  CVC4_API_TRY_CATCH_BEGIN;
  CVC4_API_CHECK_NOT_NULL;
  CVC4_API_CHECK(isFunction()) << "Not a function sort: " << (*this);
  //////// all checks before this line
  return d_type->getNumChildren() - 1;
  ////////
  CVC4_API_TRY_CATCH_END;
}

std::vector<Sort> Sort::getFunctionDomainSorts() const
{
  CVC4_API_TRY_CATCH_BEGIN;
  CVC4_API_CHECK_NOT_NULL;
  CVC4_API_CHECK(isFunction()) << "Not a function sort: " << (*this);
  //////// all checks before this line
  return typeNodeVectorToSorts(d_solver, d_type->getArgTypes());
  ////////
  CVC4_API_TRY_CATCH_END;
}

Sort Sort::getFunctionCodomainSort() const
{
  CVC4_API_TRY_CATCH_BEGIN;
  CVC4_API_CHECK_NOT_NULL;
  CVC4_API_CHECK(isFunction()) << "Not a function sort" << (*this);
  //////// all checks before this line
  return Sort(d_solver, d_type->getRangeType());
  ////////
  CVC4_API_TRY_CATCH_END;
}

/* Array sort ---------------------------------------------------------- */

Sort Sort::getArrayIndexSort() const
{
  CVC4_API_TRY_CATCH_BEGIN;
  CVC4_API_CHECK_NOT_NULL;
  CVC4_API_CHECK(isArray()) << "Not an array sort.";
  //////// all checks before this line
  return Sort(d_solver, d_type->getArrayIndexType());
  ////////
  CVC4_API_TRY_CATCH_END;
}

Sort Sort::getArrayElementSort() const
{
  CVC4_API_TRY_CATCH_BEGIN;
  CVC4_API_CHECK_NOT_NULL;
  CVC4_API_CHECK(isArray()) << "Not an array sort.";
  //////// all checks before this line
  return Sort(d_solver, d_type->getArrayConstituentType());
  ////////
  CVC4_API_TRY_CATCH_END;
}

/* Set sort ------------------------------------------------------------ */

Sort Sort::getSetElementSort() const
{
  CVC4_API_TRY_CATCH_BEGIN;
  CVC4_API_CHECK_NOT_NULL;
  CVC4_API_CHECK(isSet()) << "Not a set sort.";
  //////// all checks before this line
  return Sort(d_solver, d_type->getSetElementType());
  ////////
  CVC4_API_TRY_CATCH_END;
}

/* Bag sort ------------------------------------------------------------ */

Sort Sort::getBagElementSort() const
{
  CVC4_API_TRY_CATCH_BEGIN;
  CVC4_API_CHECK_NOT_NULL;
  CVC4_API_CHECK(isBag()) << "Not a bag sort.";
  //////// all checks before this line
  return Sort(d_solver, d_type->getBagElementType());
  ////////
  CVC4_API_TRY_CATCH_END;
}

/* Sequence sort ------------------------------------------------------- */

Sort Sort::getSequenceElementSort() const
{
  CVC4_API_TRY_CATCH_BEGIN;
  CVC4_API_CHECK_NOT_NULL;
  CVC4_API_CHECK(isSequence()) << "Not a sequence sort.";
  //////// all checks before this line
  return Sort(d_solver, d_type->getSequenceElementType());
  ////////
  CVC4_API_TRY_CATCH_END;
}

/* Uninterpreted sort -------------------------------------------------- */

std::string Sort::getUninterpretedSortName() const
{
  CVC4_API_TRY_CATCH_BEGIN;
  CVC4_API_CHECK_NOT_NULL;
  CVC4_API_CHECK(isUninterpretedSort()) << "Not an uninterpreted sort.";
  //////// all checks before this line
  return d_type->getName();
  ////////
  CVC4_API_TRY_CATCH_END;
}

bool Sort::isUninterpretedSortParameterized() const
{
  CVC4_API_TRY_CATCH_BEGIN;
  CVC4_API_CHECK_NOT_NULL;
  CVC4_API_CHECK(isUninterpretedSort()) << "Not an uninterpreted sort.";
  //////// all checks before this line

  /* This method is not implemented in the NodeManager, since whether a
   * uninterpreted sort is parameterized is irrelevant for solving. */
  return d_type->getNumChildren() > 0;
  ////////
  CVC4_API_TRY_CATCH_END;
}

std::vector<Sort> Sort::getUninterpretedSortParamSorts() const
{
  CVC4_API_TRY_CATCH_BEGIN;
  CVC4_API_CHECK_NOT_NULL;
  CVC4_API_CHECK(isUninterpretedSort()) << "Not an uninterpreted sort.";
  //////// all checks before this line

  /* This method is not implemented in the NodeManager, since whether a
   * uninterpreted sort is parameterized is irrelevant for solving. */
  std::vector<TypeNode> params;
  for (size_t i = 0, nchildren = d_type->getNumChildren(); i < nchildren; i++)
  {
    params.push_back((*d_type)[i]);
  }
  return typeNodeVectorToSorts(d_solver, params);
  ////////
  CVC4_API_TRY_CATCH_END;
}

/* Sort constructor sort ----------------------------------------------- */

std::string Sort::getSortConstructorName() const
{
  CVC4_API_TRY_CATCH_BEGIN;
  CVC4_API_CHECK_NOT_NULL;
  CVC4_API_CHECK(isSortConstructor()) << "Not a sort constructor sort.";
  //////// all checks before this line
  return d_type->getName();
  ////////
  CVC4_API_TRY_CATCH_END;
}

size_t Sort::getSortConstructorArity() const
{
  CVC4_API_TRY_CATCH_BEGIN;
  CVC4_API_CHECK_NOT_NULL;
  CVC4_API_CHECK(isSortConstructor()) << "Not a sort constructor sort.";
  //////// all checks before this line
  return d_type->getSortConstructorArity();
  ////////
  CVC4_API_TRY_CATCH_END;
}

/* Bit-vector sort ----------------------------------------------------- */

uint32_t Sort::getBVSize() const
{
  CVC4_API_TRY_CATCH_BEGIN;
  CVC4_API_CHECK_NOT_NULL;
  CVC4_API_CHECK(isBitVector()) << "Not a bit-vector sort.";
  //////// all checks before this line
  return d_type->getBitVectorSize();
  ////////
  CVC4_API_TRY_CATCH_END;
}

/* Floating-point sort ------------------------------------------------- */

uint32_t Sort::getFPExponentSize() const
{
  CVC4_API_TRY_CATCH_BEGIN;
  CVC4_API_CHECK_NOT_NULL;
  CVC4_API_CHECK(isFloatingPoint()) << "Not a floating-point sort.";
  //////// all checks before this line
  return d_type->getFloatingPointExponentSize();
  ////////
  CVC4_API_TRY_CATCH_END;
}

uint32_t Sort::getFPSignificandSize() const
{
  CVC4_API_TRY_CATCH_BEGIN;
  CVC4_API_CHECK_NOT_NULL;
  CVC4_API_CHECK(isFloatingPoint()) << "Not a floating-point sort.";
  //////// all checks before this line
  return d_type->getFloatingPointSignificandSize();
  ////////
  CVC4_API_TRY_CATCH_END;
}

/* Datatype sort ------------------------------------------------------- */

std::vector<Sort> Sort::getDatatypeParamSorts() const
{
  CVC4_API_TRY_CATCH_BEGIN;
  CVC4_API_CHECK_NOT_NULL;
  CVC4_API_CHECK(isParametricDatatype()) << "Not a parametric datatype sort.";
  //////// all checks before this line
  return typeNodeVectorToSorts(d_solver, d_type->getParamTypes());
  ////////
  CVC4_API_TRY_CATCH_END;
}

size_t Sort::getDatatypeArity() const
{
  CVC4_API_TRY_CATCH_BEGIN;
  CVC4_API_CHECK_NOT_NULL;
  CVC4_API_CHECK(isDatatype()) << "Not a datatype sort.";
  //////// all checks before this line
  return d_type->getNumChildren() - 1;
  ////////
  CVC4_API_TRY_CATCH_END;
}

/* Tuple sort ---------------------------------------------------------- */

size_t Sort::getTupleLength() const
{
  CVC4_API_TRY_CATCH_BEGIN;
  CVC4_API_CHECK_NOT_NULL;
  CVC4_API_CHECK(isTuple()) << "Not a tuple sort.";
  //////// all checks before this line
  return d_type->getTupleLength();
  ////////
  CVC4_API_TRY_CATCH_END;
}

std::vector<Sort> Sort::getTupleSorts() const
{
  CVC4_API_TRY_CATCH_BEGIN;
  CVC4_API_CHECK_NOT_NULL;
  CVC4_API_CHECK(isTuple()) << "Not a tuple sort.";
  //////// all checks before this line
  return typeNodeVectorToSorts(d_solver, d_type->getTupleTypes());
  ////////
  CVC4_API_TRY_CATCH_END;
}

/* --------------------------------------------------------------------- */

std::ostream& operator<<(std::ostream& out, const Sort& s)
{
  out << s.toString();
  return out;
}

size_t SortHashFunction::operator()(const Sort& s) const
{
  return TypeNodeHashFunction()(*s.d_type);
}

/* Helpers                                                                    */
/* -------------------------------------------------------------------------- */

/* Split out to avoid nested API calls (problematic with API tracing).        */
/* .......................................................................... */

bool Sort::isNullHelper() const { return d_type->isNull(); }

/* -------------------------------------------------------------------------- */
/* Op                                                                     */
/* -------------------------------------------------------------------------- */

Op::Op() : d_solver(nullptr), d_kind(NULL_EXPR), d_node(new cvc5::Node()) {}

Op::Op(const Solver* slv, const Kind k)
    : d_solver(slv), d_kind(k), d_node(new cvc5::Node())
{
}

Op::Op(const Solver* slv, const Kind k, const cvc5::Node& n)
    : d_solver(slv), d_kind(k), d_node(new cvc5::Node(n))
{
}

Op::~Op()
{
  if (d_solver != nullptr)
  {
    // Ensure that the correct node manager is in scope when the type node is
    // destroyed.
    NodeManagerScope scope(d_solver->getNodeManager());
    d_node.reset();
  }
}

/* Public methods                                                             */
bool Op::operator==(const Op& t) const
{
  CVC4_API_TRY_CATCH_BEGIN;
  //////// all checks before this line
  if (d_node->isNull() && t.d_node->isNull())
  {
    return (d_kind == t.d_kind);
  }
  else if (d_node->isNull() || t.d_node->isNull())
  {
    return false;
  }
  return (d_kind == t.d_kind) && (*d_node == *t.d_node);
  ////////
  CVC4_API_TRY_CATCH_END;
}

bool Op::operator!=(const Op& t) const
{
  CVC4_API_TRY_CATCH_BEGIN;
  //////// all checks before this line
  return !(*this == t);
  ////////
  CVC4_API_TRY_CATCH_END;
}

Kind Op::getKind() const
{
  CVC4_API_CHECK(d_kind != NULL_EXPR) << "Expecting a non-null Kind";
  //////// all checks before this line
  return d_kind;
}

bool Op::isNull() const
{
  CVC4_API_TRY_CATCH_BEGIN;
  //////// all checks before this line
  return isNullHelper();
  ////////
  CVC4_API_TRY_CATCH_END;
}

bool Op::isIndexed() const
{
  CVC4_API_TRY_CATCH_BEGIN;
  //////// all checks before this line
  return isIndexedHelper();
  ////////
  CVC4_API_TRY_CATCH_END;
}

template <>
std::string Op::getIndices() const
{
  CVC4_API_TRY_CATCH_BEGIN;
  CVC4_API_CHECK_NOT_NULL;
  CVC4_API_CHECK(!d_node->isNull())
      << "Expecting a non-null internal expression. This Op is not indexed.";
  Kind k = intToExtKind(d_node->getKind());
  CVC4_API_CHECK(k == DIVISIBLE || k == RECORD_UPDATE)
      << "Can't get string index from"
      << " kind " << kindToString(k);
  //////// all checks before this line
  return k == DIVISIBLE ? d_node->getConst<Divisible>().k.toString()
                        : d_node->getConst<RecordUpdate>().getField();
  ////////
  CVC4_API_TRY_CATCH_END;
}

template <>
uint32_t Op::getIndices() const
{
  CVC4_API_TRY_CATCH_BEGIN;
  CVC4_API_CHECK_NOT_NULL;
  CVC4_API_CHECK(!d_node->isNull())
      << "Expecting a non-null internal expression. This Op is not indexed.";
  //////// all checks before this line

  uint32_t i = 0;
  Kind k = intToExtKind(d_node->getKind());
  switch (k)
  {
    case BITVECTOR_REPEAT:
      i = d_node->getConst<BitVectorRepeat>().d_repeatAmount;
      break;
    case BITVECTOR_ZERO_EXTEND:
      i = d_node->getConst<BitVectorZeroExtend>().d_zeroExtendAmount;
      break;
    case BITVECTOR_SIGN_EXTEND:
      i = d_node->getConst<BitVectorSignExtend>().d_signExtendAmount;
      break;
    case BITVECTOR_ROTATE_LEFT:
      i = d_node->getConst<BitVectorRotateLeft>().d_rotateLeftAmount;
      break;
    case BITVECTOR_ROTATE_RIGHT:
      i = d_node->getConst<BitVectorRotateRight>().d_rotateRightAmount;
      break;
    case INT_TO_BITVECTOR: i = d_node->getConst<IntToBitVector>().d_size; break;
    case IAND: i = d_node->getConst<IntAnd>().d_size; break;
    case FLOATINGPOINT_TO_UBV:
      i = d_node->getConst<FloatingPointToUBV>().d_bv_size.d_size;
      break;
    case FLOATINGPOINT_TO_SBV:
      i = d_node->getConst<FloatingPointToSBV>().d_bv_size.d_size;
      break;
    case TUPLE_UPDATE: i = d_node->getConst<TupleUpdate>().getIndex(); break;
    case REGEXP_REPEAT:
      i = d_node->getConst<RegExpRepeat>().d_repeatAmount;
      break;
    default:
      CVC4_API_CHECK(false) << "Can't get uint32_t index from"
                            << " kind " << kindToString(k);
  }
  return i;
  ////////
  CVC4_API_TRY_CATCH_END;
}

template <>
std::pair<uint32_t, uint32_t> Op::getIndices() const
{
  CVC4_API_TRY_CATCH_BEGIN;
  CVC4_API_CHECK_NOT_NULL;
  CVC4_API_CHECK(!d_node->isNull())
      << "Expecting a non-null internal expression. This Op is not indexed.";
  //////// all checks before this line

  std::pair<uint32_t, uint32_t> indices;
  Kind k = intToExtKind(d_node->getKind());

  // using if/else instead of case statement because want local variables
  if (k == BITVECTOR_EXTRACT)
  {
    cvc5::BitVectorExtract ext = d_node->getConst<BitVectorExtract>();
    indices = std::make_pair(ext.d_high, ext.d_low);
  }
  else if (k == FLOATINGPOINT_TO_FP_IEEE_BITVECTOR)
  {
    cvc5::FloatingPointToFPIEEEBitVector ext =
        d_node->getConst<FloatingPointToFPIEEEBitVector>();
    indices = std::make_pair(ext.getSize().exponentWidth(),
                             ext.getSize().significandWidth());
  }
  else if (k == FLOATINGPOINT_TO_FP_FLOATINGPOINT)
  {
    cvc5::FloatingPointToFPFloatingPoint ext =
        d_node->getConst<FloatingPointToFPFloatingPoint>();
    indices = std::make_pair(ext.getSize().exponentWidth(),
                             ext.getSize().significandWidth());
  }
  else if (k == FLOATINGPOINT_TO_FP_REAL)
  {
    cvc5::FloatingPointToFPReal ext = d_node->getConst<FloatingPointToFPReal>();
    indices = std::make_pair(ext.getSize().exponentWidth(),
                             ext.getSize().significandWidth());
  }
  else if (k == FLOATINGPOINT_TO_FP_SIGNED_BITVECTOR)
  {
    cvc5::FloatingPointToFPSignedBitVector ext =
        d_node->getConst<FloatingPointToFPSignedBitVector>();
    indices = std::make_pair(ext.getSize().exponentWidth(),
                             ext.getSize().significandWidth());
  }
  else if (k == FLOATINGPOINT_TO_FP_UNSIGNED_BITVECTOR)
  {
    cvc5::FloatingPointToFPUnsignedBitVector ext =
        d_node->getConst<FloatingPointToFPUnsignedBitVector>();
    indices = std::make_pair(ext.getSize().exponentWidth(),
                             ext.getSize().significandWidth());
  }
  else if (k == FLOATINGPOINT_TO_FP_GENERIC)
  {
    cvc5::FloatingPointToFPGeneric ext =
        d_node->getConst<FloatingPointToFPGeneric>();
    indices = std::make_pair(ext.getSize().exponentWidth(),
                             ext.getSize().significandWidth());
  }
  else if (k == REGEXP_LOOP)
  {
    cvc5::RegExpLoop ext = d_node->getConst<RegExpLoop>();
    indices = std::make_pair(ext.d_loopMinOcc, ext.d_loopMaxOcc);
  }
  else
  {
    CVC4_API_CHECK(false) << "Can't get pair<uint32_t, uint32_t> indices from"
                          << " kind " << kindToString(k);
  }
  return indices;
  ////////
  CVC4_API_TRY_CATCH_END;
}

std::string Op::toString() const
{
  CVC4_API_TRY_CATCH_BEGIN;
  //////// all checks before this line
  if (d_node->isNull())
  {
    return kindToString(d_kind);
  }
  else
  {
    CVC4_API_CHECK(!d_node->isNull())
        << "Expecting a non-null internal expression";
    if (d_solver != nullptr)
    {
      NodeManagerScope scope(d_solver->getNodeManager());
      return d_node->toString();
    }
    return d_node->toString();
  }
  ////////
  CVC4_API_TRY_CATCH_END;
}

std::ostream& operator<<(std::ostream& out, const Op& t)
{
  out << t.toString();
  return out;
}

size_t OpHashFunction::operator()(const Op& t) const
{
  if (t.isIndexedHelper())
  {
    return NodeHashFunction()(*t.d_node);
  }
  else
  {
    return KindHashFunction()(t.d_kind);
  }
}

/* Helpers                                                                    */
/* -------------------------------------------------------------------------- */

/* Split out to avoid nested API calls (problematic with API tracing).        */
/* .......................................................................... */

bool Op::isNullHelper() const
{
  return (d_node->isNull() && (d_kind == NULL_EXPR));
}

bool Op::isIndexedHelper() const { return !d_node->isNull(); }

/* -------------------------------------------------------------------------- */
/* Term                                                                       */
/* -------------------------------------------------------------------------- */

Term::Term() : d_solver(nullptr), d_node(new cvc5::Node()) {}

Term::Term(const Solver* slv, const cvc5::Node& n) : d_solver(slv)
{
  // Ensure that we create the node in the correct node manager.
  NodeManagerScope scope(d_solver->getNodeManager());
  d_node.reset(new cvc5::Node(n));
}

Term::~Term()
{
  if (d_solver != nullptr)
  {
    // Ensure that the correct node manager is in scope when the node is
    // destroyed.
    NodeManagerScope scope(d_solver->getNodeManager());
    d_node.reset();
  }
}

bool Term::operator==(const Term& t) const
{
  CVC4_API_TRY_CATCH_BEGIN;
  //////// all checks before this line
  return *d_node == *t.d_node;
  ////////
  CVC4_API_TRY_CATCH_END;
}

bool Term::operator!=(const Term& t) const
{
  CVC4_API_TRY_CATCH_BEGIN;
  //////// all checks before this line
  return *d_node != *t.d_node;
  ////////
  CVC4_API_TRY_CATCH_END;
}

bool Term::operator<(const Term& t) const
{
  CVC4_API_TRY_CATCH_BEGIN;
  //////// all checks before this line
  return *d_node < *t.d_node;
  ////////
  CVC4_API_TRY_CATCH_END;
}

bool Term::operator>(const Term& t) const
{
  CVC4_API_TRY_CATCH_BEGIN;
  //////// all checks before this line
  return *d_node > *t.d_node;
  ////////
  CVC4_API_TRY_CATCH_END;
}

bool Term::operator<=(const Term& t) const
{
  CVC4_API_TRY_CATCH_BEGIN;
  //////// all checks before this line
  return *d_node <= *t.d_node;
  ////////
  CVC4_API_TRY_CATCH_END;
}

bool Term::operator>=(const Term& t) const
{
  CVC4_API_TRY_CATCH_BEGIN;
  //////// all checks before this line
  return *d_node >= *t.d_node;
  ////////
  CVC4_API_TRY_CATCH_END;
}

size_t Term::getNumChildren() const
{
  CVC4_API_TRY_CATCH_BEGIN;
  CVC4_API_CHECK_NOT_NULL;
  //////// all checks before this line

  // special case for apply kinds
  if (isApplyKind(d_node->getKind()))
  {
    return d_node->getNumChildren() + 1;
  }
  if (isCastedReal())
  {
    return 0;
  }
  return d_node->getNumChildren();
  ////////
  CVC4_API_TRY_CATCH_END;
}

Term Term::operator[](size_t index) const
{
  CVC4_API_TRY_CATCH_BEGIN;
  CVC4_API_CHECK_NOT_NULL;
  CVC4_API_CHECK(index < getNumChildren()) << "index out of bound";
  CVC4_API_CHECK(!isApplyKind(d_node->getKind()) || d_node->hasOperator())
      << "Expected apply kind to have operator when accessing child of Term";
  //////// all checks before this line

  // special cases for apply kinds
  if (isApplyKind(d_node->getKind()))
  {
    if (index == 0)
    {
      // return the operator
      return Term(d_solver, d_node->getOperator());
    }
    else
    {
      index -= 1;
    }
  }
  // otherwise we are looking up child at (index-1)
  return Term(d_solver, (*d_node)[index]);
  ////////
  CVC4_API_TRY_CATCH_END;
}

uint64_t Term::getId() const
{
  CVC4_API_TRY_CATCH_BEGIN;
  CVC4_API_CHECK_NOT_NULL;
  //////// all checks before this line
  return d_node->getId();
  ////////
  CVC4_API_TRY_CATCH_END;
}

Kind Term::getKind() const
{
  CVC4_API_TRY_CATCH_BEGIN;
  CVC4_API_CHECK_NOT_NULL;
  //////// all checks before this line
  return getKindHelper();
  ////////
  CVC4_API_TRY_CATCH_END;
}

Sort Term::getSort() const
{
  CVC4_API_TRY_CATCH_BEGIN;
  CVC4_API_CHECK_NOT_NULL;
  NodeManagerScope scope(d_solver->getNodeManager());
  //////// all checks before this line
  return Sort(d_solver, d_node->getType());
  ////////
  CVC4_API_TRY_CATCH_END;
}

Term Term::substitute(const Term& term, const Term& replacement) const
{
  CVC4_API_TRY_CATCH_BEGIN;
  CVC4_API_CHECK_NOT_NULL;
  CVC4_API_CHECK_TERM(term);
  CVC4_API_CHECK_TERM(replacement);
  CVC4_API_CHECK(term.getSort().isComparableTo(replacement.getSort()))
      << "Expecting terms of comparable sort in substitute";
  //////// all checks before this line
  return Term(
      d_solver,
      d_node->substitute(TNode(*term.d_node), TNode(*replacement.d_node)));
  ////////
  CVC4_API_TRY_CATCH_END;
}

Term Term::substitute(const std::vector<Term>& terms,
                      const std::vector<Term>& replacements) const
{
  CVC4_API_TRY_CATCH_BEGIN;
  CVC4_API_CHECK_NOT_NULL;
  CVC4_API_CHECK(terms.size() == replacements.size())
      << "Expecting vectors of the same arity in substitute";
  CVC4_API_TERM_CHECK_TERMS_WITH_TERMS_COMPARABLE_TO(terms, replacements);
  //////// all checks before this line
  std::vector<Node> nodes = Term::termVectorToNodes(terms);
  std::vector<Node> nodeReplacements = Term::termVectorToNodes(replacements);
  return Term(d_solver,
              d_node->substitute(nodes.begin(),
                                 nodes.end(),
                                 nodeReplacements.begin(),
                                 nodeReplacements.end()));
  ////////
  CVC4_API_TRY_CATCH_END;
}

bool Term::hasOp() const
{
  CVC4_API_TRY_CATCH_BEGIN;
  CVC4_API_CHECK_NOT_NULL;
  //////// all checks before this line
  return d_node->hasOperator();
  ////////
  CVC4_API_TRY_CATCH_END;
}

Op Term::getOp() const
{
  CVC4_API_TRY_CATCH_BEGIN;
  CVC4_API_CHECK_NOT_NULL;
  CVC4_API_CHECK(d_node->hasOperator())
      << "Expecting Term to have an Op when calling getOp()";
  //////// all checks before this line

  // special cases for parameterized operators that are not indexed operators
  // the API level differs from the internal structure
  // indexed operators are stored in Ops
  // whereas functions and datatype operators are terms, and the Op
  // is one of the APPLY_* kinds
  if (isApplyKind(d_node->getKind()))
  {
    return Op(d_solver, intToExtKind(d_node->getKind()));
  }
  else if (d_node->getMetaKind() == kind::metakind::PARAMETERIZED)
  {
    // it's an indexed operator
    // so we should return the indexed op
    cvc5::Node op = d_node->getOperator();
    return Op(d_solver, intToExtKind(d_node->getKind()), op);
  }
  // Notice this is the only case where getKindHelper is used, since the
  // cases above do not have special cases for intToExtKind.
  return Op(d_solver, getKindHelper());
  ////////
  CVC4_API_TRY_CATCH_END;
}

bool Term::isNull() const
{
  CVC4_API_TRY_CATCH_BEGIN;
  //////// all checks before this line
  return isNullHelper();
  ////////
  CVC4_API_TRY_CATCH_END;
}

Term Term::getConstArrayBase() const
{
  NodeManagerScope scope(d_solver->getNodeManager());
  CVC4_API_TRY_CATCH_BEGIN;
  CVC4_API_CHECK_NOT_NULL;
  // CONST_ARRAY kind maps to STORE_ALL internal kind
  CVC4_API_CHECK(d_node->getKind() == cvc5::Kind::STORE_ALL)
      << "Expecting a CONST_ARRAY Term when calling getConstArrayBase()";
  //////// all checks before this line
  return Term(d_solver, d_node->getConst<ArrayStoreAll>().getValue());
  ////////
  CVC4_API_TRY_CATCH_END;
}

std::vector<Term> Term::getConstSequenceElements() const
{
  CVC4_API_TRY_CATCH_BEGIN;
  CVC4_API_CHECK_NOT_NULL;
  CVC4_API_CHECK(d_node->getKind() == cvc5::Kind::CONST_SEQUENCE)
      << "Expecting a CONST_SEQUENCE Term when calling "
         "getConstSequenceElements()";
  //////// all checks before this line
  const std::vector<Node>& elems = d_node->getConst<Sequence>().getVec();
  std::vector<Term> terms;
  for (const Node& t : elems)
  {
    terms.push_back(Term(d_solver, t));
  }
  return terms;
  ////////
  CVC4_API_TRY_CATCH_END;
}

Term Term::notTerm() const
{
  CVC4_API_TRY_CATCH_BEGIN;
  CVC4_API_CHECK_NOT_NULL;
  //////// all checks before this line
  Node res = d_node->notNode();
  (void)res.getType(true); /* kick off type checking */
  return Term(d_solver, res);
  ////////
  CVC4_API_TRY_CATCH_END;
}

Term Term::andTerm(const Term& t) const
{
  CVC4_API_TRY_CATCH_BEGIN;
  CVC4_API_CHECK_NOT_NULL;
  CVC4_API_CHECK_TERM(t);
  //////// all checks before this line
  Node res = d_node->andNode(*t.d_node);
  (void)res.getType(true); /* kick off type checking */
  return Term(d_solver, res);
  ////////
  CVC4_API_TRY_CATCH_END;
}

Term Term::orTerm(const Term& t) const
{
  CVC4_API_TRY_CATCH_BEGIN;
  CVC4_API_CHECK_NOT_NULL;
  CVC4_API_CHECK_TERM(t);
  //////// all checks before this line
  Node res = d_node->orNode(*t.d_node);
  (void)res.getType(true); /* kick off type checking */
  return Term(d_solver, res);
  ////////
  CVC4_API_TRY_CATCH_END;
}

Term Term::xorTerm(const Term& t) const
{
  CVC4_API_TRY_CATCH_BEGIN;
  CVC4_API_CHECK_NOT_NULL;
  CVC4_API_CHECK_TERM(t);
  //////// all checks before this line
  Node res = d_node->xorNode(*t.d_node);
  (void)res.getType(true); /* kick off type checking */
  return Term(d_solver, res);
  ////////
  CVC4_API_TRY_CATCH_END;
}

Term Term::eqTerm(const Term& t) const
{
  CVC4_API_TRY_CATCH_BEGIN;
  CVC4_API_CHECK_NOT_NULL;
  CVC4_API_CHECK_TERM(t);
  //////// all checks before this line
  Node res = d_node->eqNode(*t.d_node);
  (void)res.getType(true); /* kick off type checking */
  return Term(d_solver, res);
  ////////
  CVC4_API_TRY_CATCH_END;
}

Term Term::impTerm(const Term& t) const
{
  CVC4_API_TRY_CATCH_BEGIN;
  CVC4_API_CHECK_NOT_NULL;
  CVC4_API_CHECK_TERM(t);
  //////// all checks before this line
  Node res = d_node->impNode(*t.d_node);
  (void)res.getType(true); /* kick off type checking */
  return Term(d_solver, res);
  ////////
  CVC4_API_TRY_CATCH_END;
}

Term Term::iteTerm(const Term& then_t, const Term& else_t) const
{
  CVC4_API_TRY_CATCH_BEGIN;
  CVC4_API_CHECK_NOT_NULL;
  CVC4_API_CHECK_TERM(then_t);
  CVC4_API_CHECK_TERM(else_t);
  //////// all checks before this line
  Node res = d_node->iteNode(*then_t.d_node, *else_t.d_node);
  (void)res.getType(true); /* kick off type checking */
  return Term(d_solver, res);
  ////////
  CVC4_API_TRY_CATCH_END;
}

std::string Term::toString() const
{
  CVC4_API_TRY_CATCH_BEGIN;
  //////// all checks before this line
  if (d_solver != nullptr)
  {
    NodeManagerScope scope(d_solver->getNodeManager());
    return d_node->toString();
  }
  return d_node->toString();
  ////////
  CVC4_API_TRY_CATCH_END;
}

Term::const_iterator::const_iterator()
    : d_solver(nullptr), d_origNode(nullptr), d_pos(0)
{
}

Term::const_iterator::const_iterator(const Solver* slv,
                                     const std::shared_ptr<cvc5::Node>& n,
                                     uint32_t p)
    : d_solver(slv), d_origNode(n), d_pos(p)
{
}

Term::const_iterator::const_iterator(const const_iterator& it)
    : d_solver(nullptr), d_origNode(nullptr)
{
  if (it.d_origNode != nullptr)
  {
    d_solver = it.d_solver;
    d_origNode = it.d_origNode;
    d_pos = it.d_pos;
  }
}

Term::const_iterator& Term::const_iterator::operator=(const const_iterator& it)
{
  d_solver = it.d_solver;
  d_origNode = it.d_origNode;
  d_pos = it.d_pos;
  return *this;
}

bool Term::const_iterator::operator==(const const_iterator& it) const
{
  if (d_origNode == nullptr || it.d_origNode == nullptr)
  {
    return false;
  }
  return (d_solver == it.d_solver && *d_origNode == *it.d_origNode)
         && (d_pos == it.d_pos);
}

bool Term::const_iterator::operator!=(const const_iterator& it) const
{
  return !(*this == it);
}

Term::const_iterator& Term::const_iterator::operator++()
{
  Assert(d_origNode != nullptr);
  ++d_pos;
  return *this;
}

Term::const_iterator Term::const_iterator::operator++(int)
{
  Assert(d_origNode != nullptr);
  const_iterator it = *this;
  ++d_pos;
  return it;
}

Term Term::const_iterator::operator*() const
{
  Assert(d_origNode != nullptr);
  // this term has an extra child (mismatch between API and internal structure)
  // the extra child will be the first child
  bool extra_child = isApplyKind(d_origNode->getKind());

  if (!d_pos && extra_child)
  {
    return Term(d_solver, d_origNode->getOperator());
  }
  else
  {
    uint32_t idx = d_pos;
    if (extra_child)
    {
      Assert(idx > 0);
      --idx;
    }
    Assert(idx >= 0);
    return Term(d_solver, (*d_origNode)[idx]);
  }
}

Term::const_iterator Term::begin() const
{
  return Term::const_iterator(d_solver, d_node, 0);
}

Term::const_iterator Term::end() const
{
  int endpos = d_node->getNumChildren();
  // special cases for APPLY_*
  // the API differs from the internal structure
  // the API takes a "higher-order" perspective and the applied
  //   function or datatype constructor/selector/tester is a Term
  // which means it needs to be one of the children, even though
  //   internally it is not
  if (isApplyKind(d_node->getKind()))
  {
    // one more child if this is a UF application (count the UF as a child)
    ++endpos;
  }
  return Term::const_iterator(d_solver, d_node, endpos);
}

const cvc5::Node& Term::getNode(void) const { return *d_node; }

namespace detail {
const Rational& getRational(const cvc5::Node& node)
{
  return node.getConst<Rational>();
}
Integer getInteger(const cvc5::Node& node)
{
  return node.getConst<Rational>().getNumerator();
}
template <typename T>
bool checkIntegerBounds(const Integer& i)
{
  return i >= std::numeric_limits<T>::min()
         && i <= std::numeric_limits<T>::max();
}
bool checkReal32Bounds(const Rational& r)
{
  return checkIntegerBounds<std::int32_t>(r.getNumerator())
         && checkIntegerBounds<std::uint32_t>(r.getDenominator());
}
bool checkReal64Bounds(const Rational& r)
{
  return checkIntegerBounds<std::int64_t>(r.getNumerator())
         && checkIntegerBounds<std::uint64_t>(r.getDenominator());
}

bool isInteger(const Node& node)
{
  return node.getKind() == cvc5::Kind::CONST_RATIONAL
         && node.getConst<Rational>().isIntegral();
}
bool isInt32(const Node& node)
{
  return isInteger(node) && checkIntegerBounds<std::int32_t>(getInteger(node));
}
bool isUInt32(const Node& node)
{
  return isInteger(node) && checkIntegerBounds<std::uint32_t>(getInteger(node));
}
bool isInt64(const Node& node)
{
  return isInteger(node) && checkIntegerBounds<std::int64_t>(getInteger(node));
}
bool isUInt64(const Node& node)
{
  return isInteger(node) && checkIntegerBounds<std::uint64_t>(getInteger(node));
}
}  // namespace detail

bool Term::isInt32() const
{
  CVC4_API_TRY_CATCH_BEGIN;
  CVC4_API_CHECK_NOT_NULL;
  //////// all checks before this line
  return detail::isInt32(*d_node);
  ////////
  CVC4_API_TRY_CATCH_END;
}

std::int32_t Term::getInt32() const
{
  CVC4_API_TRY_CATCH_BEGIN;
  CVC4_API_CHECK_NOT_NULL;
  CVC4_API_CHECK(detail::isInt32(*d_node))
      << "Term should be a Int32 when calling getInt32()";
  //////// all checks before this line
  return detail::getInteger(*d_node).getSignedInt();
  ////////
  CVC4_API_TRY_CATCH_END;
}

bool Term::isUInt32() const { return detail::isUInt32(*d_node); }
std::uint32_t Term::getUInt32() const
{
  CVC4_API_TRY_CATCH_BEGIN;
  CVC4_API_CHECK_NOT_NULL;
  CVC4_API_CHECK(detail::isUInt32(*d_node))
      << "Term should be a UInt32 when calling getUInt32()";
  //////// all checks before this line
  return detail::getInteger(*d_node).getUnsignedInt();
  ////////
  CVC4_API_TRY_CATCH_END;
}

bool Term::isInt64() const { return detail::isInt64(*d_node); }
std::int64_t Term::getInt64() const
{
  CVC4_API_TRY_CATCH_BEGIN;
  CVC4_API_CHECK_NOT_NULL;
  CVC4_API_CHECK(detail::isInt64(*d_node))
      << "Term should be a Int64 when calling getInt64()";
  //////// all checks before this line
  return detail::getInteger(*d_node).getLong();
  ////////
  CVC4_API_TRY_CATCH_END;
}

bool Term::isUInt64() const
{
  CVC4_API_TRY_CATCH_BEGIN;
  CVC4_API_CHECK_NOT_NULL;
  //////// all checks before this line
  return detail::isUInt64(*d_node);
  ////////
  CVC4_API_TRY_CATCH_END;
}

std::uint64_t Term::getUInt64() const
{
  CVC4_API_TRY_CATCH_BEGIN;
  CVC4_API_CHECK_NOT_NULL;
  CVC4_API_CHECK(detail::isUInt64(*d_node))
      << "Term should be a UInt64 when calling getUInt64()";
  //////// all checks before this line
  return detail::getInteger(*d_node).getUnsignedLong();
  ////////
  CVC4_API_TRY_CATCH_END;
}

bool Term::isInteger() const { return detail::isInteger(*d_node); }
std::string Term::getInteger() const
{
  CVC4_API_TRY_CATCH_BEGIN;
  CVC4_API_CHECK_NOT_NULL;
  CVC4_API_CHECK(detail::isInteger(*d_node))
      << "Term should be an Int when calling getIntString()";
  //////// all checks before this line
  return detail::getInteger(*d_node).toString();
  ////////
  CVC4_API_TRY_CATCH_END;
}

bool Term::isString() const
{
  CVC4_API_TRY_CATCH_BEGIN;
  CVC4_API_CHECK_NOT_NULL;
  //////// all checks before this line
  return d_node->getKind() == cvc5::Kind::CONST_STRING;
  ////////
  CVC4_API_TRY_CATCH_END;
}

std::wstring Term::getString() const
{
  CVC4_API_TRY_CATCH_BEGIN;
  CVC4_API_CHECK_NOT_NULL;
  CVC4_API_CHECK(d_node->getKind() == cvc5::Kind::CONST_STRING)
      << "Term should be a String when calling getString()";
  //////// all checks before this line
  return d_node->getConst<cvc5::String>().toWString();
  ////////
  CVC4_API_TRY_CATCH_END;
}

std::vector<Node> Term::termVectorToNodes(const std::vector<Term>& terms)
{
  std::vector<Node> res;
  for (const Term& t : terms)
  {
    res.push_back(t.getNode());
  }
  return res;
}

std::ostream& operator<<(std::ostream& out, const Term& t)
{
  out << t.toString();
  return out;
}

std::ostream& operator<<(std::ostream& out, const std::vector<Term>& vector)
{
  container_to_stream(out, vector);
  return out;
}

std::ostream& operator<<(std::ostream& out, const std::set<Term>& set)
{
  container_to_stream(out, set);
  return out;
}

std::ostream& operator<<(
    std::ostream& out,
    const std::unordered_set<Term, TermHashFunction>& unordered_set)
{
  container_to_stream(out, unordered_set);
  return out;
}

template <typename V>
std::ostream& operator<<(std::ostream& out, const std::map<Term, V>& map)
{
  container_to_stream(out, map);
  return out;
}

template <typename V>
std::ostream& operator<<(
    std::ostream& out,
    const std::unordered_map<Term, V, TermHashFunction>& unordered_map)
{
  container_to_stream(out, unordered_map);
  return out;
}

size_t TermHashFunction::operator()(const Term& t) const
{
  return NodeHashFunction()(*t.d_node);
}

/* Helpers                                                                    */
/* -------------------------------------------------------------------------- */

/* Split out to avoid nested API calls (problematic with API tracing).        */
/* .......................................................................... */

bool Term::isNullHelper() const
{
  /* Split out to avoid nested API calls (problematic with API tracing). */
  return d_node->isNull();
}

Kind Term::getKindHelper() const
{
  /* Sequence kinds do not exist internally, so we must convert their internal
   * (string) versions back to sequence. All operators where this is
   * necessary are such that their first child is of sequence type, which
   * we check here. */
  if (d_node->getNumChildren() > 0 && (*d_node)[0].getType().isSequence())
  {
    switch (d_node->getKind())
    {
      case cvc5::Kind::STRING_CONCAT: return SEQ_CONCAT;
      case cvc5::Kind::STRING_LENGTH: return SEQ_LENGTH;
      case cvc5::Kind::STRING_SUBSTR: return SEQ_EXTRACT;
      case cvc5::Kind::STRING_UPDATE: return SEQ_UPDATE;
      case cvc5::Kind::STRING_CHARAT: return SEQ_AT;
      case cvc5::Kind::STRING_STRCTN: return SEQ_CONTAINS;
      case cvc5::Kind::STRING_STRIDOF: return SEQ_INDEXOF;
      case cvc5::Kind::STRING_STRREPL: return SEQ_REPLACE;
      case cvc5::Kind::STRING_STRREPLALL: return SEQ_REPLACE_ALL;
      case cvc5::Kind::STRING_REV: return SEQ_REV;
      case cvc5::Kind::STRING_PREFIX: return SEQ_PREFIX;
      case cvc5::Kind::STRING_SUFFIX: return SEQ_SUFFIX;
      default:
        // fall through to conversion below
        break;
    }
  }
  // Notice that kinds like APPLY_TYPE_ASCRIPTION will be converted to
  // INTERNAL_KIND.
  if (isCastedReal())
  {
    return CONST_RATIONAL;
  }
  return intToExtKind(d_node->getKind());
}

bool Term::isCastedReal() const
{
  if (d_node->getKind() == kind::CAST_TO_REAL)
  {
    return (*d_node)[0].isConst() && (*d_node)[0].getType().isInteger();
  }
  return false;
}

/* -------------------------------------------------------------------------- */
/* Datatypes                                                                  */
/* -------------------------------------------------------------------------- */

/* DatatypeConstructorDecl -------------------------------------------------- */

DatatypeConstructorDecl::DatatypeConstructorDecl()
    : d_solver(nullptr), d_ctor(nullptr)
{
}

DatatypeConstructorDecl::DatatypeConstructorDecl(const Solver* slv,
                                                 const std::string& name)
    : d_solver(slv), d_ctor(new cvc5::DTypeConstructor(name))
{
}
DatatypeConstructorDecl::~DatatypeConstructorDecl()
{
  if (d_ctor != nullptr)
  {
    // ensure proper node manager is in scope
    NodeManagerScope scope(d_solver->getNodeManager());
    d_ctor.reset();
  }
}

void DatatypeConstructorDecl::addSelector(const std::string& name,
                                          const Sort& sort)
{
  NodeManagerScope scope(d_solver->getNodeManager());
  CVC4_API_TRY_CATCH_BEGIN;
  CVC4_API_CHECK_NOT_NULL;
  CVC4_API_CHECK_SORT(sort);
  CVC4_API_ARG_CHECK_EXPECTED(!sort.isNull(), sort)
      << "non-null range sort for selector";
  //////// all checks before this line
  d_ctor->addArg(name, *sort.d_type);
  ////////
  CVC4_API_TRY_CATCH_END;
}

void DatatypeConstructorDecl::addSelectorSelf(const std::string& name)
{
  NodeManagerScope scope(d_solver->getNodeManager());
  CVC4_API_TRY_CATCH_BEGIN;
  CVC4_API_CHECK_NOT_NULL;
  //////// all checks before this line
  d_ctor->addArgSelf(name);
  ////////
  CVC4_API_TRY_CATCH_END;
}

bool DatatypeConstructorDecl::isNull() const
{
  CVC4_API_TRY_CATCH_BEGIN;
  //////// all checks before this line
  return isNullHelper();
  ////////
  CVC4_API_TRY_CATCH_END;
}

std::string DatatypeConstructorDecl::toString() const
{
  CVC4_API_TRY_CATCH_BEGIN;
  //////// all checks before this line
  std::stringstream ss;
  ss << *d_ctor;
  return ss.str();
  ////////
  CVC4_API_TRY_CATCH_END;
}

std::ostream& operator<<(std::ostream& out,
                         const DatatypeConstructorDecl& ctordecl)
{
  out << ctordecl.toString();
  return out;
}

std::ostream& operator<<(std::ostream& out,
                         const std::vector<DatatypeConstructorDecl>& vector)
{
  container_to_stream(out, vector);
  return out;
}

bool DatatypeConstructorDecl::isNullHelper() const { return d_ctor == nullptr; }

/* DatatypeDecl ------------------------------------------------------------- */

DatatypeDecl::DatatypeDecl() : d_solver(nullptr), d_dtype(nullptr) {}

DatatypeDecl::DatatypeDecl(const Solver* slv,
                           const std::string& name,
                           bool isCoDatatype)
    : d_solver(slv), d_dtype(new cvc5::DType(name, isCoDatatype))
{
}

DatatypeDecl::DatatypeDecl(const Solver* slv,
                           const std::string& name,
                           const Sort& param,
                           bool isCoDatatype)
    : d_solver(slv),
      d_dtype(new cvc5::DType(
          name, std::vector<TypeNode>{*param.d_type}, isCoDatatype))
{
}

DatatypeDecl::DatatypeDecl(const Solver* slv,
                           const std::string& name,
                           const std::vector<Sort>& params,
                           bool isCoDatatype)
    : d_solver(slv)
{
  std::vector<TypeNode> tparams = Sort::sortVectorToTypeNodes(params);
  d_dtype = std::shared_ptr<cvc5::DType>(
      new cvc5::DType(name, tparams, isCoDatatype));
}

bool DatatypeDecl::isNullHelper() const { return !d_dtype; }

DatatypeDecl::~DatatypeDecl()
{
  if (d_dtype != nullptr)
  {
    // ensure proper node manager is in scope
    NodeManagerScope scope(d_solver->getNodeManager());
    d_dtype.reset();
  }
}

void DatatypeDecl::addConstructor(const DatatypeConstructorDecl& ctor)
{
  NodeManagerScope scope(d_solver->getNodeManager());
  CVC4_API_TRY_CATCH_BEGIN;
  CVC4_API_CHECK_NOT_NULL;
  CVC4_API_ARG_CHECK_NOT_NULL(ctor);
  CVC4_API_ARG_CHECK_SOLVER("datatype constructor declaration", ctor);
  //////// all checks before this line
  d_dtype->addConstructor(ctor.d_ctor);
  ////////
  CVC4_API_TRY_CATCH_END;
}

size_t DatatypeDecl::getNumConstructors() const
{
  CVC4_API_TRY_CATCH_BEGIN;
  CVC4_API_CHECK_NOT_NULL;
  //////// all checks before this line
  return d_dtype->getNumConstructors();
  ////////
  CVC4_API_TRY_CATCH_END;
}

bool DatatypeDecl::isParametric() const
{
  CVC4_API_TRY_CATCH_BEGIN;
  CVC4_API_CHECK_NOT_NULL;
  //////// all checks before this line
  return d_dtype->isParametric();
  ////////
  CVC4_API_TRY_CATCH_END;
}

std::string DatatypeDecl::toString() const
{
  CVC4_API_TRY_CATCH_BEGIN;
  CVC4_API_CHECK_NOT_NULL;
  //////// all checks before this line
  std::stringstream ss;
  ss << *d_dtype;
  return ss.str();
  ////////
  CVC4_API_TRY_CATCH_END;
}

std::string DatatypeDecl::getName() const
{
  CVC4_API_TRY_CATCH_BEGIN;
  CVC4_API_CHECK_NOT_NULL;
  //////// all checks before this line
  return d_dtype->getName();
  ////////
  CVC4_API_TRY_CATCH_END;
}

bool DatatypeDecl::isNull() const
{
  CVC4_API_TRY_CATCH_BEGIN;
  //////// all checks before this line
  return isNullHelper();
  ////////
  CVC4_API_TRY_CATCH_END;
}

std::ostream& operator<<(std::ostream& out, const DatatypeDecl& dtdecl)
{
  out << dtdecl.toString();
  return out;
}

cvc5::DType& DatatypeDecl::getDatatype(void) const { return *d_dtype; }

/* DatatypeSelector --------------------------------------------------------- */

DatatypeSelector::DatatypeSelector() : d_solver(nullptr), d_stor(nullptr) {}

DatatypeSelector::DatatypeSelector(const Solver* slv,
                                   const cvc5::DTypeSelector& stor)
    : d_solver(slv), d_stor(new cvc5::DTypeSelector(stor))
{
  CVC4_API_CHECK(d_stor->isResolved()) << "Expected resolved datatype selector";
}

DatatypeSelector::~DatatypeSelector()
{
  if (d_stor != nullptr)
  {
    // ensure proper node manager is in scope
    NodeManagerScope scope(d_solver->getNodeManager());
    d_stor.reset();
  }
}

std::string DatatypeSelector::getName() const
{
  CVC4_API_TRY_CATCH_BEGIN;
  CVC4_API_CHECK_NOT_NULL;
  //////// all checks before this line
  return d_stor->getName();
  ////////
  CVC4_API_TRY_CATCH_END;
}

Term DatatypeSelector::getSelectorTerm() const
{
  CVC4_API_TRY_CATCH_BEGIN;
  CVC4_API_CHECK_NOT_NULL;
  //////// all checks before this line
  return Term(d_solver, d_stor->getSelector());
  ////////
  CVC4_API_TRY_CATCH_END;
}

Sort DatatypeSelector::getRangeSort() const
{
  CVC4_API_TRY_CATCH_BEGIN;
  CVC4_API_CHECK_NOT_NULL;
  //////// all checks before this line
  return Sort(d_solver, d_stor->getRangeType());
  ////////
  CVC4_API_TRY_CATCH_END;
}

bool DatatypeSelector::isNull() const
{
  CVC4_API_TRY_CATCH_BEGIN;
  //////// all checks before this line
  return isNullHelper();
  ////////
  CVC4_API_TRY_CATCH_END;
}

std::string DatatypeSelector::toString() const
{
  CVC4_API_TRY_CATCH_BEGIN;
  //////// all checks before this line
  std::stringstream ss;
  ss << *d_stor;
  return ss.str();
  ////////
  CVC4_API_TRY_CATCH_END;
}

std::ostream& operator<<(std::ostream& out, const DatatypeSelector& stor)
{
  out << stor.toString();
  return out;
}

bool DatatypeSelector::isNullHelper() const { return d_stor == nullptr; }

/* DatatypeConstructor ------------------------------------------------------ */

DatatypeConstructor::DatatypeConstructor() : d_solver(nullptr), d_ctor(nullptr)
{
}

DatatypeConstructor::DatatypeConstructor(const Solver* slv,
                                         const cvc5::DTypeConstructor& ctor)
    : d_solver(slv), d_ctor(new cvc5::DTypeConstructor(ctor))
{
  CVC4_API_CHECK(d_ctor->isResolved())
      << "Expected resolved datatype constructor";
}

DatatypeConstructor::~DatatypeConstructor()
{
  if (d_ctor != nullptr)
  {
    // ensure proper node manager is in scope
    NodeManagerScope scope(d_solver->getNodeManager());
    d_ctor.reset();
  }
}

std::string DatatypeConstructor::getName() const
{
  CVC4_API_TRY_CATCH_BEGIN;
  CVC4_API_CHECK_NOT_NULL;
  //////// all checks before this line
  return d_ctor->getName();
  ////////
  CVC4_API_TRY_CATCH_END;
}

Term DatatypeConstructor::getConstructorTerm() const
{
  CVC4_API_TRY_CATCH_BEGIN;
  CVC4_API_CHECK_NOT_NULL;
  //////// all checks before this line
  return Term(d_solver, d_ctor->getConstructor());
  ////////
  CVC4_API_TRY_CATCH_END;
}

Term DatatypeConstructor::getSpecializedConstructorTerm(
    const Sort& retSort) const
{
  NodeManagerScope scope(d_solver->getNodeManager());
  CVC4_API_TRY_CATCH_BEGIN;
  CVC4_API_CHECK_NOT_NULL;
  CVC4_API_CHECK(d_ctor->isResolved())
      << "Expected resolved datatype constructor";
  CVC4_API_CHECK(retSort.isDatatype())
      << "Cannot get specialized constructor type for non-datatype type "
      << retSort;
  //////// all checks before this line

  NodeManager* nm = d_solver->getNodeManager();
  Node ret =
      nm->mkNode(kind::APPLY_TYPE_ASCRIPTION,
                 nm->mkConst(AscriptionType(
                     d_ctor->getSpecializedConstructorType(*retSort.d_type))),
                 d_ctor->getConstructor());
  (void)ret.getType(true); /* kick off type checking */
  // apply type ascription to the operator
  Term sctor = api::Term(d_solver, ret);
  return sctor;
  ////////
  CVC4_API_TRY_CATCH_END;
}

Term DatatypeConstructor::getTesterTerm() const
{
  CVC4_API_TRY_CATCH_BEGIN;
  CVC4_API_CHECK_NOT_NULL;
  //////// all checks before this line
  return Term(d_solver, d_ctor->getTester());
  ////////
  CVC4_API_TRY_CATCH_END;
}

size_t DatatypeConstructor::getNumSelectors() const
{
  CVC4_API_TRY_CATCH_BEGIN;
  CVC4_API_CHECK_NOT_NULL;
  //////// all checks before this line
  return d_ctor->getNumArgs();
  ////////
  CVC4_API_TRY_CATCH_END;
}

DatatypeSelector DatatypeConstructor::operator[](size_t index) const
{
  CVC4_API_TRY_CATCH_BEGIN;
  CVC4_API_CHECK_NOT_NULL;
  //////// all checks before this line
  return DatatypeSelector(d_solver, (*d_ctor)[index]);
  ////////
  CVC4_API_TRY_CATCH_END;
}

DatatypeSelector DatatypeConstructor::operator[](const std::string& name) const
{
  CVC4_API_TRY_CATCH_BEGIN;
  CVC4_API_CHECK_NOT_NULL;
  //////// all checks before this line
  return getSelectorForName(name);
  ////////
  CVC4_API_TRY_CATCH_END;
}

DatatypeSelector DatatypeConstructor::getSelector(const std::string& name) const
{
  CVC4_API_TRY_CATCH_BEGIN;
  CVC4_API_CHECK_NOT_NULL;
  //////// all checks before this line
  return getSelectorForName(name);
  ////////
  CVC4_API_TRY_CATCH_END;
}

Term DatatypeConstructor::getSelectorTerm(const std::string& name) const
{
  CVC4_API_TRY_CATCH_BEGIN;
  CVC4_API_CHECK_NOT_NULL;
  //////// all checks before this line
  return getSelector(name).getSelectorTerm();
  ////////
  CVC4_API_TRY_CATCH_END;
}

DatatypeConstructor::const_iterator DatatypeConstructor::begin() const
{
  return DatatypeConstructor::const_iterator(d_solver, *d_ctor, true);
}

DatatypeConstructor::const_iterator DatatypeConstructor::end() const
{
  return DatatypeConstructor::const_iterator(d_solver, *d_ctor, false);
}

DatatypeConstructor::const_iterator::const_iterator(
    const Solver* slv, const cvc5::DTypeConstructor& ctor, bool begin)
{
  d_solver = slv;
  d_int_stors = &ctor.getArgs();

  const std::vector<std::shared_ptr<cvc5::DTypeSelector>>& sels =
      ctor.getArgs();
  for (const std::shared_ptr<cvc5::DTypeSelector>& s : sels)
  {
    /* Can not use emplace_back here since constructor is private. */
    d_stors.push_back(DatatypeSelector(d_solver, *s.get()));
  }
  d_idx = begin ? 0 : sels.size();
}

DatatypeConstructor::const_iterator::const_iterator()
    : d_solver(nullptr), d_int_stors(nullptr), d_idx(0)
{
}

DatatypeConstructor::const_iterator&
DatatypeConstructor::const_iterator::operator=(
    const DatatypeConstructor::const_iterator& it)
{
  d_solver = it.d_solver;
  d_int_stors = it.d_int_stors;
  d_stors = it.d_stors;
  d_idx = it.d_idx;
  return *this;
}

const DatatypeSelector& DatatypeConstructor::const_iterator::operator*() const
{
  return d_stors[d_idx];
}

const DatatypeSelector* DatatypeConstructor::const_iterator::operator->() const
{
  return &d_stors[d_idx];
}

DatatypeConstructor::const_iterator&
DatatypeConstructor::const_iterator::operator++()
{
  ++d_idx;
  return *this;
}

DatatypeConstructor::const_iterator
DatatypeConstructor::const_iterator::operator++(int)
{
  DatatypeConstructor::const_iterator it(*this);
  ++d_idx;
  return it;
}

bool DatatypeConstructor::const_iterator::operator==(
    const DatatypeConstructor::const_iterator& other) const
{
  return d_int_stors == other.d_int_stors && d_idx == other.d_idx;
}

bool DatatypeConstructor::const_iterator::operator!=(
    const DatatypeConstructor::const_iterator& other) const
{
  return d_int_stors != other.d_int_stors || d_idx != other.d_idx;
}

bool DatatypeConstructor::isNull() const
{
  CVC4_API_TRY_CATCH_BEGIN;
  //////// all checks before this line
  return isNullHelper();
  ////////
  CVC4_API_TRY_CATCH_END;
}

std::string DatatypeConstructor::toString() const
{
  CVC4_API_TRY_CATCH_BEGIN;
  //////// all checks before this line
  std::stringstream ss;
  ss << *d_ctor;
  return ss.str();
  ////////
  CVC4_API_TRY_CATCH_END;
}

bool DatatypeConstructor::isNullHelper() const { return d_ctor == nullptr; }

DatatypeSelector DatatypeConstructor::getSelectorForName(
    const std::string& name) const
{
  bool foundSel = false;
  size_t index = 0;
  for (size_t i = 0, nsels = getNumSelectors(); i < nsels; i++)
  {
    if ((*d_ctor)[i].getName() == name)
    {
      index = i;
      foundSel = true;
      break;
    }
  }
  if (!foundSel)
  {
    std::stringstream snames;
    snames << "{ ";
    for (size_t i = 0, ncons = getNumSelectors(); i < ncons; i++)
    {
      snames << (*d_ctor)[i].getName() << " ";
    }
    snames << "} ";
    CVC4_API_CHECK(foundSel) << "No selector " << name << " for constructor "
                             << getName() << " exists among " << snames.str();
  }
  return DatatypeSelector(d_solver, (*d_ctor)[index]);
}

std::ostream& operator<<(std::ostream& out, const DatatypeConstructor& ctor)
{
  out << ctor.toString();
  return out;
}

/* Datatype ----------------------------------------------------------------- */

Datatype::Datatype(const Solver* slv, const cvc5::DType& dtype)
    : d_solver(slv), d_dtype(new cvc5::DType(dtype))
{
  CVC4_API_CHECK(d_dtype->isResolved()) << "Expected resolved datatype";
}

Datatype::Datatype() : d_solver(nullptr), d_dtype(nullptr) {}

Datatype::~Datatype()
{
  if (d_dtype != nullptr)
  {
    // ensure proper node manager is in scope
    NodeManagerScope scope(d_solver->getNodeManager());
    d_dtype.reset();
  }
}

DatatypeConstructor Datatype::operator[](size_t idx) const
{
  CVC4_API_TRY_CATCH_BEGIN;
  CVC4_API_CHECK_NOT_NULL;
  CVC4_API_CHECK(idx < getNumConstructors()) << "Index out of bounds.";
  //////// all checks before this line
  return DatatypeConstructor(d_solver, (*d_dtype)[idx]);
  ////////
  CVC4_API_TRY_CATCH_END;
}

DatatypeConstructor Datatype::operator[](const std::string& name) const
{
  CVC4_API_TRY_CATCH_BEGIN;
  CVC4_API_CHECK_NOT_NULL;
  //////// all checks before this line
  return getConstructorForName(name);
  ////////
  CVC4_API_TRY_CATCH_END;
}

DatatypeConstructor Datatype::getConstructor(const std::string& name) const
{
  CVC4_API_TRY_CATCH_BEGIN;
  CVC4_API_CHECK_NOT_NULL;
  //////// all checks before this line
  return getConstructorForName(name);
  ////////
  CVC4_API_TRY_CATCH_END;
}

Term Datatype::getConstructorTerm(const std::string& name) const
{
  CVC4_API_TRY_CATCH_BEGIN;
  CVC4_API_CHECK_NOT_NULL;
  //////// all checks before this line
  return getConstructor(name).getConstructorTerm();
  ////////
  CVC4_API_TRY_CATCH_END;
}

std::string Datatype::getName() const
{
  CVC4_API_TRY_CATCH_BEGIN;
  CVC4_API_CHECK_NOT_NULL;
  //////// all checks before this line
  return d_dtype->getName();
  ////////
  CVC4_API_TRY_CATCH_END;
}

size_t Datatype::getNumConstructors() const
{
  CVC4_API_TRY_CATCH_BEGIN;
  CVC4_API_CHECK_NOT_NULL;
  //////// all checks before this line
  return d_dtype->getNumConstructors();
  ////////
  CVC4_API_TRY_CATCH_END;
}

bool Datatype::isParametric() const
{
  CVC4_API_TRY_CATCH_BEGIN;
  CVC4_API_CHECK_NOT_NULL;
  //////// all checks before this line
  return d_dtype->isParametric();
  ////////
  CVC4_API_TRY_CATCH_END;
}

bool Datatype::isCodatatype() const
{
  CVC4_API_TRY_CATCH_BEGIN;
  CVC4_API_CHECK_NOT_NULL;
  //////// all checks before this line
  return d_dtype->isCodatatype();
  ////////
  CVC4_API_TRY_CATCH_END;
}

bool Datatype::isTuple() const
{
  CVC4_API_TRY_CATCH_BEGIN;
  CVC4_API_CHECK_NOT_NULL;
  //////// all checks before this line
  return d_dtype->isTuple();
  ////////
  CVC4_API_TRY_CATCH_END;
}

bool Datatype::isRecord() const
{
  CVC4_API_TRY_CATCH_BEGIN;
  CVC4_API_CHECK_NOT_NULL;
  //////// all checks before this line
  return d_dtype->isRecord();
  ////////
  CVC4_API_TRY_CATCH_END;
}

bool Datatype::isFinite() const
{
  CVC4_API_TRY_CATCH_BEGIN;
  CVC4_API_CHECK_NOT_NULL;
  //////// all checks before this line
  return d_dtype->isFinite();
  ////////
  CVC4_API_TRY_CATCH_END;
}

bool Datatype::isWellFounded() const
{
  CVC4_API_TRY_CATCH_BEGIN;
  CVC4_API_CHECK_NOT_NULL;
  //////// all checks before this line
  return d_dtype->isWellFounded();
  ////////
  CVC4_API_TRY_CATCH_END;
}
bool Datatype::hasNestedRecursion() const
{
  CVC4_API_TRY_CATCH_BEGIN;
  CVC4_API_CHECK_NOT_NULL;
  //////// all checks before this line
  return d_dtype->hasNestedRecursion();
  ////////
  CVC4_API_TRY_CATCH_END;
}

bool Datatype::isNull() const
{
  CVC4_API_TRY_CATCH_BEGIN;
  CVC4_API_CHECK_NOT_NULL;
  //////// all checks before this line
  return isNullHelper();
  ////////
  CVC4_API_TRY_CATCH_END;
}

std::string Datatype::toString() const
{
  CVC4_API_TRY_CATCH_BEGIN;
  CVC4_API_CHECK_NOT_NULL;
  //////// all checks before this line
  return d_dtype->getName();
  ////////
  CVC4_API_TRY_CATCH_END;
}

Datatype::const_iterator Datatype::begin() const
{
  return Datatype::const_iterator(d_solver, *d_dtype, true);
}

Datatype::const_iterator Datatype::end() const
{
  return Datatype::const_iterator(d_solver, *d_dtype, false);
}

DatatypeConstructor Datatype::getConstructorForName(
    const std::string& name) const
{
  bool foundCons = false;
  size_t index = 0;
  for (size_t i = 0, ncons = getNumConstructors(); i < ncons; i++)
  {
    if ((*d_dtype)[i].getName() == name)
    {
      index = i;
      foundCons = true;
      break;
    }
  }
  if (!foundCons)
  {
    std::stringstream snames;
    snames << "{ ";
    for (size_t i = 0, ncons = getNumConstructors(); i < ncons; i++)
    {
      snames << (*d_dtype)[i].getName() << " ";
    }
    snames << "}";
    CVC4_API_CHECK(foundCons) << "No constructor " << name << " for datatype "
                              << getName() << " exists, among " << snames.str();
  }
  return DatatypeConstructor(d_solver, (*d_dtype)[index]);
}

Datatype::const_iterator::const_iterator(const Solver* slv,
                                         const cvc5::DType& dtype,
                                         bool begin)
    : d_solver(slv), d_int_ctors(&dtype.getConstructors())
{
  const std::vector<std::shared_ptr<DTypeConstructor>>& cons =
      dtype.getConstructors();
  for (const std::shared_ptr<DTypeConstructor>& c : cons)
  {
    /* Can not use emplace_back here since constructor is private. */
    d_ctors.push_back(DatatypeConstructor(d_solver, *c.get()));
  }
  d_idx = begin ? 0 : cons.size();
}

Datatype::const_iterator::const_iterator()
    : d_solver(nullptr), d_int_ctors(nullptr), d_idx(0)
{
}

Datatype::const_iterator& Datatype::const_iterator::operator=(
    const Datatype::const_iterator& it)
{
  d_solver = it.d_solver;
  d_int_ctors = it.d_int_ctors;
  d_ctors = it.d_ctors;
  d_idx = it.d_idx;
  return *this;
}

const DatatypeConstructor& Datatype::const_iterator::operator*() const
{
  return d_ctors[d_idx];
}

const DatatypeConstructor* Datatype::const_iterator::operator->() const
{
  return &d_ctors[d_idx];
}

Datatype::const_iterator& Datatype::const_iterator::operator++()
{
  ++d_idx;
  return *this;
}

Datatype::const_iterator Datatype::const_iterator::operator++(int)
{
  Datatype::const_iterator it(*this);
  ++d_idx;
  return it;
}

bool Datatype::const_iterator::operator==(
    const Datatype::const_iterator& other) const
{
  return d_int_ctors == other.d_int_ctors && d_idx == other.d_idx;
}

bool Datatype::const_iterator::operator!=(
    const Datatype::const_iterator& other) const
{
  return d_int_ctors != other.d_int_ctors || d_idx != other.d_idx;
}

bool Datatype::isNullHelper() const { return d_dtype == nullptr; }

/* -------------------------------------------------------------------------- */
/* Grammar                                                                    */
/* -------------------------------------------------------------------------- */

Grammar::Grammar()
    : d_solver(nullptr),
      d_sygusVars(),
      d_ntSyms(),
      d_ntsToTerms(0),
      d_allowConst(),
      d_allowVars(),
      d_isResolved(false)
{
}

Grammar::Grammar(const Solver* slv,
                 const std::vector<Term>& sygusVars,
                 const std::vector<Term>& ntSymbols)
    : d_solver(slv),
      d_sygusVars(sygusVars),
      d_ntSyms(ntSymbols),
      d_ntsToTerms(ntSymbols.size()),
      d_allowConst(),
      d_allowVars(),
      d_isResolved(false)
{
  for (Term ntsymbol : d_ntSyms)
  {
    d_ntsToTerms.emplace(ntsymbol, std::vector<Term>());
  }
}

void Grammar::addRule(const Term& ntSymbol, const Term& rule)
{
  CVC4_API_TRY_CATCH_BEGIN;
  CVC4_API_CHECK(!d_isResolved) << "Grammar cannot be modified after passing "
                                   "it as an argument to synthFun/synthInv";
  CVC4_API_CHECK_TERM(ntSymbol);
  CVC4_API_CHECK_TERM(rule);
  CVC4_API_ARG_CHECK_EXPECTED(
      d_ntsToTerms.find(ntSymbol) != d_ntsToTerms.cend(), ntSymbol)
      << "ntSymbol to be one of the non-terminal symbols given in the "
         "predeclaration";
  CVC4_API_CHECK(ntSymbol.d_node->getType() == rule.d_node->getType())
      << "Expected ntSymbol and rule to have the same sort";
  CVC4_API_ARG_CHECK_EXPECTED(!containsFreeVariables(rule), rule)
      << "a term whose free variables are limited to synthFun/synthInv "
         "parameters and non-terminal symbols of the grammar";
  //////// all checks before this line
  d_ntsToTerms[ntSymbol].push_back(rule);
  ////////
  CVC4_API_TRY_CATCH_END;
}

void Grammar::addRules(const Term& ntSymbol, const std::vector<Term>& rules)
{
  CVC4_API_TRY_CATCH_BEGIN;
  CVC4_API_CHECK(!d_isResolved) << "Grammar cannot be modified after passing "
                                   "it as an argument to synthFun/synthInv";
  CVC4_API_CHECK_TERM(ntSymbol);
  CVC4_API_CHECK_TERMS_WITH_SORT(rules, ntSymbol.getSort());
  CVC4_API_ARG_CHECK_EXPECTED(
      d_ntsToTerms.find(ntSymbol) != d_ntsToTerms.cend(), ntSymbol)
      << "ntSymbol to be one of the non-terminal symbols given in the "
         "predeclaration";
  for (size_t i = 0, n = rules.size(); i < n; ++i)
  {
    CVC4_API_ARG_AT_INDEX_CHECK_EXPECTED(
        !containsFreeVariables(rules[i]), rules[i], rules, i)
        << "a term whose free variables are limited to synthFun/synthInv "
           "parameters and non-terminal symbols of the grammar";
  }
  //////// all checks before this line
  d_ntsToTerms[ntSymbol].insert(
      d_ntsToTerms[ntSymbol].cend(), rules.cbegin(), rules.cend());
  ////////
  CVC4_API_TRY_CATCH_END;
}

void Grammar::addAnyConstant(const Term& ntSymbol)
{
  CVC4_API_TRY_CATCH_BEGIN;
  CVC4_API_CHECK(!d_isResolved) << "Grammar cannot be modified after passing "
                                   "it as an argument to synthFun/synthInv";
  CVC4_API_CHECK_TERM(ntSymbol);
  CVC4_API_ARG_CHECK_EXPECTED(
      d_ntsToTerms.find(ntSymbol) != d_ntsToTerms.cend(), ntSymbol)
      << "ntSymbol to be one of the non-terminal symbols given in the "
         "predeclaration";
  //////// all checks before this line
  d_allowConst.insert(ntSymbol);
  ////////
  CVC4_API_TRY_CATCH_END;
}

void Grammar::addAnyVariable(const Term& ntSymbol)
{
  CVC4_API_TRY_CATCH_BEGIN;
  CVC4_API_CHECK(!d_isResolved) << "Grammar cannot be modified after passing "
                                   "it as an argument to synthFun/synthInv";
  CVC4_API_CHECK_TERM(ntSymbol);
  CVC4_API_ARG_CHECK_EXPECTED(
      d_ntsToTerms.find(ntSymbol) != d_ntsToTerms.cend(), ntSymbol)
      << "ntSymbol to be one of the non-terminal symbols given in the "
         "predeclaration";
  //////// all checks before this line
  d_allowVars.insert(ntSymbol);
  ////////
  CVC4_API_TRY_CATCH_END;
}

/**
 * This function concatenates the outputs of calling f on each element between
 * first and last, seperated by sep.
 * @param first the beginning of the range
 * @param last the end of the range
 * @param f the function to call on each element in the range, its output must
 *          be overloaded for operator<<
 * @param sep the string to add between successive calls to f
 */
template <typename Iterator, typename Function>
std::string join(Iterator first, Iterator last, Function f, std::string sep)
{
  std::stringstream ss;
  Iterator i = first;

  if (i != last)
  {
    ss << f(*i);
    ++i;
  }

  while (i != last)
  {
    ss << sep << f(*i);
    ++i;
  }

  return ss.str();
}

std::string Grammar::toString() const
{
  CVC4_API_TRY_CATCH_BEGIN;
  //////// all checks before this line
  std::stringstream ss;
  ss << "  ("  // pre-declaration
     << join(
            d_ntSyms.cbegin(),
            d_ntSyms.cend(),
            [](const Term& t) {
              std::stringstream s;
              s << '(' << t << ' ' << t.getSort() << ')';
              return s.str();
            },
            " ")
     << ")\n  ("  // grouped rule listing
     << join(
            d_ntSyms.cbegin(),
            d_ntSyms.cend(),
            [this](const Term& t) {
              bool allowConst = d_allowConst.find(t) != d_allowConst.cend(),
                   allowVars = d_allowVars.find(t) != d_allowVars.cend();
              const std::vector<Term>& rules = d_ntsToTerms.at(t);
              std::stringstream s;
              s << '(' << t << ' ' << t.getSort() << " ("
                << (allowConst ? "(Constant " + t.getSort().toString() + ")"
                               : "")
                << (allowConst && allowVars ? " " : "")
                << (allowVars ? "(Var " + t.getSort().toString() + ")" : "")
                << ((allowConst || allowVars) && !rules.empty() ? " " : "")
                << join(
                       rules.cbegin(),
                       rules.cend(),
                       [](const Term& rule) { return rule.toString(); },
                       " ")
                << "))";
              return s.str();
            },
            "\n   ")
     << ')';

  return ss.str();
  ////////
  CVC4_API_TRY_CATCH_END;
}

Sort Grammar::resolve()
{
  CVC4_API_TRY_CATCH_BEGIN;
  //////// all checks before this line

  d_isResolved = true;

  Term bvl;

  if (!d_sygusVars.empty())
  {
    bvl = Term(
        d_solver,
        d_solver->getNodeManager()->mkNode(
            cvc5::kind::BOUND_VAR_LIST, Term::termVectorToNodes(d_sygusVars)));
  }

  std::unordered_map<Term, Sort, TermHashFunction> ntsToUnres(d_ntSyms.size());

  for (Term ntsymbol : d_ntSyms)
  {
    // make the unresolved type, used for referencing the final version of
    // the ntsymbol's datatype
    ntsToUnres[ntsymbol] =
        Sort(d_solver, d_solver->getNodeManager()->mkSort(ntsymbol.toString()));
  }

  std::vector<cvc5::DType> datatypes;
  std::set<TypeNode> unresTypes;

  datatypes.reserve(d_ntSyms.size());

  for (const Term& ntSym : d_ntSyms)
  {
    // make the datatype, which encodes terms generated by this non-terminal
    DatatypeDecl dtDecl(d_solver, ntSym.toString());

    for (const Term& consTerm : d_ntsToTerms[ntSym])
    {
      addSygusConstructorTerm(dtDecl, consTerm, ntsToUnres);
    }

    if (d_allowVars.find(ntSym) != d_allowVars.cend())
    {
      addSygusConstructorVariables(dtDecl,
                                   Sort(d_solver, ntSym.d_node->getType()));
    }

    bool aci = d_allowConst.find(ntSym) != d_allowConst.end();
    TypeNode btt = ntSym.d_node->getType();
    dtDecl.d_dtype->setSygus(btt, *bvl.d_node, aci, false);

    // We can be in a case where the only rule specified was (Variable T)
    // and there are no variables of type T, in which case this is a bogus
    // grammar. This results in the error below.
    CVC4_API_CHECK(dtDecl.d_dtype->getNumConstructors() != 0)
        << "Grouped rule listing for " << *dtDecl.d_dtype
        << " produced an empty rule list";

    datatypes.push_back(*dtDecl.d_dtype);
    unresTypes.insert(*ntsToUnres[ntSym].d_type);
  }

  std::vector<TypeNode> datatypeTypes =
      d_solver->getNodeManager()->mkMutualDatatypeTypes(
          datatypes, unresTypes, NodeManager::DATATYPE_FLAG_PLACEHOLDER);

  // return is the first datatype
  return Sort(d_solver, datatypeTypes[0]);
  ////////
  CVC4_API_TRY_CATCH_END;
}

void Grammar::addSygusConstructorTerm(
    DatatypeDecl& dt,
    const Term& term,
    const std::unordered_map<Term, Sort, TermHashFunction>& ntsToUnres) const
{
  CVC4_API_TRY_CATCH_BEGIN;
  CVC4_API_CHECK_DTDECL(dt);
  CVC4_API_CHECK_TERM(term);
  CVC4_API_CHECK_TERMS_MAP(ntsToUnres);
  //////// all checks before this line

  // At this point, we should know that dt is well founded, and that its
  // builtin sygus operators are well-typed.
  // Now, purify each occurrence of a non-terminal symbol in term, replace by
  // free variables. These become arguments to constructors. Notice we must do
  // a tree traversal in this function, since unique paths to the same term
  // should be treated as distinct terms.
  // Notice that let expressions are forbidden in the input syntax of term, so
  // this does not lead to exponential behavior with respect to input size.
  std::vector<Term> args;
  std::vector<Sort> cargs;
  Term op = purifySygusGTerm(term, args, cargs, ntsToUnres);
  std::stringstream ssCName;
  ssCName << op.getKind();
  if (!args.empty())
  {
    Term lbvl =
        Term(d_solver,
             d_solver->getNodeManager()->mkNode(cvc5::kind::BOUND_VAR_LIST,
                                                Term::termVectorToNodes(args)));
    // its operator is a lambda
    op = Term(d_solver,
              d_solver->getNodeManager()->mkNode(
                  cvc5::kind::LAMBDA, *lbvl.d_node, *op.d_node));
  }
  std::vector<TypeNode> cargst = Sort::sortVectorToTypeNodes(cargs);
  dt.d_dtype->addSygusConstructor(*op.d_node, ssCName.str(), cargst);
  ////////
  CVC4_API_TRY_CATCH_END;
}

Term Grammar::purifySygusGTerm(
    const Term& term,
    std::vector<Term>& args,
    std::vector<Sort>& cargs,
    const std::unordered_map<Term, Sort, TermHashFunction>& ntsToUnres) const
{
  CVC4_API_TRY_CATCH_BEGIN;
  CVC4_API_CHECK_TERM(term);
  CVC4_API_CHECK_TERMS(args);
  CVC4_API_CHECK_SORTS(cargs);
  CVC4_API_CHECK_TERMS_MAP(ntsToUnres);
  //////// all checks before this line

  std::unordered_map<Term, Sort, TermHashFunction>::const_iterator itn =
      ntsToUnres.find(term);
  if (itn != ntsToUnres.cend())
  {
    Term ret =
        Term(d_solver,
             d_solver->getNodeManager()->mkBoundVar(term.d_node->getType()));
    args.push_back(ret);
    cargs.push_back(itn->second);
    return ret;
  }
  std::vector<Term> pchildren;
  bool childChanged = false;
  for (unsigned i = 0, nchild = term.d_node->getNumChildren(); i < nchild; i++)
  {
    Term ptermc = purifySygusGTerm(
        Term(d_solver, (*term.d_node)[i]), args, cargs, ntsToUnres);
    pchildren.push_back(ptermc);
    childChanged = childChanged || *ptermc.d_node != (*term.d_node)[i];
  }
  if (!childChanged)
  {
    return term;
  }

  Node nret;

  if (term.d_node->getMetaKind() == kind::metakind::PARAMETERIZED)
  {
    // it's an indexed operator so we should provide the op
    NodeBuilder nb(term.d_node->getKind());
    nb << term.d_node->getOperator();
    nb.append(Term::termVectorToNodes(pchildren));
    nret = nb.constructNode();
  }
  else
  {
    nret = d_solver->getNodeManager()->mkNode(
        term.d_node->getKind(), Term::termVectorToNodes(pchildren));
  }

  return Term(d_solver, nret);
  ////////
  CVC4_API_TRY_CATCH_END;
}

void Grammar::addSygusConstructorVariables(DatatypeDecl& dt,
                                           const Sort& sort) const
{
  CVC4_API_TRY_CATCH_BEGIN;
  CVC4_API_CHECK_DTDECL(dt);
  CVC4_API_CHECK_SORT(sort);
  //////// all checks before this line

  // each variable of appropriate type becomes a sygus constructor in dt.
  for (unsigned i = 0, size = d_sygusVars.size(); i < size; i++)
  {
    Term v = d_sygusVars[i];
    if (v.d_node->getType() == *sort.d_type)
    {
      std::stringstream ss;
      ss << v;
      std::vector<TypeNode> cargs;
      dt.d_dtype->addSygusConstructor(*v.d_node, ss.str(), cargs);
    }
  }
  ////////
  CVC4_API_TRY_CATCH_END;
}

bool Grammar::containsFreeVariables(const Term& rule) const
{
  std::unordered_set<TNode, TNodeHashFunction> scope;

  for (const Term& sygusVar : d_sygusVars)
  {
    scope.emplace(*sygusVar.d_node);
  }

  for (const Term& ntsymbol : d_ntSyms)
  {
    scope.emplace(*ntsymbol.d_node);
  }

  std::unordered_set<Node, NodeHashFunction> fvs;
  return expr::getFreeVariablesScope(*rule.d_node, fvs, scope, false);
}

std::ostream& operator<<(std::ostream& out, const Grammar& grammar)
{
  return out << grammar.toString();
}

/* -------------------------------------------------------------------------- */
/* Rounding Mode for Floating Points                                          */
/* -------------------------------------------------------------------------- */

const static std::
    unordered_map<RoundingMode, cvc5::RoundingMode, RoundingModeHashFunction>
        s_rmodes{
            {ROUND_NEAREST_TIES_TO_EVEN,
             cvc5::RoundingMode::ROUND_NEAREST_TIES_TO_EVEN},
            {ROUND_TOWARD_POSITIVE, cvc5::RoundingMode::ROUND_TOWARD_POSITIVE},
            {ROUND_TOWARD_NEGATIVE, cvc5::RoundingMode::ROUND_TOWARD_NEGATIVE},
            {ROUND_TOWARD_ZERO, cvc5::RoundingMode::ROUND_TOWARD_ZERO},
            {ROUND_NEAREST_TIES_TO_AWAY,
             cvc5::RoundingMode::ROUND_NEAREST_TIES_TO_AWAY},
        };

const static std::unordered_map<cvc5::RoundingMode,
                                RoundingMode,
                                cvc5::RoundingModeHashFunction>
    s_rmodes_internal{
        {cvc5::RoundingMode::ROUND_NEAREST_TIES_TO_EVEN,
         ROUND_NEAREST_TIES_TO_EVEN},
        {cvc5::RoundingMode::ROUND_TOWARD_POSITIVE, ROUND_TOWARD_POSITIVE},
        {cvc5::RoundingMode::ROUND_TOWARD_POSITIVE, ROUND_TOWARD_NEGATIVE},
        {cvc5::RoundingMode::ROUND_TOWARD_ZERO, ROUND_TOWARD_ZERO},
        {cvc5::RoundingMode::ROUND_NEAREST_TIES_TO_AWAY,
         ROUND_NEAREST_TIES_TO_AWAY},
    };

size_t RoundingModeHashFunction::operator()(const RoundingMode& rm) const
{
  return size_t(rm);
}

/* -------------------------------------------------------------------------- */
/* Solver                                                                     */
/* -------------------------------------------------------------------------- */

Solver::Solver(Options* opts)
{
  d_nodeMgr.reset(new NodeManager());
  d_originalOptions.reset(new Options());
  if (opts != nullptr)
  {
    d_originalOptions->copyValues(*opts);
  }
  d_smtEngine.reset(new SmtEngine(d_nodeMgr.get(), d_originalOptions.get()));
  d_smtEngine->setSolver(this);
  d_rng.reset(new Random(d_smtEngine->getOptions()[options::seed]));
#if CVC4_STATISTICS_ON
  d_stats.reset(new Statistics());
  d_smtEngine->getStatisticsRegistry().registerStat(&d_stats->d_consts);
  d_smtEngine->getStatisticsRegistry().registerStat(&d_stats->d_vars);
  d_smtEngine->getStatisticsRegistry().registerStat(&d_stats->d_terms);
#endif
}

Solver::~Solver() {}

/* Helpers and private functions                                              */
/* -------------------------------------------------------------------------- */

NodeManager* Solver::getNodeManager(void) const { return d_nodeMgr.get(); }

void Solver::increment_term_stats(Kind kind) const
{
#ifdef CVC4_STATISTICS_ON
  d_stats->d_terms << kind;
#endif
}

void Solver::increment_vars_consts_stats(const Sort& sort, bool is_var) const
{
#ifdef CVC4_STATISTICS_ON
  const TypeNode tn = sort.getTypeNode();
  TypeConstant tc = tn.getKind() == cvc5::kind::TYPE_CONSTANT
                        ? tn.getConst<TypeConstant>()
                        : LAST_TYPE;
  if (is_var)
  {
    d_stats->d_vars << tc;
  }
  else
  {
    d_stats->d_consts << tc;
  }
#endif
}

/* Split out to avoid nested API calls (problematic with API tracing).        */
/* .......................................................................... */

template <typename T>
Term Solver::mkValHelper(T t) const
{
  //////// all checks before this line
  Node res = getNodeManager()->mkConst(t);
  (void)res.getType(true); /* kick off type checking */
  return Term(this, res);
}

Term Solver::mkRealFromStrHelper(const std::string& s) const
{
  //////// all checks before this line
  try
  {
    cvc5::Rational r = s.find('/') != std::string::npos
                           ? cvc5::Rational(s)
                           : cvc5::Rational::fromDecimal(s);
    return mkValHelper<cvc5::Rational>(r);
  }
  catch (const std::invalid_argument& e)
  {
    /* Catch to throw with a more meaningful error message. To be caught in
     * enclosing CVC4_API_TRY_CATCH_* block to throw CVC4ApiException. */
    std::stringstream message;
    message << "Cannot construct Real or Int from string argument '" << s << "'"
            << std::endl;
    throw std::invalid_argument(message.str());
  }
}

Term Solver::mkBVFromIntHelper(uint32_t size, uint64_t val) const
{
  CVC4_API_ARG_CHECK_EXPECTED(size > 0, size) << "a bit-width > 0";
  //////// all checks before this line
  return mkValHelper<cvc5::BitVector>(cvc5::BitVector(size, val));
}

Term Solver::mkBVFromStrHelper(const std::string& s, uint32_t base) const
{
  CVC4_API_ARG_CHECK_EXPECTED(!s.empty(), s) << "a non-empty string";
  CVC4_API_ARG_CHECK_EXPECTED(base == 2 || base == 10 || base == 16, base)
      << "base 2, 10, or 16";
  //////// all checks before this line
  return mkValHelper<cvc5::BitVector>(cvc5::BitVector(s, base));
}

Term Solver::mkBVFromStrHelper(uint32_t size,
                               const std::string& s,
                               uint32_t base) const
{
  CVC4_API_ARG_CHECK_EXPECTED(!s.empty(), s) << "a non-empty string";
  CVC4_API_ARG_CHECK_EXPECTED(base == 2 || base == 10 || base == 16, base)
      << "base 2, 10, or 16";
  //////// all checks before this line

  Integer val(s, base);

  if (val.strictlyNegative())
  {
    CVC4_API_CHECK(val >= -Integer("2", 10).pow(size - 1))
        << "Overflow in bitvector construction (specified bitvector size "
        << size << " too small to hold value " << s << ")";
  }
  else
  {
    CVC4_API_CHECK(val.modByPow2(size) == val)
        << "Overflow in bitvector construction (specified bitvector size "
        << size << " too small to hold value " << s << ")";
  }

  return mkValHelper<cvc5::BitVector>(cvc5::BitVector(size, val));
}

Term Solver::mkCharFromStrHelper(const std::string& s) const
{
  CVC4_API_CHECK(s.find_first_not_of("0123456789abcdefABCDEF", 0)
                     == std::string::npos
                 && s.size() <= 5 && s.size() > 0)
      << "Unexpected string for hexadecimal character " << s;
  uint32_t val = static_cast<uint32_t>(std::stoul(s, 0, 16));
  CVC4_API_CHECK(val < String::num_codes())
      << "Not a valid code point for hexadecimal character " << s;
  //////// all checks before this line
  std::vector<unsigned> cpts;
  cpts.push_back(val);
  return mkValHelper<cvc5::String>(cvc5::String(cpts));
}

Term Solver::getValueHelper(const Term& term) const
{
  // Note: Term is checked in the caller to avoid double checks
  //////// all checks before this line
  Node value = d_smtEngine->getValue(*term.d_node);
  Term res = Term(this, value);
  // May need to wrap in real cast so that user know this is a real.
  TypeNode tn = (*term.d_node).getType();
  if (!tn.isInteger() && value.getType().isInteger())
  {
    return ensureRealSort(res);
  }
  return res;
}

Sort Solver::mkTupleSortHelper(const std::vector<Sort>& sorts) const
{
  // Note: Sorts are checked in the caller to avoid double checks
  //////// all checks before this line
  std::vector<TypeNode> typeNodes = Sort::sortVectorToTypeNodes(sorts);
  return Sort(this, getNodeManager()->mkTupleType(typeNodes));
}

Term Solver::mkTermFromKind(Kind kind) const
{
  CVC4_API_KIND_CHECK_EXPECTED(
      kind == PI || kind == REGEXP_EMPTY || kind == REGEXP_SIGMA, kind)
      << "PI or REGEXP_EMPTY or REGEXP_SIGMA";
  //////// all checks before this line
  Node res;
  if (kind == REGEXP_EMPTY || kind == REGEXP_SIGMA)
  {
    cvc5::Kind k = extToIntKind(kind);
    Assert(isDefinedIntKind(k));
    res = d_nodeMgr->mkNode(k, std::vector<Node>());
  }
  else
  {
    Assert(kind == PI);
    res = d_nodeMgr->mkNullaryOperator(d_nodeMgr->realType(), cvc5::kind::PI);
  }
  (void)res.getType(true); /* kick off type checking */
  increment_term_stats(kind);
  return Term(this, res);
}

Term Solver::mkTermHelper(Kind kind, const std::vector<Term>& children) const
{
  // Note: Kind and children are checked in the caller to avoid double checks
  //////// all checks before this line

  std::vector<Node> echildren = Term::termVectorToNodes(children);
  cvc5::Kind k = extToIntKind(kind);
  Node res;
  if (echildren.size() > 2)
  {
    if (kind == INTS_DIVISION || kind == XOR || kind == MINUS
        || kind == DIVISION || kind == HO_APPLY || kind == REGEXP_DIFF)
    {
      // left-associative, but CVC4 internally only supports 2 args
      res = d_nodeMgr->mkLeftAssociative(k, echildren);
    }
    else if (kind == IMPLIES)
    {
      // right-associative, but CVC4 internally only supports 2 args
      res = d_nodeMgr->mkRightAssociative(k, echildren);
    }
    else if (kind == EQUAL || kind == LT || kind == GT || kind == LEQ
             || kind == GEQ)
    {
      // "chainable", but CVC4 internally only supports 2 args
      res = d_nodeMgr->mkChain(k, echildren);
    }
    else if (kind::isAssociative(k))
    {
      // mkAssociative has special treatment for associative operators with lots
      // of children
      res = d_nodeMgr->mkAssociative(k, echildren);
    }
    else
    {
      // default case, must check kind
      checkMkTerm(kind, children.size());
      res = d_nodeMgr->mkNode(k, echildren);
    }
  }
  else if (kind::isAssociative(k))
  {
    // associative case, same as above
    res = d_nodeMgr->mkAssociative(k, echildren);
  }
  else
  {
    // default case, same as above
    checkMkTerm(kind, children.size());
    if (kind == api::SINGLETON)
    {
      // the type of the term is the same as the type of the internal node
      // see Term::getSort()
      TypeNode type = children[0].d_node->getType();
      // Internally NodeManager::mkSingleton needs a type argument
      // to construct a singleton, since there is no difference between
      // integers and reals (both are Rationals).
      // At the API, mkReal and mkInteger are different and therefore the
      // element type can be used safely here.
      res = getNodeManager()->mkSingleton(type, *children[0].d_node);
    }
    else if (kind == api::MK_BAG)
    {
      // the type of the term is the same as the type of the internal node
      // see Term::getSort()
      TypeNode type = children[0].d_node->getType();
      // Internally NodeManager::mkBag needs a type argument
      // to construct a bag, since there is no difference between
      // integers and reals (both are Rationals).
      // At the API, mkReal and mkInteger are different and therefore the
      // element type can be used safely here.
      res = getNodeManager()->mkBag(
          type, *children[0].d_node, *children[1].d_node);
    }
    else
    {
      res = d_nodeMgr->mkNode(k, echildren);
    }
  }

  (void)res.getType(true); /* kick off type checking */
  increment_term_stats(kind);
  return Term(this, res);
}

Term Solver::mkTermHelper(const Op& op, const std::vector<Term>& children) const
{
  // Note: Op and children are checked in the caller to avoid double checks
  checkMkTerm(op.d_kind, children.size());
  //////// all checks before this line

  if (!op.isIndexedHelper())
  {
    return mkTermHelper(op.d_kind, children);
  }

  const cvc5::Kind int_kind = extToIntKind(op.d_kind);
  std::vector<Node> echildren = Term::termVectorToNodes(children);

  NodeBuilder nb(int_kind);
  nb << *op.d_node;
  nb.append(echildren);
  Node res = nb.constructNode();

  (void)res.getType(true); /* kick off type checking */
  return Term(this, res);
}

std::vector<Sort> Solver::mkDatatypeSortsInternal(
    const std::vector<DatatypeDecl>& dtypedecls,
    const std::set<Sort>& unresolvedSorts) const
{
  // Note: dtypedecls and unresolvedSorts are checked in the caller to avoid
  //       double checks
  //////// all checks before this line

  std::vector<cvc5::DType> datatypes;
  for (size_t i = 0, ndts = dtypedecls.size(); i < ndts; ++i)
  {
    datatypes.push_back(dtypedecls[i].getDatatype());
  }

  std::set<TypeNode> utypes = Sort::sortSetToTypeNodes(unresolvedSorts);
  std::vector<cvc5::TypeNode> dtypes =
      getNodeManager()->mkMutualDatatypeTypes(datatypes, utypes);
  std::vector<Sort> retTypes = Sort::typeNodeVectorToSorts(this, dtypes);
  return retTypes;
}

Term Solver::synthFunHelper(const std::string& symbol,
                            const std::vector<Term>& boundVars,
                            const Sort& sort,
                            bool isInv,
                            Grammar* grammar) const
{
  // Note: boundVars, sort and grammar are checked in the caller to avoid
  //       double checks.
  std::vector<TypeNode> varTypes;
  for (const auto& bv : boundVars)
  {
    if (grammar)
    {
      CVC4_API_CHECK(grammar->d_ntSyms[0].d_node->getType() == *sort.d_type)
          << "Invalid Start symbol for grammar, Expected Start's sort to be "
          << *sort.d_type << " but found "
          << grammar->d_ntSyms[0].d_node->getType();
    }
    varTypes.push_back(bv.d_node->getType());
  }
  //////// all checks before this line

  TypeNode funType = varTypes.empty() ? *sort.d_type
                                      : getNodeManager()->mkFunctionType(
                                          varTypes, *sort.d_type);

  Node fun = getNodeManager()->mkBoundVar(symbol, funType);
  (void)fun.getType(true); /* kick off type checking */

  std::vector<Node> bvns = Term::termVectorToNodes(boundVars);

  d_smtEngine->declareSynthFun(
      fun,
      grammar == nullptr ? funType : *grammar->resolve().d_type,
      isInv,
      bvns);

  return Term(this, fun);
}

Term Solver::ensureTermSort(const Term& term, const Sort& sort) const
{
  // Note: Term and sort are checked in the caller to avoid double checks
  CVC4_API_CHECK(term.getSort() == sort
                 || (term.getSort().isInteger() && sort.isReal()))
      << "Expected conversion from Int to Real";
  //////// all checks before this line

  Sort t = term.getSort();
  if (term.getSort() == sort)
  {
    return term;
  }

  // Integers are reals, too
  Assert(t.d_type->isReal());
  Term res = term;
  if (t.isInteger())
  {
    // Must cast to Real to ensure correct type is passed to parametric type
    // constructors. We do this cast using division with 1. This has the
    // advantage wrt using TO_REAL since (constant) division is always included
    // in the theory.
    res = Term(this,
               d_nodeMgr->mkNode(extToIntKind(DIVISION),
                                 *res.d_node,
                                 d_nodeMgr->mkConst(cvc5::Rational(1))));
  }
  Assert(res.getSort() == sort);
  return res;
}

Term Solver::ensureRealSort(const Term& t) const
{
  Assert(this == t.d_solver);
  CVC4_API_ARG_CHECK_EXPECTED(
      t.getSort() == getIntegerSort() || t.getSort() == getRealSort(),
      " an integer or real term");
  // Note: Term is checked in the caller to avoid double checks
  //////// all checks before this line
  if (t.getSort() == getIntegerSort())
  {
    Node n = getNodeManager()->mkNode(kind::CAST_TO_REAL, *t.d_node);
    return Term(this, n);
  }
  return t;
}

bool Solver::isValidInteger(const std::string& s) const
{
  //////// all checks before this line
  if (s.length() == 0)
  {
    // string should not be empty
    return false;
  }

  size_t index = 0;
  if (s[index] == '-')
  {
    if (s.length() == 1)
    {
      // negative integers should contain at least one digit
      return false;
    }
    index = 1;
  }

  if (s[index] == '0' && s.length() > (index + 1))
  {
    // From SMT-Lib 2.6: A <numeral> is the digit 0 or a non-empty sequence of
    // digits not starting with 0. So integers like 001, 000 are not allowed
    return false;
  }

  // all remaining characters should be decimal digits
  for (; index < s.length(); ++index)
  {
    if (!std::isdigit(s[index]))
    {
      return false;
    }
  }

  return true;
}

/* Helpers for mkTerm checks.                                                 */
/* .......................................................................... */

void Solver::checkMkTerm(Kind kind, uint32_t nchildren) const
{
  CVC4_API_KIND_CHECK(kind);
  Assert(isDefinedIntKind(extToIntKind(kind)));
  const cvc5::kind::MetaKind mk = kind::metaKindOf(extToIntKind(kind));
  CVC4_API_KIND_CHECK_EXPECTED(
      mk == kind::metakind::PARAMETERIZED || mk == kind::metakind::OPERATOR,
      kind)
      << "Only operator-style terms are created with mkTerm(), "
         "to create variables, constants and values see mkVar(), mkConst() "
         "and the respective theory-specific functions to create values, "
         "e.g., mkBitVector().";
  CVC4_API_KIND_CHECK_EXPECTED(
      nchildren >= minArity(kind) && nchildren <= maxArity(kind), kind)
      << "Terms with kind " << kindToString(kind) << " must have at least "
      << minArity(kind) << " children and at most " << maxArity(kind)
      << " children (the one under construction has " << nchildren << ")";
}

/* Solver Configuration                                                       */
/* -------------------------------------------------------------------------- */

bool Solver::supportsFloatingPoint() const
{
  CVC4_API_TRY_CATCH_BEGIN;
  //////// all checks before this line
  return Configuration::isBuiltWithSymFPU();
  ////////
  CVC4_API_TRY_CATCH_END;
}

/* Sorts Handling                                                             */
/* -------------------------------------------------------------------------- */

Sort Solver::getNullSort(void) const
{
  NodeManagerScope scope(getNodeManager());
  CVC4_API_TRY_CATCH_BEGIN;
  //////// all checks before this line
  return Sort(this, TypeNode());
  ////////
  CVC4_API_TRY_CATCH_END;
}

Sort Solver::getBooleanSort(void) const
{
  NodeManagerScope scope(getNodeManager());
  CVC4_API_TRY_CATCH_BEGIN;
  //////// all checks before this line
  return Sort(this, getNodeManager()->booleanType());
  ////////
  CVC4_API_TRY_CATCH_END;
}

Sort Solver::getIntegerSort(void) const
{
  NodeManagerScope scope(getNodeManager());
  CVC4_API_TRY_CATCH_BEGIN;
  //////// all checks before this line
  return Sort(this, getNodeManager()->integerType());
  ////////
  CVC4_API_TRY_CATCH_END;
}

Sort Solver::getRealSort(void) const
{
  NodeManagerScope scope(getNodeManager());
  CVC4_API_TRY_CATCH_BEGIN;
  //////// all checks before this line
  return Sort(this, getNodeManager()->realType());
  ////////
  CVC4_API_TRY_CATCH_END;
}

Sort Solver::getRegExpSort(void) const
{
  NodeManagerScope scope(getNodeManager());
  CVC4_API_TRY_CATCH_BEGIN;
  //////// all checks before this line
  return Sort(this, getNodeManager()->regExpType());
  ////////
  CVC4_API_TRY_CATCH_END;
}

Sort Solver::getStringSort(void) const
{
  NodeManagerScope scope(getNodeManager());
  CVC4_API_TRY_CATCH_BEGIN;
  //////// all checks before this line
  return Sort(this, getNodeManager()->stringType());
  ////////
  CVC4_API_TRY_CATCH_END;
}

Sort Solver::getRoundingModeSort(void) const
{
  NodeManagerScope scope(getNodeManager());
  CVC4_API_TRY_CATCH_BEGIN;
  CVC4_API_CHECK(Configuration::isBuiltWithSymFPU())
      << "Expected CVC4 to be compiled with SymFPU support";
  //////// all checks before this line
  return Sort(this, getNodeManager()->roundingModeType());
  ////////
  CVC4_API_TRY_CATCH_END;
}

/* Create sorts ------------------------------------------------------- */

Sort Solver::mkArraySort(const Sort& indexSort, const Sort& elemSort) const
{
  NodeManagerScope scope(getNodeManager());
  CVC4_API_TRY_CATCH_BEGIN;
  CVC4_API_SOLVER_CHECK_SORT(indexSort);
  CVC4_API_SOLVER_CHECK_SORT(elemSort);
  //////// all checks before this line
  return Sort(
      this, getNodeManager()->mkArrayType(*indexSort.d_type, *elemSort.d_type));
  ////////
  CVC4_API_TRY_CATCH_END;
}

Sort Solver::mkBitVectorSort(uint32_t size) const
{
  NodeManagerScope scope(getNodeManager());
  CVC4_API_TRY_CATCH_BEGIN;
  CVC4_API_ARG_CHECK_EXPECTED(size > 0, size) << "size > 0";
  //////// all checks before this line
  return Sort(this, getNodeManager()->mkBitVectorType(size));
  ////////
  CVC4_API_TRY_CATCH_END;
}

Sort Solver::mkFloatingPointSort(uint32_t exp, uint32_t sig) const
{
  NodeManagerScope scope(getNodeManager());
  CVC4_API_TRY_CATCH_BEGIN;
  CVC4_API_CHECK(Configuration::isBuiltWithSymFPU())
      << "Expected CVC4 to be compiled with SymFPU support";
  CVC4_API_ARG_CHECK_EXPECTED(exp > 0, exp) << "exponent size > 0";
  CVC4_API_ARG_CHECK_EXPECTED(sig > 0, sig) << "significand size > 0";
  //////// all checks before this line
  return Sort(this, getNodeManager()->mkFloatingPointType(exp, sig));
  ////////
  CVC4_API_TRY_CATCH_END;
}

Sort Solver::mkDatatypeSort(const DatatypeDecl& dtypedecl) const
{
  NodeManagerScope scope(getNodeManager());
  CVC4_API_TRY_CATCH_BEGIN;
  CVC4_API_SOLVER_CHECK_DTDECL(dtypedecl);
  //////// all checks before this line
  return Sort(this, getNodeManager()->mkDatatypeType(*dtypedecl.d_dtype));
  ////////
  CVC4_API_TRY_CATCH_END;
}

std::vector<Sort> Solver::mkDatatypeSorts(
    const std::vector<DatatypeDecl>& dtypedecls) const
{
  NodeManagerScope scope(getNodeManager());
  CVC4_API_SOLVER_CHECK_DTDECLS(dtypedecls);
  CVC4_API_TRY_CATCH_BEGIN;
  //////// all checks before this line
  return mkDatatypeSortsInternal(dtypedecls, {});
  ////////
  CVC4_API_TRY_CATCH_END;
}

std::vector<Sort> Solver::mkDatatypeSorts(
    const std::vector<DatatypeDecl>& dtypedecls,
    const std::set<Sort>& unresolvedSorts) const
{
  NodeManagerScope scope(getNodeManager());
  CVC4_API_TRY_CATCH_BEGIN;
  CVC4_API_SOLVER_CHECK_DTDECLS(dtypedecls);
  CVC4_API_SOLVER_CHECK_SORTS(unresolvedSorts);
  //////// all checks before this line
  return mkDatatypeSortsInternal(dtypedecls, unresolvedSorts);
  ////////
  CVC4_API_TRY_CATCH_END;
}

Sort Solver::mkFunctionSort(const Sort& domain, const Sort& codomain) const
{
  NodeManagerScope scope(getNodeManager());
  CVC4_API_TRY_CATCH_BEGIN;
  CVC4_API_SOLVER_CHECK_DOMAIN_SORT(domain);
  CVC4_API_SOLVER_CHECK_CODOMAIN_SORT(codomain);
  //////// all checks before this line
  return Sort(
      this, getNodeManager()->mkFunctionType(*domain.d_type, *codomain.d_type));
  ////////
  CVC4_API_TRY_CATCH_END;
}

Sort Solver::mkFunctionSort(const std::vector<Sort>& sorts,
                            const Sort& codomain) const
{
  NodeManagerScope scope(getNodeManager());
  CVC4_API_TRY_CATCH_BEGIN;
  CVC4_API_ARG_SIZE_CHECK_EXPECTED(sorts.size() >= 1, sorts)
      << "at least one parameter sort for function sort";
  CVC4_API_SOLVER_CHECK_DOMAIN_SORTS(sorts);
  CVC4_API_SOLVER_CHECK_CODOMAIN_SORT(codomain);
  //////// all checks before this line
  std::vector<TypeNode> argTypes = Sort::sortVectorToTypeNodes(sorts);
  return Sort(this,
              getNodeManager()->mkFunctionType(argTypes, *codomain.d_type));
  ////////
  CVC4_API_TRY_CATCH_END;
}

Sort Solver::mkParamSort(const std::string& symbol) const
{
  NodeManagerScope scope(getNodeManager());
  CVC4_API_TRY_CATCH_BEGIN;
  //////// all checks before this line
  return Sort(
      this,
      getNodeManager()->mkSort(symbol, NodeManager::SORT_FLAG_PLACEHOLDER));
  ////////
  CVC4_API_TRY_CATCH_END;
}

Sort Solver::mkPredicateSort(const std::vector<Sort>& sorts) const
{
  NodeManagerScope scope(getNodeManager());
  CVC4_API_TRY_CATCH_BEGIN;
  CVC4_API_ARG_SIZE_CHECK_EXPECTED(sorts.size() >= 1, sorts)
      << "at least one parameter sort for predicate sort";
  CVC4_API_SOLVER_CHECK_DOMAIN_SORTS(sorts);
  //////// all checks before this line
  return Sort(
      this,
      getNodeManager()->mkPredicateType(Sort::sortVectorToTypeNodes(sorts)));
  ////////
  CVC4_API_TRY_CATCH_END;
}

Sort Solver::mkRecordSort(
    const std::vector<std::pair<std::string, Sort>>& fields) const
{
  NodeManagerScope scope(getNodeManager());
  CVC4_API_TRY_CATCH_BEGIN;
  std::vector<std::pair<std::string, TypeNode>> f;
  for (size_t i = 0, size = fields.size(); i < size; ++i)
  {
    const auto& p = fields[i];
    CVC4_API_ARG_AT_INDEX_CHECK_EXPECTED(!p.second.isNull(), "sort", fields, i)
        << "non-null sort";
    CVC4_API_ARG_AT_INDEX_CHECK_EXPECTED(
        this == p.second.d_solver, "sort", fields, i)
        << "sort associated with this solver object";
    f.emplace_back(p.first, *p.second.d_type);
  }
  //////// all checks before this line
  return Sort(this, getNodeManager()->mkRecordType(f));
  ////////
  CVC4_API_TRY_CATCH_END;
}

Sort Solver::mkSetSort(const Sort& elemSort) const
{
  NodeManagerScope scope(getNodeManager());
  CVC4_API_TRY_CATCH_BEGIN;
  CVC4_API_SOLVER_CHECK_SORT(elemSort);
  //////// all checks before this line
  return Sort(this, getNodeManager()->mkSetType(*elemSort.d_type));
  ////////
  CVC4_API_TRY_CATCH_END;
}

Sort Solver::mkBagSort(const Sort& elemSort) const
{
  NodeManagerScope scope(getNodeManager());
  CVC4_API_TRY_CATCH_BEGIN;
  CVC4_API_SOLVER_CHECK_SORT(elemSort);
  //////// all checks before this line
  return Sort(this, getNodeManager()->mkBagType(*elemSort.d_type));
  ////////
  CVC4_API_TRY_CATCH_END;
}

Sort Solver::mkSequenceSort(const Sort& elemSort) const
{
  NodeManagerScope scope(getNodeManager());
  CVC4_API_TRY_CATCH_BEGIN;
  CVC4_API_SOLVER_CHECK_SORT(elemSort);
  //////// all checks before this line
  return Sort(this, getNodeManager()->mkSequenceType(*elemSort.d_type));
  ////////
  CVC4_API_TRY_CATCH_END;
}

Sort Solver::mkUninterpretedSort(const std::string& symbol) const
{
  NodeManagerScope scope(getNodeManager());
  CVC4_API_TRY_CATCH_BEGIN;
  //////// all checks before this line
  return Sort(this, getNodeManager()->mkSort(symbol));
  ////////
  CVC4_API_TRY_CATCH_END;
}

Sort Solver::mkSortConstructorSort(const std::string& symbol,
                                   size_t arity) const
{
  NodeManagerScope scope(getNodeManager());
  CVC4_API_TRY_CATCH_BEGIN;
  CVC4_API_ARG_CHECK_EXPECTED(arity > 0, arity) << "an arity > 0";
  //////// all checks before this line
  return Sort(this, getNodeManager()->mkSortConstructor(symbol, arity));
  ////////
  CVC4_API_TRY_CATCH_END;
}

Sort Solver::mkTupleSort(const std::vector<Sort>& sorts) const
{
  NodeManagerScope scope(getNodeManager());
  CVC4_API_TRY_CATCH_BEGIN;
  CVC4_API_SOLVER_CHECK_SORTS_NOT_FUNCTION_LIKE(sorts);
  //////// all checks before this line
  return mkTupleSortHelper(sorts);
  ////////
  CVC4_API_TRY_CATCH_END;
}

/* Create consts                                                              */
/* -------------------------------------------------------------------------- */

Term Solver::mkTrue(void) const
{
  NodeManagerScope scope(getNodeManager());
  CVC4_API_TRY_CATCH_BEGIN;
  //////// all checks before this line
  return Term(this, d_nodeMgr->mkConst<bool>(true));
  ////////
  CVC4_API_TRY_CATCH_END;
}

Term Solver::mkFalse(void) const
{
  NodeManagerScope scope(getNodeManager());
  CVC4_API_TRY_CATCH_BEGIN;
  //////// all checks before this line
  return Term(this, d_nodeMgr->mkConst<bool>(false));
  ////////
  CVC4_API_TRY_CATCH_END;
}

Term Solver::mkBoolean(bool val) const
{
  NodeManagerScope scope(getNodeManager());
  CVC4_API_TRY_CATCH_BEGIN;
  //////// all checks before this line
  return Term(this, d_nodeMgr->mkConst<bool>(val));
  ////////
  CVC4_API_TRY_CATCH_END;
}

Term Solver::mkPi() const
{
  NodeManagerScope scope(getNodeManager());
  CVC4_API_TRY_CATCH_BEGIN;
  //////// all checks before this line
  Node res =
      d_nodeMgr->mkNullaryOperator(d_nodeMgr->realType(), cvc5::kind::PI);
  (void)res.getType(true); /* kick off type checking */
  return Term(this, res);
  ////////
  CVC4_API_TRY_CATCH_END;
}

Term Solver::mkInteger(const std::string& s) const
{
  NodeManagerScope scope(getNodeManager());
  CVC4_API_TRY_CATCH_BEGIN;
  CVC4_API_ARG_CHECK_EXPECTED(isValidInteger(s), s) << " an integer ";
  Term integer = mkRealFromStrHelper(s);
  CVC4_API_ARG_CHECK_EXPECTED(integer.getSort() == getIntegerSort(), s)
      << " a string representing an integer";
  //////// all checks before this line
  return integer;
  ////////
  CVC4_API_TRY_CATCH_END;
}

Term Solver::mkInteger(int64_t val) const
{
  NodeManagerScope scope(getNodeManager());
  CVC4_API_TRY_CATCH_BEGIN;
  //////// all checks before this line
  Term integer = mkValHelper<cvc5::Rational>(cvc5::Rational(val));
  Assert(integer.getSort() == getIntegerSort());
  return integer;
  ////////
  CVC4_API_TRY_CATCH_END;
}

Term Solver::mkReal(const std::string& s) const
{
  NodeManagerScope scope(getNodeManager());
  CVC4_API_TRY_CATCH_BEGIN;
  /* CLN and GMP handle this case differently, CLN interprets it as 0, GMP
   * throws an std::invalid_argument exception. For consistency, we treat it
   * as invalid. */
  CVC4_API_ARG_CHECK_EXPECTED(s != ".", s)
      << "a string representing a real or rational value.";
  //////// all checks before this line
  Term rational = mkRealFromStrHelper(s);
  return ensureRealSort(rational);
  ////////
  CVC4_API_TRY_CATCH_END;
}

Term Solver::mkReal(int64_t val) const
{
  NodeManagerScope scope(getNodeManager());
  CVC4_API_TRY_CATCH_BEGIN;
  //////// all checks before this line
  Term rational = mkValHelper<cvc5::Rational>(cvc5::Rational(val));
  return ensureRealSort(rational);
  ////////
  CVC4_API_TRY_CATCH_END;
}

Term Solver::mkReal(int64_t num, int64_t den) const
{
  NodeManagerScope scope(getNodeManager());
  CVC4_API_TRY_CATCH_BEGIN;
  //////// all checks before this line
  Term rational = mkValHelper<cvc5::Rational>(cvc5::Rational(num, den));
  return ensureRealSort(rational);
  ////////
  CVC4_API_TRY_CATCH_END;
}

Term Solver::mkRegexpEmpty() const
{
  NodeManagerScope scope(getNodeManager());
  CVC4_API_TRY_CATCH_BEGIN;
  //////// all checks before this line
  Node res =
      d_nodeMgr->mkNode(cvc5::kind::REGEXP_EMPTY, std::vector<cvc5::Node>());
  (void)res.getType(true); /* kick off type checking */
  return Term(this, res);
  ////////
  CVC4_API_TRY_CATCH_END;
}

Term Solver::mkRegexpSigma() const
{
  NodeManagerScope scope(getNodeManager());
  CVC4_API_TRY_CATCH_BEGIN;
  //////// all checks before this line
  Node res =
      d_nodeMgr->mkNode(cvc5::kind::REGEXP_SIGMA, std::vector<cvc5::Node>());
  (void)res.getType(true); /* kick off type checking */
  return Term(this, res);
  ////////
  CVC4_API_TRY_CATCH_END;
}

Term Solver::mkEmptySet(const Sort& sort) const
{
  NodeManagerScope scope(getNodeManager());
  CVC4_API_TRY_CATCH_BEGIN;
  CVC4_API_ARG_CHECK_EXPECTED(sort.isNull() || sort.isSet(), sort)
      << "null sort or set sort";
  CVC4_API_ARG_CHECK_EXPECTED(sort.isNull() || this == sort.d_solver, sort)
      << "set sort associated with this solver object";
  //////// all checks before this line
  return mkValHelper<cvc5::EmptySet>(cvc5::EmptySet(*sort.d_type));
  ////////
  CVC4_API_TRY_CATCH_END;
}

Term Solver::mkEmptyBag(const Sort& sort) const
{
  NodeManagerScope scope(getNodeManager());
  CVC4_API_TRY_CATCH_BEGIN;
  CVC4_API_ARG_CHECK_EXPECTED(sort.isNull() || sort.isBag(), sort)
      << "null sort or bag sort";
  CVC4_API_ARG_CHECK_EXPECTED(sort.isNull() || this == sort.d_solver, sort)
      << "bag sort associated with this solver object";
  //////// all checks before this line
  return mkValHelper<cvc5::EmptyBag>(cvc5::EmptyBag(*sort.d_type));
  ////////
  CVC4_API_TRY_CATCH_END;
}

Term Solver::mkSepNil(const Sort& sort) const
{
  NodeManagerScope scope(getNodeManager());
  CVC4_API_TRY_CATCH_BEGIN;
  CVC4_API_SOLVER_CHECK_SORT(sort);
  //////// all checks before this line
  Node res =
      getNodeManager()->mkNullaryOperator(*sort.d_type, cvc5::kind::SEP_NIL);
  (void)res.getType(true); /* kick off type checking */
  return Term(this, res);
  ////////
  CVC4_API_TRY_CATCH_END;
}

Term Solver::mkString(const std::string& s, bool useEscSequences) const
{
  NodeManagerScope scope(getNodeManager());
  CVC4_API_TRY_CATCH_BEGIN;
  //////// all checks before this line
  return mkValHelper<cvc5::String>(cvc5::String(s, useEscSequences));
  ////////
  CVC4_API_TRY_CATCH_END;
}

Term Solver::mkString(const unsigned char c) const
{
  NodeManagerScope scope(getNodeManager());
  CVC4_API_TRY_CATCH_BEGIN;
  //////// all checks before this line
  return mkValHelper<cvc5::String>(cvc5::String(std::string(1, c)));
  ////////
  CVC4_API_TRY_CATCH_END;
}

Term Solver::mkString(const std::vector<uint32_t>& s) const
{
  NodeManagerScope scope(getNodeManager());
  CVC4_API_TRY_CATCH_BEGIN;
  //////// all checks before this line
  return mkValHelper<cvc5::String>(cvc5::String(s));
  ////////
  CVC4_API_TRY_CATCH_END;
}

Term Solver::mkChar(const std::string& s) const
{
  NodeManagerScope scope(getNodeManager());
  CVC4_API_TRY_CATCH_BEGIN;
  //////// all checks before this line
  return mkCharFromStrHelper(s);
  ////////
  CVC4_API_TRY_CATCH_END;
}

Term Solver::mkEmptySequence(const Sort& sort) const
{
  NodeManagerScope scope(getNodeManager());
  CVC4_API_TRY_CATCH_BEGIN;
  CVC4_API_SOLVER_CHECK_SORT(sort);
  //////// all checks before this line
  std::vector<Node> seq;
  Node res = d_nodeMgr->mkConst(Sequence(*sort.d_type, seq));
  return Term(this, res);
  ////////
  CVC4_API_TRY_CATCH_END;
}

Term Solver::mkUniverseSet(const Sort& sort) const
{
  NodeManagerScope scope(getNodeManager());
  CVC4_API_TRY_CATCH_BEGIN;
  CVC4_API_SOLVER_CHECK_SORT(sort);
  //////// all checks before this line

  Node res = getNodeManager()->mkNullaryOperator(*sort.d_type,
                                                 cvc5::kind::UNIVERSE_SET);
  // TODO(#2771): Reenable?
  // (void)res->getType(true); /* kick off type checking */
  return Term(this, res);
  ////////
  CVC4_API_TRY_CATCH_END;
}

Term Solver::mkBitVector(uint32_t size, uint64_t val) const
{
  NodeManagerScope scope(getNodeManager());
  CVC4_API_TRY_CATCH_BEGIN;
  //////// all checks before this line
  return mkBVFromIntHelper(size, val);
  ////////
  CVC4_API_TRY_CATCH_END;
}

Term Solver::mkBitVector(const std::string& s, uint32_t base) const
{
  NodeManagerScope scope(getNodeManager());
  CVC4_API_TRY_CATCH_BEGIN;
  //////// all checks before this line
  return mkBVFromStrHelper(s, base);
  ////////
  CVC4_API_TRY_CATCH_END;
}

Term Solver::mkBitVector(uint32_t size,
                         const std::string& s,
                         uint32_t base) const
{
  NodeManagerScope scope(getNodeManager());
  CVC4_API_TRY_CATCH_BEGIN;
  //////// all checks before this line
  return mkBVFromStrHelper(size, s, base);
  ////////
  CVC4_API_TRY_CATCH_END;
}

Term Solver::mkConstArray(const Sort& sort, const Term& val) const
{
  NodeManagerScope scope(getNodeManager());
  CVC4_API_TRY_CATCH_BEGIN;
  CVC4_API_SOLVER_CHECK_SORT(sort);
  CVC4_API_SOLVER_CHECK_TERM(val);
  CVC4_API_ARG_CHECK_EXPECTED(sort.isArray(), sort) << "an array sort";
  CVC4_API_CHECK(val.getSort().isSubsortOf(sort.getArrayElementSort()))
      << "Value does not match element sort";
  //////// all checks before this line

  // handle the special case of (CAST_TO_REAL n) where n is an integer
  Node n = *val.d_node;
  if (val.isCastedReal())
  {
    // this is safe because the constant array stores its type
    n = n[0];
  }
  Term res =
      mkValHelper<cvc5::ArrayStoreAll>(cvc5::ArrayStoreAll(*sort.d_type, n));
  return res;
  ////////
  CVC4_API_TRY_CATCH_END;
}

Term Solver::mkPosInf(uint32_t exp, uint32_t sig) const
{
  NodeManagerScope scope(getNodeManager());
  CVC4_API_TRY_CATCH_BEGIN;
  CVC4_API_CHECK(Configuration::isBuiltWithSymFPU())
      << "Expected CVC4 to be compiled with SymFPU support";
  //////// all checks before this line
  return mkValHelper<cvc5::FloatingPoint>(
      FloatingPoint::makeInf(FloatingPointSize(exp, sig), false));
  ////////
  CVC4_API_TRY_CATCH_END;
}

Term Solver::mkNegInf(uint32_t exp, uint32_t sig) const
{
  NodeManagerScope scope(getNodeManager());
  CVC4_API_TRY_CATCH_BEGIN;
  CVC4_API_CHECK(Configuration::isBuiltWithSymFPU())
      << "Expected CVC4 to be compiled with SymFPU support";
  //////// all checks before this line
  return mkValHelper<cvc5::FloatingPoint>(
      FloatingPoint::makeInf(FloatingPointSize(exp, sig), true));
  ////////
  CVC4_API_TRY_CATCH_END;
}

Term Solver::mkNaN(uint32_t exp, uint32_t sig) const
{
  NodeManagerScope scope(getNodeManager());
  CVC4_API_TRY_CATCH_BEGIN;
  CVC4_API_CHECK(Configuration::isBuiltWithSymFPU())
      << "Expected CVC4 to be compiled with SymFPU support";
  //////// all checks before this line
  return mkValHelper<cvc5::FloatingPoint>(
      FloatingPoint::makeNaN(FloatingPointSize(exp, sig)));
  ////////
  CVC4_API_TRY_CATCH_END;
}

Term Solver::mkPosZero(uint32_t exp, uint32_t sig) const
{
  NodeManagerScope scope(getNodeManager());
  CVC4_API_TRY_CATCH_BEGIN;
  CVC4_API_CHECK(Configuration::isBuiltWithSymFPU())
      << "Expected CVC4 to be compiled with SymFPU support";
  //////// all checks before this line
  return mkValHelper<cvc5::FloatingPoint>(
      FloatingPoint::makeZero(FloatingPointSize(exp, sig), false));
  ////////
  CVC4_API_TRY_CATCH_END;
}

Term Solver::mkNegZero(uint32_t exp, uint32_t sig) const
{
  NodeManagerScope scope(getNodeManager());
  CVC4_API_TRY_CATCH_BEGIN;
  CVC4_API_CHECK(Configuration::isBuiltWithSymFPU())
      << "Expected CVC4 to be compiled with SymFPU support";
  //////// all checks before this line
  return mkValHelper<cvc5::FloatingPoint>(
      FloatingPoint::makeZero(FloatingPointSize(exp, sig), true));
  ////////
  CVC4_API_TRY_CATCH_END;
}

Term Solver::mkRoundingMode(RoundingMode rm) const
{
  NodeManagerScope scope(getNodeManager());
  CVC4_API_TRY_CATCH_BEGIN;
  CVC4_API_CHECK(Configuration::isBuiltWithSymFPU())
      << "Expected CVC4 to be compiled with SymFPU support";
  //////// all checks before this line
  return mkValHelper<cvc5::RoundingMode>(s_rmodes.at(rm));
  ////////
  CVC4_API_TRY_CATCH_END;
}

Term Solver::mkUninterpretedConst(const Sort& sort, int32_t index) const
{
  NodeManagerScope scope(getNodeManager());
  CVC4_API_TRY_CATCH_BEGIN;
  CVC4_API_SOLVER_CHECK_SORT(sort);
  //////// all checks before this line
  return mkValHelper<cvc5::UninterpretedConstant>(
      cvc5::UninterpretedConstant(*sort.d_type, index));
  ////////
  CVC4_API_TRY_CATCH_END;
}

Term Solver::mkAbstractValue(const std::string& index) const
{
  NodeManagerScope scope(getNodeManager());
  CVC4_API_TRY_CATCH_BEGIN;
  CVC4_API_ARG_CHECK_EXPECTED(!index.empty(), index) << "a non-empty string";

  cvc5::Integer idx(index, 10);
  CVC4_API_ARG_CHECK_EXPECTED(idx > 0, index)
      << "a string representing an integer > 0";
  //////// all checks before this line
  return Term(this, getNodeManager()->mkConst(cvc5::AbstractValue(idx)));
  // do not call getType(), for abstract values, type can not be computed
  // until it is substituted away
  ////////
  CVC4_API_TRY_CATCH_END;
}

Term Solver::mkAbstractValue(uint64_t index) const
{
  NodeManagerScope scope(getNodeManager());
  CVC4_API_TRY_CATCH_BEGIN;
  CVC4_API_ARG_CHECK_EXPECTED(index > 0, index) << "an integer > 0";
  //////// all checks before this line
  return Term(this,
              getNodeManager()->mkConst(cvc5::AbstractValue(Integer(index))));
  // do not call getType(), for abstract values, type can not be computed
  // until it is substituted away
  ////////
  CVC4_API_TRY_CATCH_END;
}

Term Solver::mkFloatingPoint(uint32_t exp, uint32_t sig, Term val) const
{
  NodeManagerScope scope(getNodeManager());
  CVC4_API_TRY_CATCH_BEGIN;
  CVC4_API_CHECK(Configuration::isBuiltWithSymFPU())
      << "Expected CVC4 to be compiled with SymFPU support";
  CVC4_API_SOLVER_CHECK_TERM(val);
  CVC4_API_ARG_CHECK_EXPECTED(exp > 0, exp) << "a value > 0";
  CVC4_API_ARG_CHECK_EXPECTED(sig > 0, sig) << "a value > 0";
  uint32_t bw = exp + sig;
  CVC4_API_ARG_CHECK_EXPECTED(bw == val.getSort().getBVSize(), val)
      << "a bit-vector constant with bit-width '" << bw << "'";
  CVC4_API_ARG_CHECK_EXPECTED(
      val.getSort().isBitVector() && val.d_node->isConst(), val)
      << "bit-vector constant";
  //////// all checks before this line
  return mkValHelper<cvc5::FloatingPoint>(
      cvc5::FloatingPoint(exp, sig, val.d_node->getConst<BitVector>()));
  ////////
  CVC4_API_TRY_CATCH_END;
}

/* Create constants                                                           */
/* -------------------------------------------------------------------------- */

Term Solver::mkConst(const Sort& sort, const std::string& symbol) const
{
  NodeManagerScope scope(getNodeManager());
  CVC4_API_TRY_CATCH_BEGIN;
  CVC4_API_SOLVER_CHECK_SORT(sort);
  //////// all checks before this line
  Node res = d_nodeMgr->mkVar(symbol, *sort.d_type);
  (void)res.getType(true); /* kick off type checking */
  increment_vars_consts_stats(sort, false);
  return Term(this, res);
  ////////
  CVC4_API_TRY_CATCH_END;
}

Term Solver::mkConst(const Sort& sort) const
{
  NodeManagerScope scope(getNodeManager());
  CVC4_API_TRY_CATCH_BEGIN;
  CVC4_API_SOLVER_CHECK_SORT(sort);
  //////// all checks before this line
  Node res = d_nodeMgr->mkVar(*sort.d_type);
  (void)res.getType(true); /* kick off type checking */
  increment_vars_consts_stats(sort, false);
  return Term(this, res);
  ////////
  CVC4_API_TRY_CATCH_END;
}

/* Create variables                                                           */
/* -------------------------------------------------------------------------- */

Term Solver::mkVar(const Sort& sort, const std::string& symbol) const
{
  NodeManagerScope scope(getNodeManager());
  CVC4_API_TRY_CATCH_BEGIN;
  CVC4_API_SOLVER_CHECK_SORT(sort);
  //////// all checks before this line
  Node res = symbol.empty() ? d_nodeMgr->mkBoundVar(*sort.d_type)
                            : d_nodeMgr->mkBoundVar(symbol, *sort.d_type);
  (void)res.getType(true); /* kick off type checking */
  increment_vars_consts_stats(sort, true);
  return Term(this, res);
  ////////
  CVC4_API_TRY_CATCH_END;
}

/* Create datatype constructor declarations                                   */
/* -------------------------------------------------------------------------- */

DatatypeConstructorDecl Solver::mkDatatypeConstructorDecl(
    const std::string& name)
{
  NodeManagerScope scope(getNodeManager());
  CVC4_API_TRY_CATCH_BEGIN;
  //////// all checks before this line
  return DatatypeConstructorDecl(this, name);
  ////////
  CVC4_API_TRY_CATCH_END;
}

/* Create datatype declarations                                               */
/* -------------------------------------------------------------------------- */

DatatypeDecl Solver::mkDatatypeDecl(const std::string& name, bool isCoDatatype)
{
  NodeManagerScope scope(getNodeManager());
  CVC4_API_TRY_CATCH_BEGIN;
  //////// all checks before this line
  return DatatypeDecl(this, name, isCoDatatype);
  ////////
  CVC4_API_TRY_CATCH_END;
}

DatatypeDecl Solver::mkDatatypeDecl(const std::string& name,
                                    Sort param,
                                    bool isCoDatatype)
{
  NodeManagerScope scope(getNodeManager());
  CVC4_API_TRY_CATCH_BEGIN;
  CVC4_API_SOLVER_CHECK_SORT(param);
  //////// all checks before this line
  return DatatypeDecl(this, name, param, isCoDatatype);
  ////////
  CVC4_API_TRY_CATCH_END;
}

DatatypeDecl Solver::mkDatatypeDecl(const std::string& name,
                                    const std::vector<Sort>& params,
                                    bool isCoDatatype)
{
  NodeManagerScope scope(getNodeManager());
  CVC4_API_TRY_CATCH_BEGIN;
  CVC4_API_SOLVER_CHECK_SORTS(params);
  //////// all checks before this line
  return DatatypeDecl(this, name, params, isCoDatatype);
  ////////
  CVC4_API_TRY_CATCH_END;
}

/* Create terms                                                               */
/* -------------------------------------------------------------------------- */

Term Solver::mkTerm(Kind kind) const
{
  NodeManagerScope scope(getNodeManager());
  CVC4_API_TRY_CATCH_BEGIN;
  CVC4_API_KIND_CHECK(kind);
  //////// all checks before this line
  return mkTermFromKind(kind);
  ////////
  CVC4_API_TRY_CATCH_END;
}

Term Solver::mkTerm(Kind kind, const Term& child) const
{
  NodeManagerScope scope(getNodeManager());
  CVC4_API_TRY_CATCH_BEGIN;
  CVC4_API_KIND_CHECK(kind);
  CVC4_API_SOLVER_CHECK_TERM(child);
  //////// all checks before this line
  return mkTermHelper(kind, std::vector<Term>{child});
  ////////
  CVC4_API_TRY_CATCH_END;
}

Term Solver::mkTerm(Kind kind, const Term& child1, const Term& child2) const
{
  NodeManagerScope scope(getNodeManager());
  CVC4_API_TRY_CATCH_BEGIN;
  CVC4_API_KIND_CHECK(kind);
  CVC4_API_SOLVER_CHECK_TERM(child1);
  CVC4_API_SOLVER_CHECK_TERM(child2);
  //////// all checks before this line
  return mkTermHelper(kind, std::vector<Term>{child1, child2});
  ////////
  CVC4_API_TRY_CATCH_END;
}

Term Solver::mkTerm(Kind kind,
                    const Term& child1,
                    const Term& child2,
                    const Term& child3) const
{
  NodeManagerScope scope(getNodeManager());
  CVC4_API_TRY_CATCH_BEGIN;
  CVC4_API_KIND_CHECK(kind);
  CVC4_API_SOLVER_CHECK_TERM(child1);
  CVC4_API_SOLVER_CHECK_TERM(child2);
  CVC4_API_SOLVER_CHECK_TERM(child3);
  //////// all checks before this line
  // need to use internal term call to check e.g. associative construction
  return mkTermHelper(kind, std::vector<Term>{child1, child2, child3});
  ////////
  CVC4_API_TRY_CATCH_END;
}

Term Solver::mkTerm(Kind kind, const std::vector<Term>& children) const
{
  NodeManagerScope scope(getNodeManager());
  CVC4_API_TRY_CATCH_BEGIN;
  CVC4_API_KIND_CHECK(kind);
  CVC4_API_SOLVER_CHECK_TERMS(children);
  //////// all checks before this line
  return mkTermHelper(kind, children);
  ////////
  CVC4_API_TRY_CATCH_END;
}

Term Solver::mkTerm(const Op& op) const
{
  NodeManagerScope scope(getNodeManager());
  CVC4_API_TRY_CATCH_BEGIN;
  CVC4_API_SOLVER_CHECK_OP(op);
  checkMkTerm(op.d_kind, 0);
  //////// all checks before this line

  if (!op.isIndexedHelper())
  {
    return mkTermFromKind(op.d_kind);
  }

  const cvc5::Kind int_kind = extToIntKind(op.d_kind);
  Term res = Term(this, getNodeManager()->mkNode(int_kind, *op.d_node));

  (void)res.d_node->getType(true); /* kick off type checking */
  return res;
  ////////
  CVC4_API_TRY_CATCH_END;
}

Term Solver::mkTerm(const Op& op, const Term& child) const
{
  NodeManagerScope scope(getNodeManager());
  CVC4_API_TRY_CATCH_BEGIN;
  CVC4_API_SOLVER_CHECK_OP(op);
  CVC4_API_SOLVER_CHECK_TERM(child);
  //////// all checks before this line
  return mkTermHelper(op, std::vector<Term>{child});
  ////////
  CVC4_API_TRY_CATCH_END;
}

Term Solver::mkTerm(const Op& op, const Term& child1, const Term& child2) const
{
  NodeManagerScope scope(getNodeManager());
  CVC4_API_TRY_CATCH_BEGIN;
  CVC4_API_SOLVER_CHECK_OP(op);
  CVC4_API_SOLVER_CHECK_TERM(child1);
  CVC4_API_SOLVER_CHECK_TERM(child2);
  //////// all checks before this line
  return mkTermHelper(op, std::vector<Term>{child1, child2});
  ////////
  CVC4_API_TRY_CATCH_END;
}

Term Solver::mkTerm(const Op& op,
                    const Term& child1,
                    const Term& child2,
                    const Term& child3) const
{
  NodeManagerScope scope(getNodeManager());
  CVC4_API_TRY_CATCH_BEGIN;
  CVC4_API_SOLVER_CHECK_OP(op);
  CVC4_API_SOLVER_CHECK_TERM(child1);
  CVC4_API_SOLVER_CHECK_TERM(child2);
  CVC4_API_SOLVER_CHECK_TERM(child3);
  //////// all checks before this line
  return mkTermHelper(op, std::vector<Term>{child1, child2, child3});
  ////////
  CVC4_API_TRY_CATCH_END;
}

Term Solver::mkTerm(const Op& op, const std::vector<Term>& children) const
{
  NodeManagerScope scope(getNodeManager());
  CVC4_API_TRY_CATCH_BEGIN;
  CVC4_API_SOLVER_CHECK_OP(op);
  CVC4_API_SOLVER_CHECK_TERMS(children);
  //////// all checks before this line
  return mkTermHelper(op, children);
  ////////
  CVC4_API_TRY_CATCH_END;
}

Term Solver::mkTuple(const std::vector<Sort>& sorts,
                     const std::vector<Term>& terms) const
{
  NodeManagerScope scope(getNodeManager());
  CVC4_API_TRY_CATCH_BEGIN;
  CVC4_API_CHECK(sorts.size() == terms.size())
      << "Expected the same number of sorts and elements";
  CVC4_API_SOLVER_CHECK_SORTS(sorts);
  CVC4_API_SOLVER_CHECK_TERMS(terms);
  //////// all checks before this line
  std::vector<cvc5::Node> args;
  for (size_t i = 0, size = sorts.size(); i < size; i++)
  {
    args.push_back(*(ensureTermSort(terms[i], sorts[i])).d_node);
  }

  Sort s = mkTupleSortHelper(sorts);
  Datatype dt = s.getDatatype();
  NodeBuilder nb(extToIntKind(APPLY_CONSTRUCTOR));
  nb << *dt[0].getConstructorTerm().d_node;
  nb.append(args);
  Node res = nb.constructNode();
  (void)res.getType(true); /* kick off type checking */
  return Term(this, res);
  ////////
  CVC4_API_TRY_CATCH_END;
}

/* Create operators                                                           */
/* -------------------------------------------------------------------------- */

Op Solver::mkOp(Kind kind) const
{
  CVC4_API_TRY_CATCH_BEGIN;
  CVC4_API_KIND_CHECK(kind);
  CVC4_API_CHECK(s_indexed_kinds.find(kind) == s_indexed_kinds.end())
      << "Expected a kind for a non-indexed operator.";
  //////// all checks before this line
  return Op(this, kind);
  ////////
  CVC4_API_TRY_CATCH_END
}

Op Solver::mkOp(Kind kind, const std::string& arg) const
{
  CVC4_API_TRY_CATCH_BEGIN;
  CVC4_API_KIND_CHECK(kind);
  CVC4_API_KIND_CHECK_EXPECTED((kind == RECORD_UPDATE) || (kind == DIVISIBLE),
                               kind)
      << "RECORD_UPDATE or DIVISIBLE";
  //////// all checks before this line
  Op res;
  if (kind == RECORD_UPDATE)
  {
    res = Op(this,
             kind,
             *mkValHelper<cvc5::RecordUpdate>(cvc5::RecordUpdate(arg)).d_node);
  }
  else
  {
    /* CLN and GMP handle this case differently, CLN interprets it as 0, GMP
     * throws an std::invalid_argument exception. For consistency, we treat it
     * as invalid. */
    CVC4_API_ARG_CHECK_EXPECTED(arg != ".", arg)
        << "a string representing an integer, real or rational value.";
    res = Op(this,
             kind,
             *mkValHelper<cvc5::Divisible>(cvc5::Divisible(cvc5::Integer(arg)))
                  .d_node);
  }
  return res;
  ////////
  CVC4_API_TRY_CATCH_END;
}

Op Solver::mkOp(Kind kind, uint32_t arg) const
{
  CVC4_API_TRY_CATCH_BEGIN;
  CVC4_API_KIND_CHECK(kind);
  //////// all checks before this line
  Op res;
  switch (kind)
  {
    case DIVISIBLE:
      res = Op(this,
               kind,
               *mkValHelper<cvc5::Divisible>(cvc5::Divisible(arg)).d_node);
      break;
    case BITVECTOR_REPEAT:
      res = Op(this,
               kind,
               *mkValHelper<cvc5::BitVectorRepeat>(cvc5::BitVectorRepeat(arg))
                    .d_node);
      break;
    case BITVECTOR_ZERO_EXTEND:
      res = Op(this,
               kind,
               *mkValHelper<cvc5::BitVectorZeroExtend>(
                    cvc5::BitVectorZeroExtend(arg))
                    .d_node);
      break;
    case BITVECTOR_SIGN_EXTEND:
      res = Op(this,
               kind,
               *mkValHelper<cvc5::BitVectorSignExtend>(
                    cvc5::BitVectorSignExtend(arg))
                    .d_node);
      break;
    case BITVECTOR_ROTATE_LEFT:
      res = Op(this,
               kind,
               *mkValHelper<cvc5::BitVectorRotateLeft>(
                    cvc5::BitVectorRotateLeft(arg))
                    .d_node);
      break;
    case BITVECTOR_ROTATE_RIGHT:
      res = Op(this,
               kind,
               *mkValHelper<cvc5::BitVectorRotateRight>(
                    cvc5::BitVectorRotateRight(arg))
                    .d_node);
      break;
    case INT_TO_BITVECTOR:
      res = Op(
          this,
          kind,
          *mkValHelper<cvc5::IntToBitVector>(cvc5::IntToBitVector(arg)).d_node);
      break;
    case IAND:
      res =
          Op(this, kind, *mkValHelper<cvc5::IntAnd>(cvc5::IntAnd(arg)).d_node);
      break;
    case FLOATINGPOINT_TO_UBV:
      res = Op(
          this,
          kind,
          *mkValHelper<cvc5::FloatingPointToUBV>(cvc5::FloatingPointToUBV(arg))
               .d_node);
      break;
    case FLOATINGPOINT_TO_SBV:
      res = Op(
          this,
          kind,
          *mkValHelper<cvc5::FloatingPointToSBV>(cvc5::FloatingPointToSBV(arg))
               .d_node);
      break;
    case TUPLE_UPDATE:
      res = Op(this,
               kind,
               *mkValHelper<cvc5::TupleUpdate>(cvc5::TupleUpdate(arg)).d_node);
      break;
    case REGEXP_REPEAT:
      res =
          Op(this,
             kind,
             *mkValHelper<cvc5::RegExpRepeat>(cvc5::RegExpRepeat(arg)).d_node);
      break;
    default:
      CVC4_API_KIND_CHECK_EXPECTED(false, kind)
          << "operator kind with uint32_t argument";
  }
  Assert(!res.isNull());
  return res;
  ////////
  CVC4_API_TRY_CATCH_END;
}

Op Solver::mkOp(Kind kind, uint32_t arg1, uint32_t arg2) const
{
  CVC4_API_TRY_CATCH_BEGIN;
  CVC4_API_KIND_CHECK(kind);
  //////// all checks before this line

  Op res;
  switch (kind)
  {
    case BITVECTOR_EXTRACT:
      res = Op(this,
               kind,
               *mkValHelper<cvc5::BitVectorExtract>(
                    cvc5::BitVectorExtract(arg1, arg2))
                    .d_node);
      break;
    case FLOATINGPOINT_TO_FP_IEEE_BITVECTOR:
      res = Op(this,
               kind,
               *mkValHelper<cvc5::FloatingPointToFPIEEEBitVector>(
                    cvc5::FloatingPointToFPIEEEBitVector(arg1, arg2))
                    .d_node);
      break;
    case FLOATINGPOINT_TO_FP_FLOATINGPOINT:
      res = Op(this,
               kind,
               *mkValHelper<cvc5::FloatingPointToFPFloatingPoint>(
                    cvc5::FloatingPointToFPFloatingPoint(arg1, arg2))
                    .d_node);
      break;
    case FLOATINGPOINT_TO_FP_REAL:
      res = Op(this,
               kind,
               *mkValHelper<cvc5::FloatingPointToFPReal>(
                    cvc5::FloatingPointToFPReal(arg1, arg2))
                    .d_node);
      break;
    case FLOATINGPOINT_TO_FP_SIGNED_BITVECTOR:
      res = Op(this,
               kind,
               *mkValHelper<cvc5::FloatingPointToFPSignedBitVector>(
                    cvc5::FloatingPointToFPSignedBitVector(arg1, arg2))
                    .d_node);
      break;
    case FLOATINGPOINT_TO_FP_UNSIGNED_BITVECTOR:
      res = Op(this,
               kind,
               *mkValHelper<cvc5::FloatingPointToFPUnsignedBitVector>(
                    cvc5::FloatingPointToFPUnsignedBitVector(arg1, arg2))
                    .d_node);
      break;
    case FLOATINGPOINT_TO_FP_GENERIC:
      res = Op(this,
               kind,
               *mkValHelper<cvc5::FloatingPointToFPGeneric>(
                    cvc5::FloatingPointToFPGeneric(arg1, arg2))
                    .d_node);
      break;
    case REGEXP_LOOP:
      res = Op(
          this,
          kind,
          *mkValHelper<cvc5::RegExpLoop>(cvc5::RegExpLoop(arg1, arg2)).d_node);
      break;
    default:
      CVC4_API_KIND_CHECK_EXPECTED(false, kind)
          << "operator kind with two uint32_t arguments";
  }
  Assert(!res.isNull());
  return res;
  ////////
  CVC4_API_TRY_CATCH_END;
}

Op Solver::mkOp(Kind kind, const std::vector<uint32_t>& args) const
{
  CVC4_API_TRY_CATCH_BEGIN;
  CVC4_API_KIND_CHECK(kind);
  //////// all checks before this line

  Op res;
  switch (kind)
  {
    case TUPLE_PROJECT:
    {
      res = Op(this,
               kind,
               *mkValHelper<cvc5::TupleProjectOp>(cvc5::TupleProjectOp(args))
                    .d_node);
    }
    break;
    default:
    {
      std::string message = "operator kind with " + std::to_string(args.size())
                            + " uint32_t arguments";
      CVC4_API_KIND_CHECK_EXPECTED(false, kind) << message;
    }
  }
  Assert(!res.isNull());
  return res;
  ////////
  CVC4_API_TRY_CATCH_END;
}

/* Non-SMT-LIB commands                                                       */
/* -------------------------------------------------------------------------- */

Term Solver::simplify(const Term& term)
{
  NodeManagerScope scope(getNodeManager());
  CVC4_API_TRY_CATCH_BEGIN;
  CVC4_API_SOLVER_CHECK_TERM(term);
  //////// all checks before this line
  return Term(this, d_smtEngine->simplify(*term.d_node));
  ////////
  CVC4_API_TRY_CATCH_END;
}

Result Solver::checkEntailed(const Term& term) const
{
  NodeManagerScope scope(getNodeManager());
  CVC4_API_TRY_CATCH_BEGIN;
  CVC4_API_CHECK(!d_smtEngine->isQueryMade()
                 || d_smtEngine->getOptions()[options::incrementalSolving])
      << "Cannot make multiple queries unless incremental solving is enabled "
         "(try --incremental)";
  CVC4_API_SOLVER_CHECK_TERM(term);
  //////// all checks before this line
  cvc5::Result r = d_smtEngine->checkEntailed(*term.d_node);
  return Result(r);
  ////////
  CVC4_API_TRY_CATCH_END;
}

Result Solver::checkEntailed(const std::vector<Term>& terms) const
{
  CVC4_API_TRY_CATCH_BEGIN;
  NodeManagerScope scope(getNodeManager());
  CVC4_API_CHECK(!d_smtEngine->isQueryMade()
                 || d_smtEngine->getOptions()[options::incrementalSolving])
      << "Cannot make multiple queries unless incremental solving is enabled "
         "(try --incremental)";
  CVC4_API_SOLVER_CHECK_TERMS(terms);
  //////// all checks before this line
  return d_smtEngine->checkEntailed(Term::termVectorToNodes(terms));
  ////////
  CVC4_API_TRY_CATCH_END;
}

/* SMT-LIB commands                                                           */
/* -------------------------------------------------------------------------- */

void Solver::assertFormula(const Term& term) const
{
  CVC4_API_TRY_CATCH_BEGIN;
  CVC4_API_SOLVER_CHECK_TERM(term);
  CVC4_API_SOLVER_CHECK_TERM_WITH_SORT(term, getBooleanSort());
  //////// all checks before this line
  d_smtEngine->assertFormula(*term.d_node);
  ////////
  CVC4_API_TRY_CATCH_END;
}

Result Solver::checkSat(void) const
{
  CVC4_API_TRY_CATCH_BEGIN;
  NodeManagerScope scope(getNodeManager());
  CVC4_API_CHECK(!d_smtEngine->isQueryMade()
                 || d_smtEngine->getOptions()[options::incrementalSolving])
      << "Cannot make multiple queries unless incremental solving is enabled "
         "(try --incremental)";
  //////// all checks before this line
  cvc5::Result r = d_smtEngine->checkSat();
  return Result(r);
  ////////
  CVC4_API_TRY_CATCH_END;
}

Result Solver::checkSatAssuming(const Term& assumption) const
{
  CVC4_API_TRY_CATCH_BEGIN;
  NodeManagerScope scope(getNodeManager());
  CVC4_API_CHECK(!d_smtEngine->isQueryMade()
                 || d_smtEngine->getOptions()[options::incrementalSolving])
      << "Cannot make multiple queries unless incremental solving is enabled "
         "(try --incremental)";
  CVC4_API_SOLVER_CHECK_TERM_WITH_SORT(assumption, getBooleanSort());
  //////// all checks before this line
  cvc5::Result r = d_smtEngine->checkSat(*assumption.d_node);
  return Result(r);
  ////////
  CVC4_API_TRY_CATCH_END;
}

Result Solver::checkSatAssuming(const std::vector<Term>& assumptions) const
{
  CVC4_API_TRY_CATCH_BEGIN;
  NodeManagerScope scope(getNodeManager());
  CVC4_API_CHECK(!d_smtEngine->isQueryMade() || assumptions.size() == 0
                 || d_smtEngine->getOptions()[options::incrementalSolving])
      << "Cannot make multiple queries unless incremental solving is enabled "
         "(try --incremental)";
  CVC4_API_SOLVER_CHECK_TERMS_WITH_SORT(assumptions, getBooleanSort());
  //////// all checks before this line
  for (const Term& term : assumptions)
  {
    CVC4_API_SOLVER_CHECK_TERM(term);
  }
  std::vector<Node> eassumptions = Term::termVectorToNodes(assumptions);
  cvc5::Result r = d_smtEngine->checkSat(eassumptions);
  return Result(r);
  ////////
  CVC4_API_TRY_CATCH_END;
}

Sort Solver::declareDatatype(
    const std::string& symbol,
    const std::vector<DatatypeConstructorDecl>& ctors) const
{
  CVC4_API_TRY_CATCH_BEGIN;
  CVC4_API_ARG_CHECK_EXPECTED(ctors.size() > 0, ctors)
      << "a datatype declaration with at least one constructor";
  CVC4_API_SOLVER_CHECK_DTCTORDECLS(ctors);
  //////// all checks before this line
  DatatypeDecl dtdecl(this, symbol);
  for (size_t i = 0, size = ctors.size(); i < size; i++)
  {
    dtdecl.addConstructor(ctors[i]);
  }
  return Sort(this, getNodeManager()->mkDatatypeType(*dtdecl.d_dtype));
  ////////
  CVC4_API_TRY_CATCH_END;
}

Term Solver::declareFun(const std::string& symbol,
                        const std::vector<Sort>& sorts,
                        const Sort& sort) const
{
  CVC4_API_TRY_CATCH_BEGIN;
  CVC4_API_SOLVER_CHECK_DOMAIN_SORTS(sorts);
  CVC4_API_SOLVER_CHECK_CODOMAIN_SORT(sort);
  //////// all checks before this line

  TypeNode type = *sort.d_type;
  if (!sorts.empty())
  {
    std::vector<TypeNode> types = Sort::sortVectorToTypeNodes(sorts);
    type = getNodeManager()->mkFunctionType(types, type);
  }
  return Term(this, d_nodeMgr->mkVar(symbol, type));
  ////////
  CVC4_API_TRY_CATCH_END;
}

Sort Solver::declareSort(const std::string& symbol, uint32_t arity) const
{
  CVC4_API_TRY_CATCH_BEGIN;
  //////// all checks before this line
  if (arity == 0)
  {
    return Sort(this, getNodeManager()->mkSort(symbol));
  }
  return Sort(this, getNodeManager()->mkSortConstructor(symbol, arity));
  ////////
  CVC4_API_TRY_CATCH_END;
}

Term Solver::defineFun(const std::string& symbol,
                       const std::vector<Term>& bound_vars,
                       const Sort& sort,
                       const Term& term,
                       bool global) const
{
  CVC4_API_TRY_CATCH_BEGIN;
  CVC4_API_SOLVER_CHECK_CODOMAIN_SORT(sort);
  CVC4_API_SOLVER_CHECK_TERM(term);
  CVC4_API_CHECK(sort == term.getSort())
      << "Invalid sort of function body '" << term << "', expected '" << sort
      << "'";

  std::vector<Sort> domain_sorts;
  for (const auto& bv : bound_vars)
  {
    domain_sorts.push_back(bv.getSort());
  }
  Sort fun_sort =
      domain_sorts.empty()
          ? sort
          : Sort(this,
                 getNodeManager()->mkFunctionType(
                     Sort::sortVectorToTypeNodes(domain_sorts), *sort.d_type));
  Term fun = mkConst(fun_sort, symbol);

  CVC4_API_SOLVER_CHECK_BOUND_VARS_DEF_FUN(fun, bound_vars, domain_sorts);
  //////// all checks before this line

  d_smtEngine->defineFunction(
      *fun.d_node, Term::termVectorToNodes(bound_vars), *term.d_node, global);
  return fun;
  ////////
  CVC4_API_TRY_CATCH_END;
}

Term Solver::defineFun(const Term& fun,
                       const std::vector<Term>& bound_vars,
                       const Term& term,
                       bool global) const
{
  CVC4_API_TRY_CATCH_BEGIN;
  CVC4_API_SOLVER_CHECK_TERM(fun);
  CVC4_API_SOLVER_CHECK_TERM(term);
  if (fun.getSort().isFunction())
  {
    std::vector<Sort> domain_sorts = fun.getSort().getFunctionDomainSorts();
    CVC4_API_SOLVER_CHECK_BOUND_VARS_DEF_FUN(fun, bound_vars, domain_sorts);
    Sort codomain = fun.getSort().getFunctionCodomainSort();
    CVC4_API_CHECK(codomain == term.getSort())
        << "Invalid sort of function body '" << term << "', expected '"
        << codomain << "'";
  }
  else
  {
    CVC4_API_SOLVER_CHECK_BOUND_VARS(bound_vars);
    CVC4_API_ARG_CHECK_EXPECTED(bound_vars.size() == 0, fun)
        << "function or nullary symbol";
  }
  //////// all checks before this line
  std::vector<Node> ebound_vars = Term::termVectorToNodes(bound_vars);
  d_smtEngine->defineFunction(*fun.d_node, ebound_vars, *term.d_node, global);
  return fun;
  ////////
  CVC4_API_TRY_CATCH_END;
}

Term Solver::defineFunRec(const std::string& symbol,
                          const std::vector<Term>& bound_vars,
                          const Sort& sort,
                          const Term& term,
                          bool global) const
{
  NodeManagerScope scope(getNodeManager());
  CVC4_API_TRY_CATCH_BEGIN;

  CVC4_API_CHECK(d_smtEngine->getUserLogicInfo().isQuantified())
      << "recursive function definitions require a logic with quantifiers";
  CVC4_API_CHECK(
      d_smtEngine->getUserLogicInfo().isTheoryEnabled(theory::THEORY_UF))
      << "recursive function definitions require a logic with uninterpreted "
         "functions";

  CVC4_API_SOLVER_CHECK_TERM(term);
  CVC4_API_SOLVER_CHECK_CODOMAIN_SORT(sort);
  CVC4_API_CHECK(sort == term.getSort())
      << "Invalid sort of function body '" << term << "', expected '" << sort
      << "'";

  std::vector<Sort> domain_sorts;
  for (const auto& bv : bound_vars)
  {
    domain_sorts.push_back(bv.getSort());
  }
  Sort fun_sort =
      domain_sorts.empty()
          ? sort
          : Sort(this,
                 getNodeManager()->mkFunctionType(
                     Sort::sortVectorToTypeNodes(domain_sorts), *sort.d_type));
  Term fun = mkConst(fun_sort, symbol);

  CVC4_API_SOLVER_CHECK_BOUND_VARS_DEF_FUN(fun, bound_vars, domain_sorts);
  //////// all checks before this line

  d_smtEngine->defineFunctionRec(
      *fun.d_node, Term::termVectorToNodes(bound_vars), *term.d_node, global);

  return fun;
  ////////
  CVC4_API_TRY_CATCH_END;
}

Term Solver::defineFunRec(const Term& fun,
                          const std::vector<Term>& bound_vars,
                          const Term& term,
                          bool global) const
{
  NodeManagerScope scope(getNodeManager());
  CVC4_API_TRY_CATCH_BEGIN;

  CVC4_API_CHECK(d_smtEngine->getUserLogicInfo().isQuantified())
      << "recursive function definitions require a logic with quantifiers";
  CVC4_API_CHECK(
      d_smtEngine->getUserLogicInfo().isTheoryEnabled(theory::THEORY_UF))
      << "recursive function definitions require a logic with uninterpreted "
         "functions";

  CVC4_API_SOLVER_CHECK_TERM(fun);
  CVC4_API_SOLVER_CHECK_TERM(term);
  if (fun.getSort().isFunction())
  {
    std::vector<Sort> domain_sorts = fun.getSort().getFunctionDomainSorts();
    CVC4_API_SOLVER_CHECK_BOUND_VARS_DEF_FUN(fun, bound_vars, domain_sorts);
    Sort codomain = fun.getSort().getFunctionCodomainSort();
    CVC4_API_CHECK(codomain == term.getSort())
        << "Invalid sort of function body '" << term << "', expected '"
        << codomain << "'";
  }
  else
  {
    CVC4_API_SOLVER_CHECK_BOUND_VARS(bound_vars);
    CVC4_API_ARG_CHECK_EXPECTED(bound_vars.size() == 0, fun)
        << "function or nullary symbol";
  }
  //////// all checks before this line

  std::vector<Node> ebound_vars = Term::termVectorToNodes(bound_vars);
  d_smtEngine->defineFunctionRec(
      *fun.d_node, ebound_vars, *term.d_node, global);
  return fun;
  ////////
  CVC4_API_TRY_CATCH_END;
}

void Solver::defineFunsRec(const std::vector<Term>& funs,
                           const std::vector<std::vector<Term>>& bound_vars,
                           const std::vector<Term>& terms,
                           bool global) const
{
  NodeManagerScope scope(getNodeManager());
  CVC4_API_TRY_CATCH_BEGIN;

  CVC4_API_CHECK(d_smtEngine->getUserLogicInfo().isQuantified())
      << "recursive function definitions require a logic with quantifiers";
  CVC4_API_CHECK(
      d_smtEngine->getUserLogicInfo().isTheoryEnabled(theory::THEORY_UF))
      << "recursive function definitions require a logic with uninterpreted "
         "functions";
  CVC4_API_SOLVER_CHECK_TERMS(funs);
  CVC4_API_SOLVER_CHECK_TERMS(terms);

  size_t funs_size = funs.size();
  CVC4_API_ARG_SIZE_CHECK_EXPECTED(funs_size == bound_vars.size(), bound_vars)
      << "'" << funs_size << "'";
  CVC4_API_ARG_SIZE_CHECK_EXPECTED(funs_size == terms.size(), terms)
      << "'" << funs_size << "'";

  for (size_t j = 0; j < funs_size; ++j)
  {
    const Term& fun = funs[j];
    const std::vector<Term>& bvars = bound_vars[j];
    const Term& term = terms[j];

    CVC4_API_ARG_AT_INDEX_CHECK_EXPECTED(
        this == fun.d_solver, "function", funs, j)
        << "function associated with this solver object";
    CVC4_API_ARG_AT_INDEX_CHECK_EXPECTED(
        this == term.d_solver, "term", terms, j)
        << "term associated with this solver object";

    if (fun.getSort().isFunction())
    {
      std::vector<Sort> domain_sorts = fun.getSort().getFunctionDomainSorts();
      CVC4_API_SOLVER_CHECK_BOUND_VARS_DEF_FUN(fun, bvars, domain_sorts);
      Sort codomain = fun.getSort().getFunctionCodomainSort();
      CVC4_API_ARG_AT_INDEX_CHECK_EXPECTED(
          codomain == term.getSort(), "sort of function body", terms, j)
          << "'" << codomain << "'";
    }
    else
    {
      CVC4_API_SOLVER_CHECK_BOUND_VARS(bvars);
      CVC4_API_ARG_CHECK_EXPECTED(bvars.size() == 0, fun)
          << "function or nullary symbol";
    }
  }
  //////// all checks before this line
  std::vector<Node> efuns = Term::termVectorToNodes(funs);
  std::vector<std::vector<Node>> ebound_vars;
  for (const auto& v : bound_vars)
  {
    ebound_vars.push_back(Term::termVectorToNodes(v));
  }
  std::vector<Node> nodes = Term::termVectorToNodes(terms);
  d_smtEngine->defineFunctionsRec(efuns, ebound_vars, nodes, global);
  ////////
  CVC4_API_TRY_CATCH_END;
}

void Solver::echo(std::ostream& out, const std::string& str) const
{
  out << str;
}

std::vector<Term> Solver::getAssertions(void) const
{
  CVC4_API_TRY_CATCH_BEGIN;
  //////// all checks before this line
  std::vector<Node> assertions = d_smtEngine->getAssertions();
  /* Can not use
   *   return std::vector<Term>(assertions.begin(), assertions.end());
   * here since constructor is private */
  std::vector<Term> res;
  for (const Node& e : assertions)
  {
    res.push_back(Term(this, e));
  }
  return res;
  ////////
  CVC4_API_TRY_CATCH_END;
}

std::string Solver::getInfo(const std::string& flag) const
{
  CVC4_API_TRY_CATCH_BEGIN;
  CVC4_API_RECOVERABLE_CHECK(d_smtEngine->isValidGetInfoFlag(flag))
      << "Unrecognized flag for getInfo.";
  //////// all checks before this line
  return d_smtEngine->getInfo(flag).toString();
  ////////
  CVC4_API_TRY_CATCH_END;
}

std::string Solver::getOption(const std::string& option) const
{
  CVC4_API_TRY_CATCH_BEGIN;
  //////// all checks before this line
  Node res = d_smtEngine->getOption(option);
  return res.toString();
  ////////
  CVC4_API_TRY_CATCH_END;
}

std::vector<Term> Solver::getUnsatAssumptions(void) const
{
  CVC4_API_TRY_CATCH_BEGIN;
  NodeManagerScope scope(getNodeManager());
  CVC4_API_CHECK(d_smtEngine->getOptions()[options::incrementalSolving])
      << "Cannot get unsat assumptions unless incremental solving is enabled "
         "(try --incremental)";
  CVC4_API_CHECK(d_smtEngine->getOptions()[options::unsatAssumptions])
      << "Cannot get unsat assumptions unless explicitly enabled "
         "(try --produce-unsat-assumptions)";
  CVC4_API_CHECK(d_smtEngine->getSmtMode() == SmtMode::UNSAT)
      << "Cannot get unsat assumptions unless in unsat mode.";
  //////// all checks before this line

  std::vector<Node> uassumptions = d_smtEngine->getUnsatAssumptions();
  /* Can not use
   *   return std::vector<Term>(uassumptions.begin(), uassumptions.end());
   * here since constructor is private */
  std::vector<Term> res;
  for (const Node& n : uassumptions)
  {
    res.push_back(Term(this, n));
  }
  return res;
  ////////
  CVC4_API_TRY_CATCH_END;
}

std::vector<Term> Solver::getUnsatCore(void) const
{
  CVC4_API_TRY_CATCH_BEGIN;
  NodeManagerScope scope(getNodeManager());
  CVC4_API_CHECK(d_smtEngine->getOptions()[options::unsatCores])
      << "Cannot get unsat core unless explicitly enabled "
         "(try --produce-unsat-cores)";
  CVC4_API_RECOVERABLE_CHECK(d_smtEngine->getSmtMode() == SmtMode::UNSAT)
      << "Cannot get unsat core unless in unsat mode.";
  //////// all checks before this line
  UnsatCore core = d_smtEngine->getUnsatCore();
  /* Can not use
   *   return std::vector<Term>(core.begin(), core.end());
   * here since constructor is private */
  std::vector<Term> res;
  for (const Node& e : core)
  {
    res.push_back(Term(this, e));
  }
  return res;
  ////////
  CVC4_API_TRY_CATCH_END;
}

<<<<<<< HEAD
/**
 *  ( get-proof )
 */
std::string Solver::getProof(void) const
{
  CVC4_API_TRY_CATCH_BEGIN;
  NodeManagerScope scope(getNodeManager());
  CVC4_API_CHECK(d_smtEngine->getOptions()[options::produceProofs])
      << "Cannot get proof explicitly enabled (try --prooduce-proofs)";
  CVC4_API_RECOVERABLE_CHECK(d_smtEngine->getSmtMode() == SmtMode::UNSAT)
      << "Cannot get proof unless in unsat mode.";
  return d_smtEngine->getProof();
  CVC4_API_TRY_CATCH_END;
}

/**
 *  ( get-value ( <term> ) )
 */
=======
>>>>>>> c35aad2c
Term Solver::getValue(const Term& term) const
{
  CVC4_API_TRY_CATCH_BEGIN;
  CVC4_API_SOLVER_CHECK_TERM(term);
  //////// all checks before this line
  return getValueHelper(term);
  ////////
  CVC4_API_TRY_CATCH_END;
}

std::vector<Term> Solver::getValue(const std::vector<Term>& terms) const
{
  CVC4_API_TRY_CATCH_BEGIN;
  NodeManagerScope scope(getNodeManager());
  CVC4_API_RECOVERABLE_CHECK(d_smtEngine->getOptions()[options::produceModels])
      << "Cannot get value unless model generation is enabled "
         "(try --produce-models)";
  CVC4_API_RECOVERABLE_CHECK(d_smtEngine->isSmtModeSat())
      << "Cannot get value unless after a SAT or unknown response.";
  CVC4_API_SOLVER_CHECK_TERMS(terms);
  //////// all checks before this line

  std::vector<Term> res;
  for (size_t i = 0, n = terms.size(); i < n; ++i)
  {
    /* Can not use emplace_back here since constructor is private. */
    res.push_back(getValueHelper(terms[i]));
  }
  return res;
  ////////
  CVC4_API_TRY_CATCH_END;
}

Term Solver::getQuantifierElimination(const Term& q) const
{
  NodeManagerScope scope(getNodeManager());
  CVC4_API_TRY_CATCH_BEGIN;
  CVC4_API_SOLVER_CHECK_TERM(q);
  //////// all checks before this line
  return Term(this,
              d_smtEngine->getQuantifierElimination(q.getNode(), true, true));
  ////////
  CVC4_API_TRY_CATCH_END;
}

Term Solver::getQuantifierEliminationDisjunct(const Term& q) const
{
  NodeManagerScope scope(getNodeManager());
  CVC4_API_TRY_CATCH_BEGIN;
  CVC4_API_SOLVER_CHECK_TERM(q);
  //////// all checks before this line
  return Term(this,
              d_smtEngine->getQuantifierElimination(q.getNode(), false, true));
  ////////
  CVC4_API_TRY_CATCH_END;
}

void Solver::declareSeparationHeap(const Sort& locSort,
                                   const Sort& dataSort) const
{
  CVC4_API_TRY_CATCH_BEGIN;
  CVC4_API_SOLVER_CHECK_SORT(locSort);
  CVC4_API_SOLVER_CHECK_SORT(dataSort);
  CVC4_API_CHECK(
      d_smtEngine->getLogicInfo().isTheoryEnabled(theory::THEORY_SEP))
      << "Cannot obtain separation logic expressions if not using the "
         "separation logic theory.";
  //////// all checks before this line
  d_smtEngine->declareSepHeap(locSort.getTypeNode(), dataSort.getTypeNode());
  ////////
  CVC4_API_TRY_CATCH_END;
}

Term Solver::getSeparationHeap() const
{
  NodeManagerScope scope(getNodeManager());
  CVC4_API_TRY_CATCH_BEGIN;
  CVC4_API_CHECK(
      d_smtEngine->getLogicInfo().isTheoryEnabled(theory::THEORY_SEP))
      << "Cannot obtain separation logic expressions if not using the "
         "separation logic theory.";
  CVC4_API_CHECK(d_smtEngine->getOptions()[options::produceModels])
      << "Cannot get separation heap term unless model generation is enabled "
         "(try --produce-models)";
  CVC4_API_RECOVERABLE_CHECK(d_smtEngine->isSmtModeSat())
      << "Can only get separtion heap term after sat or unknown response.";
  //////// all checks before this line
  return Term(this, d_smtEngine->getSepHeapExpr());
  ////////
  CVC4_API_TRY_CATCH_END;
}

Term Solver::getSeparationNilTerm() const
{
  NodeManagerScope scope(getNodeManager());
  CVC4_API_TRY_CATCH_BEGIN;
  CVC4_API_CHECK(
      d_smtEngine->getLogicInfo().isTheoryEnabled(theory::THEORY_SEP))
      << "Cannot obtain separation logic expressions if not using the "
         "separation logic theory.";
  CVC4_API_CHECK(d_smtEngine->getOptions()[options::produceModels])
      << "Cannot get separation nil term unless model generation is enabled "
         "(try --produce-models)";
  CVC4_API_RECOVERABLE_CHECK(d_smtEngine->isSmtModeSat())
      << "Can only get separtion nil term after sat or unknown response.";
  //////// all checks before this line
  return Term(this, d_smtEngine->getSepNilExpr());
  ////////
  CVC4_API_TRY_CATCH_END;
}

void Solver::pop(uint32_t nscopes) const
{
  NodeManagerScope scope(getNodeManager());
  CVC4_API_TRY_CATCH_BEGIN;
  CVC4_API_CHECK(d_smtEngine->getOptions()[options::incrementalSolving])
      << "Cannot pop when not solving incrementally (use --incremental)";
  CVC4_API_CHECK(nscopes <= d_smtEngine->getNumUserLevels())
      << "Cannot pop beyond first pushed context";
  //////// all checks before this line
  for (uint32_t n = 0; n < nscopes; ++n)
  {
    d_smtEngine->pop();
  }
  ////////
  CVC4_API_TRY_CATCH_END;
}

bool Solver::getInterpolant(const Term& conj, Term& output) const
{
  NodeManagerScope scope(getNodeManager());
  CVC4_API_TRY_CATCH_BEGIN;
  CVC4_API_SOLVER_CHECK_TERM(conj);
  //////// all checks before this line
  Node result;
  bool success = d_smtEngine->getInterpol(*conj.d_node, result);
  if (success)
  {
    output = Term(this, result);
  }
  return success;
  ////////
  CVC4_API_TRY_CATCH_END;
}

bool Solver::getInterpolant(const Term& conj,
                            Grammar& grammar,
                            Term& output) const
{
  NodeManagerScope scope(getNodeManager());
  CVC4_API_TRY_CATCH_BEGIN;
  CVC4_API_SOLVER_CHECK_TERM(conj);
  //////// all checks before this line
  Node result;
  bool success =
      d_smtEngine->getInterpol(*conj.d_node, *grammar.resolve().d_type, result);
  if (success)
  {
    output = Term(this, result);
  }
  return success;
  ////////
  CVC4_API_TRY_CATCH_END;
}

bool Solver::getAbduct(const Term& conj, Term& output) const
{
  NodeManagerScope scope(getNodeManager());
  CVC4_API_TRY_CATCH_BEGIN;
  CVC4_API_SOLVER_CHECK_TERM(conj);
  //////// all checks before this line
  Node result;
  bool success = d_smtEngine->getAbduct(*conj.d_node, result);
  if (success)
  {
    output = Term(this, result);
  }
  return success;
  ////////
  CVC4_API_TRY_CATCH_END;
}

bool Solver::getAbduct(const Term& conj, Grammar& grammar, Term& output) const
{
  NodeManagerScope scope(getNodeManager());
  CVC4_API_TRY_CATCH_BEGIN;
  CVC4_API_SOLVER_CHECK_TERM(conj);
  //////// all checks before this line
  Node result;
  bool success =
      d_smtEngine->getAbduct(*conj.d_node, *grammar.resolve().d_type, result);
  if (success)
  {
    output = Term(this, result);
  }
  return success;
  ////////
  CVC4_API_TRY_CATCH_END;
}

void Solver::blockModel() const
{
  NodeManagerScope scope(getNodeManager());
  CVC4_API_TRY_CATCH_BEGIN;
  CVC4_API_CHECK(d_smtEngine->getOptions()[options::produceModels])
      << "Cannot get value unless model generation is enabled "
         "(try --produce-models)";
  CVC4_API_RECOVERABLE_CHECK(d_smtEngine->isSmtModeSat())
      << "Can only block model after sat or unknown response.";
  //////// all checks before this line
  d_smtEngine->blockModel();
  ////////
  CVC4_API_TRY_CATCH_END;
}

void Solver::blockModelValues(const std::vector<Term>& terms) const
{
  NodeManagerScope scope(getNodeManager());
  CVC4_API_TRY_CATCH_BEGIN;
  CVC4_API_CHECK(d_smtEngine->getOptions()[options::produceModels])
      << "Cannot get value unless model generation is enabled "
         "(try --produce-models)";
  CVC4_API_RECOVERABLE_CHECK(d_smtEngine->isSmtModeSat())
      << "Can only block model values after sat or unknown response.";
  CVC4_API_ARG_SIZE_CHECK_EXPECTED(!terms.empty(), terms)
      << "a non-empty set of terms";
  CVC4_API_SOLVER_CHECK_TERMS(terms);
  //////// all checks before this line
  d_smtEngine->blockModelValues(Term::termVectorToNodes(terms));
  ////////
  CVC4_API_TRY_CATCH_END;
}

void Solver::printInstantiations(std::ostream& out) const
{
  NodeManagerScope scope(getNodeManager());
  CVC4_API_TRY_CATCH_BEGIN;
  //////// all checks before this line
  d_smtEngine->printInstantiations(out);
  ////////
  CVC4_API_TRY_CATCH_END;
}

void Solver::push(uint32_t nscopes) const
{
  NodeManagerScope scope(getNodeManager());
  CVC4_API_TRY_CATCH_BEGIN;
  CVC4_API_CHECK(d_smtEngine->getOptions()[options::incrementalSolving])
      << "Cannot push when not solving incrementally (use --incremental)";
  //////// all checks before this line
  for (uint32_t n = 0; n < nscopes; ++n)
  {
    d_smtEngine->push();
  }
  ////////
  CVC4_API_TRY_CATCH_END;
}

void Solver::resetAssertions(void) const
{
  CVC4_API_TRY_CATCH_BEGIN;
  //////// all checks before this line
  d_smtEngine->resetAssertions();
  ////////
  CVC4_API_TRY_CATCH_END;
}

void Solver::setInfo(const std::string& keyword, const std::string& value) const
{
  CVC4_API_TRY_CATCH_BEGIN;
  CVC4_API_RECOVERABLE_ARG_CHECK_EXPECTED(
      keyword == "source" || keyword == "category" || keyword == "difficulty"
          || keyword == "filename" || keyword == "license" || keyword == "name"
          || keyword == "notes" || keyword == "smt-lib-version"
          || keyword == "status",
      keyword)
      << "'source', 'category', 'difficulty', 'filename', 'license', 'name', "
         "'notes', 'smt-lib-version' or 'status'";
  CVC4_API_RECOVERABLE_ARG_CHECK_EXPECTED(
      keyword != "smt-lib-version" || value == "2" || value == "2.0"
          || value == "2.5" || value == "2.6",
      value)
      << "'2.0', '2.5', '2.6'";
  CVC4_API_ARG_CHECK_EXPECTED(keyword != "status" || value == "sat"
                                  || value == "unsat" || value == "unknown",
                              value)
      << "'sat', 'unsat' or 'unknown'";
  //////// all checks before this line
  d_smtEngine->setInfo(keyword, value);
  ////////
  CVC4_API_TRY_CATCH_END;
}

void Solver::setLogic(const std::string& logic) const
{
  CVC4_API_TRY_CATCH_BEGIN;
  CVC4_API_CHECK(!d_smtEngine->isFullyInited())
      << "Invalid call to 'setLogic', solver is already fully initialized";
  cvc5::LogicInfo logic_info(logic);
  //////// all checks before this line
  d_smtEngine->setLogic(logic_info);
  ////////
  CVC4_API_TRY_CATCH_END;
}

void Solver::setOption(const std::string& option,
                       const std::string& value) const
{
  CVC4_API_TRY_CATCH_BEGIN;
  CVC4_API_CHECK(!d_smtEngine->isFullyInited())
      << "Invalid call to 'setOption', solver is already fully initialized";
  //////// all checks before this line
  d_smtEngine->setOption(option, value);
  ////////
  CVC4_API_TRY_CATCH_END;
}

Term Solver::mkSygusVar(const Sort& sort, const std::string& symbol) const
{
  CVC4_API_TRY_CATCH_BEGIN;
  CVC4_API_SOLVER_CHECK_SORT(sort);
  //////// all checks before this line
  Node res = getNodeManager()->mkBoundVar(symbol, *sort.d_type);
  (void)res.getType(true); /* kick off type checking */

  d_smtEngine->declareSygusVar(res);

  return Term(this, res);
  ////////
  CVC4_API_TRY_CATCH_END;
}

Grammar Solver::mkSygusGrammar(const std::vector<Term>& boundVars,
                               const std::vector<Term>& ntSymbols) const
{
  CVC4_API_TRY_CATCH_BEGIN;
  CVC4_API_ARG_SIZE_CHECK_EXPECTED(!ntSymbols.empty(), ntSymbols)
      << "a non-empty vector";
  CVC4_API_SOLVER_CHECK_BOUND_VARS(boundVars);
  CVC4_API_SOLVER_CHECK_BOUND_VARS(ntSymbols);
  //////// all checks before this line
  return Grammar(this, boundVars, ntSymbols);
  ////////
  CVC4_API_TRY_CATCH_END;
}

Term Solver::synthFun(const std::string& symbol,
                      const std::vector<Term>& boundVars,
                      const Sort& sort) const
{
  CVC4_API_TRY_CATCH_BEGIN;
  CVC4_API_SOLVER_CHECK_BOUND_VARS(boundVars);
  CVC4_API_SOLVER_CHECK_SORT(sort);
  //////// all checks before this line
  return synthFunHelper(symbol, boundVars, sort);
  ////////
  CVC4_API_TRY_CATCH_END;
}

Term Solver::synthFun(const std::string& symbol,
                      const std::vector<Term>& boundVars,
                      Sort sort,
                      Grammar& grammar) const
{
  CVC4_API_TRY_CATCH_BEGIN;
  CVC4_API_SOLVER_CHECK_BOUND_VARS(boundVars);
  CVC4_API_SOLVER_CHECK_SORT(sort);
  //////// all checks before this line
  return synthFunHelper(symbol, boundVars, sort, false, &grammar);
  ////////
  CVC4_API_TRY_CATCH_END;
}

Term Solver::synthInv(const std::string& symbol,
                      const std::vector<Term>& boundVars) const
{
  CVC4_API_TRY_CATCH_BEGIN;
  CVC4_API_SOLVER_CHECK_BOUND_VARS(boundVars);
  //////// all checks before this line
  return synthFunHelper(
      symbol, boundVars, Sort(this, getNodeManager()->booleanType()), true);
  ////////
  CVC4_API_TRY_CATCH_END;
}

Term Solver::synthInv(const std::string& symbol,
                      const std::vector<Term>& boundVars,
                      Grammar& grammar) const
{
  CVC4_API_TRY_CATCH_BEGIN;
  CVC4_API_SOLVER_CHECK_BOUND_VARS(boundVars);
  //////// all checks before this line
  return synthFunHelper(symbol,
                        boundVars,
                        Sort(this, getNodeManager()->booleanType()),
                        true,
                        &grammar);
  ////////
  CVC4_API_TRY_CATCH_END;
}

void Solver::addSygusConstraint(const Term& term) const
{
  NodeManagerScope scope(getNodeManager());
  CVC4_API_TRY_CATCH_BEGIN;
  CVC4_API_SOLVER_CHECK_TERM(term);
  CVC4_API_ARG_CHECK_EXPECTED(
      term.d_node->getType() == getNodeManager()->booleanType(), term)
      << "boolean term";
  //////// all checks before this line
  d_smtEngine->assertSygusConstraint(*term.d_node);
  ////////
  CVC4_API_TRY_CATCH_END;
}

void Solver::addSygusInvConstraint(Term inv,
                                   Term pre,
                                   Term trans,
                                   Term post) const
{
  CVC4_API_TRY_CATCH_BEGIN;
  CVC4_API_SOLVER_CHECK_TERM(inv);
  CVC4_API_SOLVER_CHECK_TERM(pre);
  CVC4_API_SOLVER_CHECK_TERM(trans);
  CVC4_API_SOLVER_CHECK_TERM(post);

  CVC4_API_ARG_CHECK_EXPECTED(inv.d_node->getType().isFunction(), inv)
      << "a function";

  TypeNode invType = inv.d_node->getType();

  CVC4_API_ARG_CHECK_EXPECTED(invType.getRangeType().isBoolean(), inv)
      << "boolean range";

  CVC4_API_CHECK(pre.d_node->getType() == invType)
      << "Expected inv and pre to have the same sort";

  CVC4_API_CHECK(post.d_node->getType() == invType)
      << "Expected inv and post to have the same sort";
  //////// all checks before this line

  const std::vector<TypeNode>& invArgTypes = invType.getArgTypes();

  std::vector<TypeNode> expectedTypes;
  expectedTypes.reserve(2 * invArgTypes.size() + 1);

  for (size_t i = 0, n = invArgTypes.size(); i < 2 * n; i += 2)
  {
    expectedTypes.push_back(invArgTypes[i % n]);
    expectedTypes.push_back(invArgTypes[(i + 1) % n]);
  }

  expectedTypes.push_back(invType.getRangeType());
  TypeNode expectedTransType = getNodeManager()->mkFunctionType(expectedTypes);

  CVC4_API_CHECK(trans.d_node->getType() == expectedTransType)
      << "Expected trans's sort to be " << invType;

  d_smtEngine->assertSygusInvConstraint(
      *inv.d_node, *pre.d_node, *trans.d_node, *post.d_node);
  ////////
  CVC4_API_TRY_CATCH_END;
}

Result Solver::checkSynth() const
{
  CVC4_API_TRY_CATCH_BEGIN;
  //////// all checks before this line
  return d_smtEngine->checkSynth();
  ////////
  CVC4_API_TRY_CATCH_END;
}

Term Solver::getSynthSolution(Term term) const
{
  CVC4_API_TRY_CATCH_BEGIN;
  CVC4_API_SOLVER_CHECK_TERM(term);

  std::map<cvc5::Node, cvc5::Node> map;
  CVC4_API_CHECK(d_smtEngine->getSynthSolutions(map))
      << "The solver is not in a state immediately preceded by a "
         "successful call to checkSynth";

  std::map<cvc5::Node, cvc5::Node>::const_iterator it = map.find(*term.d_node);

  CVC4_API_CHECK(it != map.cend()) << "Synth solution not found for given term";
  //////// all checks before this line
  return Term(this, it->second);
  ////////
  CVC4_API_TRY_CATCH_END;
}

std::vector<Term> Solver::getSynthSolutions(
    const std::vector<Term>& terms) const
{
  CVC4_API_TRY_CATCH_BEGIN;
  CVC4_API_ARG_SIZE_CHECK_EXPECTED(!terms.empty(), terms) << "non-empty vector";
  CVC4_API_SOLVER_CHECK_TERMS(terms);

  std::map<cvc5::Node, cvc5::Node> map;
  CVC4_API_CHECK(d_smtEngine->getSynthSolutions(map))
      << "The solver is not in a state immediately preceded by a "
         "successful call to checkSynth";
  //////// all checks before this line

  std::vector<Term> synthSolution;
  synthSolution.reserve(terms.size());

  for (size_t i = 0, n = terms.size(); i < n; ++i)
  {
    std::map<cvc5::Node, cvc5::Node>::const_iterator it =
        map.find(*terms[i].d_node);

    CVC4_API_CHECK(it != map.cend())
        << "Synth solution not found for term at index " << i;

    synthSolution.push_back(Term(this, it->second));
  }

  return synthSolution;
  ////////
  CVC4_API_TRY_CATCH_END;
}

void Solver::printSynthSolution(std::ostream& out) const
{
  CVC4_API_TRY_CATCH_BEGIN;
  //////// all checks before this line
  d_smtEngine->printSynthSolution(out);
  ////////
  CVC4_API_TRY_CATCH_END;
}

/*
 * !!! This is only temporarily available until the parser is fully migrated to
 * the new API. !!!
 */
SmtEngine* Solver::getSmtEngine(void) const { return d_smtEngine.get(); }

/*
 * !!! This is only temporarily available until the parser is fully migrated to
 * the new API. !!!
 */
Options& Solver::getOptions(void) { return d_smtEngine->getOptions(); }

}  // namespace api

}  // namespace cvc5<|MERGE_RESOLUTION|>--- conflicted
+++ resolved
@@ -6276,7 +6276,6 @@
   CVC4_API_TRY_CATCH_END;
 }
 
-<<<<<<< HEAD
 /**
  *  ( get-proof )
  */
@@ -6295,8 +6294,6 @@
 /**
  *  ( get-value ( <term> ) )
  */
-=======
->>>>>>> c35aad2c
 Term Solver::getValue(const Term& term) const
 {
   CVC4_API_TRY_CATCH_BEGIN;
