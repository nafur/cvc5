--- conflicted
+++ resolved
@@ -15,21 +15,15 @@
 [[option.mode.DOT]]
   name       = "dot"
   help       = "Output DOT proof"
-<<<<<<< HEAD
 [[option.mode.LEAN]]
   name       = "lean"
   help       = "Output Lean proof"
+[[option.mode.LFSC]]
+  name       = "lfsc"
+  help       = "Output LFSC proof"
 [[option.mode.ALETHE]]
   name       = "alethe"
   help       = "Output Alethe proof"
-[[option.mode.LFSC]]
-  name       = "lfsc"
-  help       = "Output LFSC proof"
-=======
-[[option.mode.ALETHE]]
-  name       = "alethe"
-  help       = "Output Alethe proof"
->>>>>>> 1e9c3dea
 [[option.mode.TPTP]]
   name       = "tptp"
   help       = "Output TPTP proof (work in progress)"
