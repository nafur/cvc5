/*********************                                                        */
/*! \file proof_rule.h
 ** \verbatim
 ** Top contributors (to current version):
 **   Haniel Barbosa, Andrew Reynolds
 ** This file is part of the CVC4 project.
 ** Copyright (c) 2009-2020 by the authors listed in the file AUTHORS
 ** in the top-level source directory) and their institutional affiliations.
 ** All rights reserved.  See the file COPYING in the top-level source
 ** directory for licensing information.\endverbatim
 **
 ** \brief Proof rule enumeration
 **/

#include "cvc4_private.h"

#ifndef CVC4__EXPR__PROOF_RULE_H
#define CVC4__EXPR__PROOF_RULE_H

#include <iosfwd>

namespace CVC4 {

/**
 * An enumeration for proof rules. This enumeration is analogous to Kind for
 * Node objects. In the documentation below, P:F denotes a ProofNode that
 * proves formula F.
 *
 * Conceptually, the following proof rules form a calculus whose target
 * user is the Node-level theory solvers. This means that the rules below
 * are designed to reason about, among other things, common operations on Node
 * objects like Rewriter::rewrite or Node::substitute. It is intended to be
 * translated or printed in other formats.
 *
 * The following PfRule values include core rules and those categorized by
 * theory, including the theory of equality.
 *
 * The "core rules" include two distinguished rules which have special status:
 * (1) ASSUME, which represents an open leaf in a proof.
 * (2) SCOPE, which closes the scope of assumptions.
 * The core rules additionally correspond to generic operations that are done
 * internally on nodes, e.g. calling Rewriter::rewrite.
 *
 * Rules with prefix MACRO_ are those that can be defined in terms of other
 * rules. These exist for convienience. We provide their definition in the line
 * "Macro:".
 */
enum class PfRule : uint32_t
{
  //================================================= Core rules
  //======================== Assume and Scope
  // ======== Assumption (a leaf)
  // Children: none
  // Arguments: (F)
  // --------------
  // Conclusion: F
  //
  // This rule has special status, in that an application of assume is an
  // open leaf in a proof that is not (yet) justified. An assume leaf is
  // analogous to a free variable in a term, where we say "F is a free
  // assumption in proof P" if it contains an application of F that is not
  // bound by SCOPE (see below).
  ASSUME,
  // ======== Scope (a binder for assumptions)
  // Children: (P:F)
  // Arguments: (F1, ..., Fn)
  // --------------
  // Conclusion: (=> (and F1 ... Fn) F) or (not (and F1 ... Fn)) if F is false
  //
  // This rule has a dual purpose with ASSUME. It is a way to close
  // assumptions in a proof. We require that F1 ... Fn are free assumptions in
  // P and say that F1, ..., Fn are not free in (SCOPE P). In other words, they
  // are bound by this application. For example, the proof node:
  //   (SCOPE (ASSUME F) :args F)
  // has the conclusion (=> F F) and has no free assumptions. More generally, a
  // proof with no free assumptions always concludes a valid formula.
  SCOPE,

  //%%%%%%%%%%%%%  BEGIN SHOULD BE AUTO GENERATED

  //======================== Builtin theory (common node operations)
  // ======== Substitution
  // Children: (P1:F1, ..., Pn:Fn)
  // Arguments: (t, (ids)?)
  // ---------------------------------------------------------------
  // Conclusion: (= t t*sigma{ids}(Fn)*...*sigma{ids}(F1))
  // where sigma{ids}(Fi) are substitutions, which notice are applied in
  // reverse order.
  // Notice that ids is a MethodId identifier, which determines how to convert
  // the formulas F1, ..., Fn into substitutions.
  SUBS,
  // ======== Rewrite
  // Children: none
  // Arguments: (t, (idr)?)
  // ----------------------------------------
  // Conclusion: (= t Rewriter{idr}(t))
  // where idr is a MethodId identifier, which determines the kind of rewriter
  // to apply, e.g. Rewriter::rewrite.
  REWRITE,
  // ======== Evaluate
  // Children: none
  // Arguments: (t)
  // ----------------------------------------
  // Conclusion: (= t Evaluator::evaluate(t))
<<<<<<< HEAD
  // Note this can be seen as syntax sugar for:
=======
  // Note this is equivalent to:
>>>>>>> 0f9fb310
  //   (REWRITE t MethodId::RW_EVALUATE)
  EVALUATE,
  // ======== Substitution + Rewriting equality introduction
  //
  // In this rule, we provide a term t and conclude that it is equal to its
  // rewritten form under a (proven) substitution.
  //
  // Children: (P1:F1, ..., Pn:Fn)
  // Arguments: (t, (ids (idr)?)?)
  // ---------------------------------------------------------------
  // Conclusion: (= t t')
  // where
  //   t' is
  //   Rewriter{idr}(t*sigma{ids}(Fn)*...*sigma{ids}(F1))
  //
  // In other words, from the point of view of Skolem forms, this rule
  // transforms t to t' by standard substitution + rewriting.
  //
  // The argument ids and idr is optional and specify the identifier of the
  // substitution and rewriter respectively to be used. For details, see
  // theory/builtin/proof_checker.h.
  MACRO_SR_EQ_INTRO,
  // ======== Substitution + Rewriting predicate introduction
  //
  // In this rule, we provide a formula F and conclude it, under the condition
  // that it rewrites to true under a proven substitution.
  //
  // Children: (P1:F1, ..., Pn:Fn)
  // Arguments: (F, (ids (idr)?)?)
  // ---------------------------------------------------------------
  // Conclusion: F
  // where
  //   Rewriter{idr}(toWitness(F)*sigma{ids}(Fn)*...*sigma{ids}(F1)) == true
  // where ids and idr are method identifiers.
  //
  // Notice that we apply rewriting on the witness form of F, meaning that this
  // rule may conclude an F whose Skolem form is justified by the definition of
  // its (fresh) Skolem variables. Furthermore, notice that the rewriting and
  // substitution is applied only within the side condition, meaning the
  // rewritten form of the witness form of F does not escape this rule.
  MACRO_SR_PRED_INTRO,
  // ======== Substitution + Rewriting predicate elimination
  //
  // In this rule, if we have proven a formula F, then we may conclude its
  // rewritten form under a proven substitution.
  //
  // Children: (P1:F, P2:F1, ..., P_{n+1}:Fn)
  // Arguments: ((ids (idr)?)?)
  // ----------------------------------------
  // Conclusion: F'
  // where
  //   F' is
  //   Rewriter{idr}(F*sigma{ids}(Fn)*...*sigma{ids}(F1)).
  // where ids and idr are method identifiers.
  //
  // We rewrite only on the Skolem form of F, similar to MACRO_SR_EQ_INTRO.
  MACRO_SR_PRED_ELIM,
  // ======== Substitution + Rewriting predicate transform
  //
  // In this rule, if we have proven a formula F, then we may provide a formula
  // G and conclude it if F and G are equivalent after rewriting under a proven
  // substitution.
  //
  // Children: (P1:F, P2:F1, ..., P_{n+1}:Fn)
  // Arguments: (G, (ids (idr)?)?)
  // ----------------------------------------
  // Conclusion: G
  // where
  //   Rewriter{idr}(toWitness(F)*sigma{ids}(Fn)*...*sigma{ids}(F1)) ==
  //   Rewriter{idr}(toWitness(G)*sigma{ids}(Fn)*...*sigma{ids}(F1))
  //
  // Notice that we apply rewriting on the witness form of F and G, similar to
  // MACRO_SR_PRED_INTRO.
  MACRO_SR_PRED_TRANSFORM,
<<<<<<< HEAD
  // ======== DSL Rewrite
  // Children: (P1:F1 ... Pn:Fn)
  // Arguments: (id, F)
  // ----------------------------------------
  // Conclusion: F
  // Where (G1, ..., Gn) => G is DSL rewrite rule # id, and
  //  G1*sigma = F1, ..., Gn*sigma = Fn, G*sigma = F
  // for some substitution sigma.
  DSL_REWRITE,
=======
>>>>>>> 0f9fb310

  //================================================= Processing rules
  // ======== Remove Term Formulas Axiom
  // Children: none
  // Arguments: (t)
  // ---------------------------------------------------------------
  // Conclusion: RemoveTermFormulas::getAxiomFor(t).
  REMOVE_TERM_FORMULA_AXIOM,

  //================================================= Trusted rules
<<<<<<< HEAD
  // ======== Uncategorized trust (not recommended, instead use new identifier)
  // Children: (P1:F1 ... Pn:Fn)
  // Arguments: (F)
  // --------------
  // F
  TRUST,
=======
>>>>>>> 0f9fb310
  // ======== Theory lemma
  // Children: none
  // Arguments: (F, tid)
  // ---------------------------------------------------------------
  // Conclusion: F
  // where F is a (T-valid) theory lemma generated by theory with TheoryId tid.
  // This is a "coarse-grained" rule that is used as a placeholder if a theory
  // did not provide a proof for a lemma or conflict.
  THEORY_LEMMA,
  // ======== Theory Rewrite
  // Children: none
  // Arguments: (F, tid, preRewrite?)
  // ----------------------------------------
  // Conclusion: F
  // where F is an equality of the form (= t t') where t' is obtained by
  // applying the theory rewriter with identifier tid in either its prewrite
  // (when preRewrite is true) or postrewrite method. Notice that the checker
  // for this rule does not replay the rewrite to ensure correctness, since
  // theory rewriter methods are not static. For example, the quantifiers
  // rewriter involves constructing new bound variables that are not guaranteed
  // to be consistent on each call.
  THEORY_REWRITE,
<<<<<<< HEAD
  // The remaining rules in this section have the signature of a "trusted rule":
=======
  // The rules in this section have the signature of a "trusted rule":
>>>>>>> 0f9fb310
  //
  // Children: none
  // Arguments: (F)
  // ---------------------------------------------------------------
  // Conclusion: F
  //
  // where F is an equality of the form t = t' where t was replaced by t'
  // based on some preprocessing pass, or otherwise F was added as a new
  // assertion by some preprocessing pass.
  PREPROCESS,
  // where F was added as a new assertion by some preprocessing pass.
  PREPROCESS_LEMMA,
  // where F is an equality of the form t = Theory::ppRewrite(t) for some
  // theory. Notice this is a "trusted" rule.
  THEORY_PREPROCESS,
  // where F was added as a new assertion by theory preprocessing.
  THEORY_PREPROCESS_LEMMA,
  // where F is an existential (exists ((x T)) (P x)) used for introducing
  // a witness term (witness ((x T)) (P x)).
  WITNESS_AXIOM,

  //================================================= Boolean rules
  // ======== Resolution
  // Children:
  //  (P1:(or F_1 ... F_i-1 F_i F_i+1 ... F_n),
  //   P2:(or G_1 ... G_j-1 G_j G_j+1 ... G_m))
  //
  // Arguments: (F_i)
  // ---------------------
  // Conclusion: (or F_1 ... F_i-1 F_i+1 ... F_n G_1 ... G_j-1 G_j+1 ... G_m)
  // where
  //   G_j = (not F_i)
  RESOLUTION,
  // ======== Chain Resolution
  // Children: (P1:(or F_{1,1} ... F_{1,n1}), ..., Pm:(or F_{m,1} ... F_{m,nm}))
  // Arguments: (L_1, ..., L_{m-1})
  // ---------------------
  // Conclusion: C_m'
  // where
  //   let "C_1 <>_l C_2" represent the resolution of C_1 with C_2 with pivot l,
  //   let C_1' = C_1 (from P_1),
  //   for each i > 1, C_i' = C_i <>_L_i C_{i-1}'
  CHAIN_RESOLUTION,
  // ======== Factoring
  // Children: (P:C1)
  // Arguments: ()
  // ---------------------
  // Conclusion: C2
  // where
  //  Set representations of C1 and C2 is the same and the number of literals in
  //  C2 is smaller than that of C1
  FACTORING,
  // ======== Reordering
  // Children: (P:C1)
  // Arguments: (C2)
  // ---------------------
  // Conclusion: C2
  // where
  //  Set representations of C1 and C2 is the same but the number of literals in
  //  C2 is the same of that of C1
  REORDERING,
  // ======== Split
  // Children: none
  // Arguments: (F)
  // ---------------------
  // Conclusion: (or F (not F))
  SPLIT,
  // ======== Equality resolution
  // Children: (P1:F1, P2:(= F1 F2))
  // Arguments: none
  // ---------------------
  // Conclusion: (F2)
  // Note this can optionally be seen as a macro for EQUIV_ELIM1+RESOLUTION.
  EQ_RESOLVE,
  // ======== Contradiction
  // Children: (P1:F P2:(not F))
  // Arguments: ()
  // ---------------------
  // Conclusion: false
  CONTRA,
  // ======== And elimination
  // Children: (P:(and F1 ... Fn))
  // Arguments: (i)
  // ---------------------
  // Conclusion: (Fi)
  AND_ELIM,
  // ======== And introduction
  // Children: (P1:F1 ... Pn:Fn))
  // Arguments: ()
  // ---------------------
  // Conclusion: (and P1 ... Pn)
  AND_INTRO,
  // ======== Not Or elimination
  // Children: (P:(not (or F1 ... Fn)))
  // Arguments: (i)
  // ---------------------
  // Conclusion: (not Fi)
  NOT_OR_ELIM,
  // ======== Implication elimination
  // Children: (P:(=> F1 F2))
  // Arguments: ()
  // ---------------------
  // Conclusion: (or (not F1) F2)
  IMPLIES_ELIM,
  // ======== Not Implication elimination version 1
  // Children: (P:(not (=> F1 F2)))
  // Arguments: ()
  // ---------------------
  // Conclusion: (F1)
  NOT_IMPLIES_ELIM1,
  // ======== Not Implication elimination version 2
  // Children: (P:(not (=> F1 F2)))
  // Arguments: ()
  // ---------------------
  // Conclusion: (not F2)
  NOT_IMPLIES_ELIM2,
  // ======== Equivalence elimination version 1
  // Children: (P:(= F1 F2))
  // Arguments: ()
  // ---------------------
  // Conclusion: (or (not F1) F2)
  EQUIV_ELIM1,
  // ======== Equivalence elimination version 2
  // Children: (P:(= F1 F2))
  // Arguments: ()
  // ---------------------
  // Conclusion: (or F1 (not F2))
  EQUIV_ELIM2,
  // ======== Not Equivalence elimination version 1
  // Children: (P:(not (= F1 F2)))
  // Arguments: ()
  // ---------------------
  // Conclusion: (or F1 F2)
  NOT_EQUIV_ELIM1,
  // ======== Not Equivalence elimination version 2
  // Children: (P:(not (= F1 F2)))
  // Arguments: ()
  // ---------------------
  // Conclusion: (or (not F1) (not F2))
  NOT_EQUIV_ELIM2,
  // ======== XOR elimination version 1
  // Children: (P:(xor F1 F2)))
  // Arguments: ()
  // ---------------------
  // Conclusion: (or F1 F2)
  XOR_ELIM1,
  // ======== XOR elimination version 2
  // Children: (P:(xor F1 F2)))
  // Arguments: ()
  // ---------------------
  // Conclusion: (or (not F1) (not F2))
  XOR_ELIM2,
  // ======== Not XOR elimination version 1
  // Children: (P:(not (xor F1 F2)))
  // Arguments: ()
  // ---------------------
  // Conclusion: (or F1 (not F2))
  NOT_XOR_ELIM1,
  // ======== Not XOR elimination version 2
  // Children: (P:(not (xor F1 F2)))
  // Arguments: ()
  // ---------------------
  // Conclusion: (or (not F1) F2)
  NOT_XOR_ELIM2,
  // ======== ITE elimination version 1
  // Children: (P:(ite C F1 F2))
  // Arguments: ()
  // ---------------------
  // Conclusion: (or (not C) F1)
  ITE_ELIM1,
  // ======== ITE elimination version 2
  // Children: (P:(ite C F1 F2))
  // Arguments: ()
  // ---------------------
  // Conclusion: (or C F2)
  ITE_ELIM2,
  // ======== Not ITE elimination version 1
  // Children: (P:(not (ite C F1 F2)))
  // Arguments: ()
  // ---------------------
  // Conclusion: (or (not C) (not F1))
  NOT_ITE_ELIM1,
  // ======== Not ITE elimination version 1
  // Children: (P:(not (ite C F1 F2)))
  // Arguments: ()
  // ---------------------
  // Conclusion: (or C (not F2))
  NOT_ITE_ELIM2,

  //================================================= De Morgan rules
  // ======== Not And
  // Children: (P:(not (and F1 ... Fn))
  // Arguments: ()
  // ---------------------
  // Conclusion: (or (not F1) ... (not Fn))
  NOT_AND,
  //================================================= CNF rules
  // ======== CNF And Pos
  // Children: ()
  // Arguments: ((and F1 ... Fn), i)
  // ---------------------
  // Conclusion: (or (not (and F1 ... Fn)) Fi)
  CNF_AND_POS,
  // ======== CNF And Neg
  // Children: ()
  // Arguments: ((and F1 ... Fn))
  // ---------------------
  // Conclusion: (or (and F1 ... Fn) (not F1) ... (not Fn))
  CNF_AND_NEG,
  // ======== CNF Or Pos
  // Children: ()
  // Arguments: ((or F1 ... Fn))
  // ---------------------
  // Conclusion: (or (not (or F1 ... Fn)) F1 ... Fn)
  CNF_OR_POS,
  // ======== CNF Or Neg
  // Children: ()
  // Arguments: ((or F1 ... Fn), i)
  // ---------------------
  // Conclusion: (or (or F1 ... Fn) (not Fi))
  CNF_OR_NEG,
  // ======== CNF Implies Pos
  // Children: ()
  // Arguments: ((implies F1 F2))
  // ---------------------
  // Conclusion: (or (not (implies F1 F2)) (not F1) F2)
  CNF_IMPLIES_POS,
  // ======== CNF Implies Neg version 1
  // Children: ()
  // Arguments: ((implies F1 F2))
  // ---------------------
  // Conclusion: (or (implies F1 F2) F1)
  CNF_IMPLIES_NEG1,
  // ======== CNF Implies Neg version 2
  // Children: ()
  // Arguments: ((implies F1 F2))
  // ---------------------
  // Conclusion: (or (implies F1 F2) (not F2))
  CNF_IMPLIES_NEG2,
  // ======== CNF Equiv Pos version 1
  // Children: ()
  // Arguments: ((= F1 F2))
  // ---------------------
  // Conclusion: (or (not (= F1 F2)) (not F1) F2)
  CNF_EQUIV_POS1,
  // ======== CNF Equiv Pos version 2
  // Children: ()
  // Arguments: ((= F1 F2))
  // ---------------------
  // Conclusion: (or (not (= F1 F2)) F1 (not F2))
  CNF_EQUIV_POS2,
  // ======== CNF Equiv Neg version 1
  // Children: ()
  // Arguments: ((= F1 F2))
  // ---------------------
  // Conclusion: (or (= F1 F2) F1 F2)
  CNF_EQUIV_NEG1,
  // ======== CNF Equiv Neg version 2
  // Children: ()
  // Arguments: ((= F1 F2))
  // ---------------------
  // Conclusion: (or (= F1 F2) (not F1) (not F2))
  CNF_EQUIV_NEG2,
  // ======== CNF Xor Pos version 1
  // Children: ()
  // Arguments: ((xor F1 F2))
  // ---------------------
  // Conclusion: (or (not (xor F1 F2)) F1 F2)
  CNF_XOR_POS1,
  // ======== CNF Xor Pos version 2
  // Children: ()
  // Arguments: ((xor F1 F2))
  // ---------------------
  // Conclusion: (or (not (xor F1 F2)) (not F1) (not F2))
  CNF_XOR_POS2,
  // ======== CNF Xor Neg version 1
  // Children: ()
  // Arguments: ((xor F1 F2))
  // ---------------------
  // Conclusion: (or (xor F1 F2) (not F1) F2)
  CNF_XOR_NEG1,
  // ======== CNF Xor Neg version 2
  // Children: ()
  // Arguments: ((xor F1 F2))
  // ---------------------
  // Conclusion: (or (xor F1 F2) F1 (not F2))
  CNF_XOR_NEG2,
  // ======== CNF ITE Pos version 1
  // Children: ()
  // Arguments: ((ite C F1 F2))
  // ---------------------
  // Conclusion: (or (not (ite C F1 F2)) (not C) F1)
  CNF_ITE_POS1,
  // ======== CNF ITE Pos version 2
  // Children: ()
  // Arguments: ((ite C F1 F2))
  // ---------------------
  // Conclusion: (or (not (ite C F1 F2)) C F2)
  CNF_ITE_POS2,
  // ======== CNF ITE Pos version 3
  // Children: ()
  // Arguments: ((ite C F1 F2))
  // ---------------------
  // Conclusion: (or (not (ite C F1 F2)) F1 F2)
  CNF_ITE_POS3,
  // ======== CNF ITE Neg version 1
  // Children: ()
  // Arguments: ((ite C F1 F2))
  // ---------------------
  // Conclusion: (or (ite C F1 F2) (not C) (not F1))
  CNF_ITE_NEG1,
  // ======== CNF ITE Neg version 2
  // Children: ()
  // Arguments: ((ite C F1 F2))
  // ---------------------
  // Conclusion: (or (ite C F1 F2) C (not F2))
  CNF_ITE_NEG2,
  // ======== CNF ITE Neg version 3
  // Children: ()
  // Arguments: ((ite C F1 F2))
  // ---------------------
  // Conclusion: (or (ite C F1 F2) (not F1) (not F2))
  CNF_ITE_NEG3,

  //================================================= Equality rules
  // ======== Reflexive
  // Children: none
  // Arguments: (t)
  // ---------------------
  // Conclusion: (= t t)
  REFL,
  // ======== Symmetric
  // Children: (P:(= t1 t2)) or (P:(not (= t1 t2)))
  // Arguments: none
  // -----------------------
  // Conclusion: (= t2 t1) or (not (= t2 t1))
  SYMM,
  // ======== Transitivity
  // Children: (P1:(= t1 t2), ..., Pn:(= t{n-1} tn))
  // Arguments: none
  // -----------------------
  // Conclusion: (= t1 tn)
  TRANS,
  // ======== Congruence
  // Children: (P1:(= t1 s1), ..., Pn:(= tn sn))
  // Arguments: (<kind> f?)
  // ---------------------------------------------
  // Conclusion: (= (<kind> f? t1 ... tn) (<kind> f? s1 ... sn))
  // Notice that f must be provided iff <kind> is a parameterized kind, e.g.
  // APPLY_UF. The actual node for <kind> is constructible via
  // ProofRuleChecker::mkKindNode.
  CONG,
  // ======== True intro
  // Children: (P:F)
  // Arguments: none
  // ----------------------------------------
  // Conclusion: (= F true)
  TRUE_INTRO,
  // ======== True elim
  // Children: (P:(= F true))
  // Arguments: none
  // ----------------------------------------
  // Conclusion: F
  TRUE_ELIM,
  // ======== False intro
  // Children: (P:(not F))
  // Arguments: none
  // ----------------------------------------
  // Conclusion: (= F false)
  FALSE_INTRO,
  // ======== False elim
  // Children: (P:(= F false))
  // Arguments: none
  // ----------------------------------------
  // Conclusion: (not F)
  FALSE_ELIM,
  // ======== HO trust
  // Children: none
  // Arguments: (t)
  // ---------------------
  // Conclusion: (= t TheoryUfRewriter::getHoApplyForApplyUf(t))
  // For example, this rule concludes (f x y) = (HO_APPLY (HO_APPLY f x) y)
  HO_APP_ENCODE,
  // ======== Congruence
  // Children: (P1:(= f g), P2:(= t1 s1), ..., Pn+1:(= tn sn))
  // Arguments: ()
  // ---------------------------------------------
  // Conclusion: (= (f t1 ... tn) (g s1 ... sn))
  // Notice that this rule is only used when the application kinds are APPLY_UF.
  HO_CONG,
<<<<<<< HEAD

  //================================================= Array rules
  // ======== Read over write
  // Children: (P:(not (= i1 i2)))
  // Arguments: ((select (store a i2 e) i1))
  // ----------------------------------------
  // Conclusion: (= (select (store a i2 e) i1) (select a i1))
  ARRAYS_READ_OVER_WRITE,
  // ======== Read over write 1
  // Children: none
  // Arguments: ((select (store a i e) i))
  // ----------------------------------------
  // Conclusion: (= (select (store a i e) i) e)
  ARRAYS_READ_OVER_WRITE_1,
  ARRAYS_EXT,
  ARRAYS_TRUST,
=======
>>>>>>> 0f9fb310

  //================================================= Quantifiers rules
  // ======== Witness intro
  // Children: (P:(exists ((x T)) F[x]))
  // Arguments: none
  // ----------------------------------------
  // Conclusion: (= k (witness ((x T)) F[x]))
  // where k is the Skolem form of (witness ((x T)) F[x]).
  WITNESS_INTRO,
  // ======== Exists intro
  // Children: (P:F[t])
  // Arguments: (t)
  // ----------------------------------------
  // Conclusion: (exists ((x T)) F[x])
  // where x is a BOUND_VARIABLE unique to the pair F,t.
  EXISTS_INTRO,
  // ======== Skolemize
  // Children: (P:(exists ((x1 T1) ... (xn Tn)) F))
  // Arguments: none
  // ----------------------------------------
  // Conclusion: F*sigma
  // sigma maps x1 ... xn to their representative skolems obtained by
  // SkolemManager::mkSkolemize, returned in the skolems argument of that
  // method. Alternatively, can use negated forall as a premise.
  SKOLEMIZE,
  // ======== Instantiate
  // Children: (P:(forall ((x1 T1) ... (xn Tn)) F))
  // Arguments: (t1 ... tn)
  // ----------------------------------------
  // Conclusion: F*sigma
  // sigma maps x1 ... xn to t1 ... tn.
  INSTANTIATE,

  //================================================= String rules
  //======================== Core solver
  // ======== Concat eq
  // Children: (P1:(= (str.++ t1 ... tn t) (str.++ t1 ... tn s)))
  // Arguments: (b), indicating if reverse direction
  // ---------------------
  // Conclusion: (= t s)
  //
  // Notice that t or s may be empty, in which case they are implicit in the
  // concatenation above. For example, if
  // P1 concludes (= x (str.++ x z)), then
  // (CONCAT_EQ P1 :args false) concludes (= "" z)
  //
  // Also note that constants are split, such that if
  // P1 concludes (= (str.++ "abc" x) (str.++ "a" y)), then
  // (CONCAT_EQ P1 :args false) concludes (= (str.++ "bc" x) y)
  // This splitting is done only for constants such that Word::splitConstant
  // returns non-null.
  CONCAT_EQ,
  // ======== Concat unify
  // Children: (P1:(= (str.++ t1 t2) (str.++ s1 s2)),
  //            P2:(= (str.len t1) (str.len s1)))
  // Arguments: (b), indicating if reverse direction
  // ---------------------
  // Conclusion: (= t1 s1)
  CONCAT_UNIFY,
  // ======== Concat conflict
  // Children: (P1:(= (str.++ c1 t) (str.++ c2 s)))
  // Arguments: (b), indicating if reverse direction
  // ---------------------
  // Conclusion: false
  // Where c1, c2 are constants such that Word::splitConstant(c1,c2,index,b)
  // is null, in other words, neither is a prefix of the other.
  CONCAT_CONFLICT,
  // ======== Concat split
  // Children: (P1:(= (str.++ t1 t2) (str.++ s1 s2)),
  //            P2:(not (= (str.len t1) (str.len s1))))
  // Arguments: (false)
  // ---------------------
  // Conclusion: (or (= t1 (str.++ s1 r_t)) (= s1 (str.++ t1 r_s)))
  // where
  //   r_t = (witness ((z String)) (= z (suf t1 (str.len s1)))),
  //   r_s = (witness ((z String)) (= z (suf s1 (str.len t1)))).
  //
  // or the reverse form of the above:
  //
  // Children: (P1:(= (str.++ t1 t2) (str.++ s1 s2)),
  //            P2:(not (= (str.len t2) (str.len s2))))
  // Arguments: (true)
  // ---------------------
  // Conclusion: (or (= t2 (str.++ r_t s2)) (= s2 (str.++ r_s t2)))
  // where
  //   r_t = (witness ((z String)) (= z (pre t2 (- (str.len t2) (str.len
  //   s2))))), r_s = (witness ((z String)) (= z (pre s2 (- (str.len s2)
  //   (str.len t2))))).
  //
  // Above, (suf x n) is shorthand for (str.substr x n (- (str.len x) n)) and
  // (pre x n) is shorthand for (str.substr x 0 n).
  CONCAT_SPLIT,
  // ======== Concat constant split
  // Children: (P1:(= (str.++ t1 t2) (str.++ c s2)),
  //            P2:(not (= (str.len t1) 0)))
  // Arguments: (false)
  // ---------------------
  // Conclusion: (= t1 (str.++ c r))
  // where
  //   r = (witness ((z String)) (= z (suf t1 1))).
  //
  // or the reverse form of the above:
  //
  // Children: (P1:(= (str.++ t1 t2) (str.++ s1 c)),
  //            P2:(not (= (str.len t2) 0)))
  // Arguments: (true)
  // ---------------------
  // Conclusion: (= t2 (str.++ r c))
  // where
  //   r = (witness ((z String)) (= z (pre t2 (- (str.len t2) 1)))).
  CONCAT_CSPLIT,
  // ======== Concat length propagate
  // Children: (P1:(= (str.++ t1 t2) (str.++ s1 s2)),
  //            P2:(> (str.len t1) (str.len s1)))
  // Arguments: (false)
  // ---------------------
  // Conclusion: (= t1 (str.++ s1 r_t))
  // where
  //   r_t = (witness ((z String)) (= z (suf t1 (str.len s1))))
  //
  // or the reverse form of the above:
  //
  // Children: (P1:(= (str.++ t1 t2) (str.++ s1 s2)),
  //            P2:(> (str.len t2) (str.len s2)))
  // Arguments: (false)
  // ---------------------
  // Conclusion: (= t2 (str.++ r_t s2))
  // where
  //   r_t = (witness ((z String)) (= z (pre t2 (- (str.len t2) (str.len
  //   s2))))).
  CONCAT_LPROP,
  // ======== Concat constant propagate
  // Children: (P1:(= (str.++ t1 w1 t2) (str.++ w2 s)),
  //            P2:(not (= (str.len t1) 0)))
  // Arguments: (false)
  // ---------------------
  // Conclusion: (= t1 (str.++ w3 r))
  // where
  //   w1, w2, w3, w4 are words,
  //   w3 is (pre w2 p),
  //   w4 is (suf w2 p),
  //   p = Word::overlap((suf w2 1), w1),
  //   r = (witness ((z String)) (= z (suf t1 (str.len w3)))).
  // In other words, w4 is the largest suffix of (suf w2 1) that can contain a
  // prefix of w1; since t1 is non-empty, w3 must therefore be contained in t1.
  //
  // or the reverse form of the above:
  //
  // Children: (P1:(= (str.++ t1 w1 t2) (str.++ s w2)),
  //            P2:(not (= (str.len t2) 0)))
  // Arguments: (true)
  // ---------------------
  // Conclusion: (= t2 (str.++ r w3))
  // where
  //   w1, w2, w3, w4 are words,
  //   w3 is (suf w2 (- (str.len w2) p)),
  //   w4 is (pre w2 (- (str.len w2) p)),
  //   p = Word::roverlap((pre w2 (- (str.len w2) 1)), w1),
  //   r = (witness ((z String)) (= z (pre t2 (- (str.len t2) (str.len w3))))).
  // In other words, w4 is the largest prefix of (pre w2 (- (str.len w2) 1))
  // that can contain a suffix of w1; since t2 is non-empty, w3 must therefore
  // be contained in t2.
  CONCAT_CPROP,
  // ======== String decompose
  // Children: (P1: (>= (str.len t) n)
  // Arguments: (false)
  // ---------------------
  // Conclusion: (and (= t (str.++ w1 w2)) (= (str.len w1) n))
  // or
  // Children: (P1: (>= (str.len t) n)
  // Arguments: (true)
  // ---------------------
  // Conclusion: (and (= t (str.++ w1 w2)) (= (str.len w2) n))
  // where
  //   w1 is (witness ((z String)) (= z (pre t n)))
  //   w2 is (witness ((z String)) (= z (suf t n)))
  STRING_DECOMPOSE,
  // ======== Length positive
  // Children: none
  // Arguments: (t)
  // ---------------------
  // Conclusion: (or (and (= (str.len t) 0) (= t "")) (> (str.len t 0)))
  STRING_LENGTH_POS,
  // ======== Length non-empty
  // Children: (P1:(not (= t "")))
  // Arguments: none
  // ---------------------
  // Conclusion: (not (= (str.len t) 0))
  STRING_LENGTH_NON_EMPTY,
  //======================== Extended functions
  // ======== Reduction
  // Children: none
  // Arguments: (t)
  // ---------------------
  // Conclusion: (and R (= t w))
  // where w = strings::StringsPreprocess::reduce(t, R, ...).
  // In other words, R is the reduction predicate for extended term t, and w is
  //   (witness ((z T)) (= z t))
  // Notice that the free variables of R are w and the free variables of t.
  STRING_REDUCTION,
  // ======== Eager Reduction
  // Children: none
  // Arguments: (t, id?)
  // ---------------------
  // Conclusion: R
  // where R = strings::TermRegistry::eagerReduce(t, id).
  STRING_EAGER_REDUCTION,
  //======================== Regular expressions
  // ======== Regular expression intersection
  // Children: (P:(str.in.re t R1), P:(str.in.re t R2))
  // Arguments: none
  // ---------------------
  // Conclusion: (str.in.re t (re.inter R1 R2)).
  RE_INTER,
  // ======== Regular expression unfold positive
  // Children: (P:(str.in.re t R))
  // Arguments: none
  // ---------------------
  // Conclusion:(RegExpOpr::reduceRegExpPos((str.in.re t R))),
  // corresponding to the one-step unfolding of the premise.
  RE_UNFOLD_POS,
  // ======== Regular expression unfold negative
  // Children: (P:(not (str.in.re t R)))
  // Arguments: none
  // ---------------------
  // Conclusion:(RegExpOpr::reduceRegExpNeg((not (str.in.re t R)))),
  // corresponding to the one-step unfolding of the premise.
  RE_UNFOLD_NEG,
  // ======== Regular expression unfold negative concat fixed
  // Children: (P:(not (str.in.re t R)))
  // Arguments: none
  // ---------------------
  // Conclusion:(RegExpOpr::reduceRegExpNegConcatFixed((not (str.in.re t
  // R)),L,i)) where RegExpOpr::getRegExpConcatFixed((not (str.in.re t R)), i) =
  // L. corresponding to the one-step unfolding of the premise, optimized for
  // fixed length of component i of the regular expression concatenation R.
  RE_UNFOLD_NEG_CONCAT_FIXED,
  // ======== Regular expression elimination
  // Children: (P:F)
  // Arguments: none
  // ---------------------
  // Conclusion: R
  // where R = strings::RegExpElimination::eliminate(F).
  RE_ELIM,
  //======================== Code points
  // Children: none
  // Arguments: (t, s)
  // ---------------------
  // Conclusion:(or (= (str.code t) (- 1))
  //                (not (= (str.code t) (str.code s)))
  //                (not (= t s)))
  STRING_CODE_INJ,
  //======================== Sequence unit
  // Children: (P:(= (seq.unit x) (seq.unit y)))
  // Arguments: none
  // ---------------------
  // Conclusion:(= x y)
  // Also applies to the case where (seq.unit y) is a constant sequence
  // of length one.
  STRING_SEQ_UNIT_INJ,
  // ======== String Trust
  // Children: none
  // Arguments: (Q)
  // ---------------------
  // Conclusion: (Q)
  STRING_TRUST,

  //================================================= Arithmetic rules
  // ======== Adding Inequalities
  // Note: an ArithLiteral is a term of the form (>< poly const)
  // where
  //   >< is >=, >, ==, <, <=, or not(== ...).
  //   poly is a polynomial
  //   const is a rational constant

  // Children: (P1:l1, ..., Pn:ln)
  //           where each li is an ArithLiteral
  //           not(= ...) is dis-allowed!
  //
  // Arguments: (k1, ..., kn), non-zero reals
  // ---------------------
  // Conclusion: (>< (* k t1) (* k t2))
  //    where >< is the fusion of the combination of the ><i, (flipping each it
  //    its ki is negative). >< is always one of <, <=
  //    NB: this implies that lower bounds must have negative ki,
  //                      and upper bounds must have positive ki.
  //    t1 is the sum of the polynomials.
  //    t2 is the sum of the constants.
  ARITH_SCALE_SUM_UPPER_BOUNDS,
  // ======== Tightening Strict Integer Upper Bounds
  // Children: (P:(< i c))
  //         where i has integer type.
  // Arguments: none
  // ---------------------
  // Conclusion: (<= i greatestIntLessThan(c)})
  INT_TIGHT_UB,
  // ======== Tightening Strict Integer Lower Bounds
  // Children: (P:(> i c))
  //         where i has integer type.
  // Arguments: none
  // ---------------------
  // Conclusion: (>= i leastIntGreaterThan(c)})
  INT_TIGHT_LB,
  // ======== Trichotomy of the reals
  // Children: (A B)
  // Arguments: (C)
  // ---------------------
  // Conclusion: (C),
  //                 where (not A) (not B) and C
  //                   are (> x c) (< x c) and (= x c)
  //                   in some order
  //                 note that "not" here denotes arithmetic negation, flipping
  //                 >= to <, etc.
  ARITH_TRICHOTOMY,
  // ======== Arithmetic operator elimination
  // Children: none
  // Arguments: (t)
  // ---------------------
  // Conclusion: arith::OperatorElim::getAxiomFor(t)
  ARITH_OP_ELIM_AXIOM,
  // ======== Int Trust
  // Children: (P1 ... Pn)
  // Arguments: (Q)
  // ---------------------
  // Conclusion: (Q)
  INT_TRUST,

  //================================================ Place holder for Lean rules
  // ======== Lean rule
  // Children: (P1 ... Pn)
  // Arguments: (id, Q, A1, ..., Am)
  // ---------------------
  // Conclusion: (Q)
  LEAN_RULE,

  //%%%%%%%%%%%%%  END SHOULD BE AUTO GENERATED

  //================================================= Unknown rule
  UNKNOWN,
};

/**
 * Converts a proof rule to a string. Note: This function is also used in
 * `safe_print()`. Changing this function name or signature will result in
 * `safe_print()` printing "<unsupported>" instead of the proper strings for
 * the enum values.
 *
 * @param id The proof rule
 * @return The name of the proof rule
 */
const char* toString(PfRule id);

/**
 * Writes a proof rule name to a stream.
 *
 * @param out The stream to write to
 * @param id The proof rule to write to the stream
 * @return The stream
 */
std::ostream& operator<<(std::ostream& out, PfRule id);

/** Hash function for proof rules */
struct PfRuleHashFunction
{
  size_t operator()(PfRule id) const;
}; /* struct PfRuleHashFunction */

}  // namespace CVC4

#endif /* CVC4__EXPR__PROOF_RULE_H */<|MERGE_RESOLUTION|>--- conflicted
+++ resolved
@@ -102,11 +102,7 @@
   // Arguments: (t)
   // ----------------------------------------
   // Conclusion: (= t Evaluator::evaluate(t))
-<<<<<<< HEAD
-  // Note this can be seen as syntax sugar for:
-=======
   // Note this is equivalent to:
->>>>>>> 0f9fb310
   //   (REWRITE t MethodId::RW_EVALUATE)
   EVALUATE,
   // ======== Substitution + Rewriting equality introduction
@@ -181,7 +177,6 @@
   // Notice that we apply rewriting on the witness form of F and G, similar to
   // MACRO_SR_PRED_INTRO.
   MACRO_SR_PRED_TRANSFORM,
-<<<<<<< HEAD
   // ======== DSL Rewrite
   // Children: (P1:F1 ... Pn:Fn)
   // Arguments: (id, F)
@@ -191,9 +186,6 @@
   //  G1*sigma = F1, ..., Gn*sigma = Fn, G*sigma = F
   // for some substitution sigma.
   DSL_REWRITE,
-=======
->>>>>>> 0f9fb310
-
   //================================================= Processing rules
   // ======== Remove Term Formulas Axiom
   // Children: none
@@ -203,15 +195,12 @@
   REMOVE_TERM_FORMULA_AXIOM,
 
   //================================================= Trusted rules
-<<<<<<< HEAD
   // ======== Uncategorized trust (not recommended, instead use new identifier)
   // Children: (P1:F1 ... Pn:Fn)
   // Arguments: (F)
   // --------------
   // F
   TRUST,
-=======
->>>>>>> 0f9fb310
   // ======== Theory lemma
   // Children: none
   // Arguments: (F, tid)
@@ -234,11 +223,7 @@
   // rewriter involves constructing new bound variables that are not guaranteed
   // to be consistent on each call.
   THEORY_REWRITE,
-<<<<<<< HEAD
   // The remaining rules in this section have the signature of a "trusted rule":
-=======
-  // The rules in this section have the signature of a "trusted rule":
->>>>>>> 0f9fb310
   //
   // Children: none
   // Arguments: (F)
@@ -629,7 +614,6 @@
   // Conclusion: (= (f t1 ... tn) (g s1 ... sn))
   // Notice that this rule is only used when the application kinds are APPLY_UF.
   HO_CONG,
-<<<<<<< HEAD
 
   //================================================= Array rules
   // ======== Read over write
@@ -646,8 +630,6 @@
   ARRAYS_READ_OVER_WRITE_1,
   ARRAYS_EXT,
   ARRAYS_TRUST,
-=======
->>>>>>> 0f9fb310
 
   //================================================= Quantifiers rules
   // ======== Witness intro
