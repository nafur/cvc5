/*********************                                                        */
/*! \file proof_rule.h
 ** \verbatim
 ** Top contributors (to current version):
 **   Andrew Reynolds, Haniel Barbosa, Gereon Kremer
 ** This file is part of the CVC4 project.
 ** Copyright (c) 2009-2021 by the authors listed in the file AUTHORS
 ** in the top-level source directory and their institutional affiliations.
 ** All rights reserved.  See the file COPYING in the top-level source
 ** directory for licensing information.\endverbatim
 **
 ** \brief Proof rule enumeration
 **/

#include "cvc4_private.h"

#ifndef CVC4__EXPR__PROOF_RULE_H
#define CVC4__EXPR__PROOF_RULE_H

#include <iosfwd>

namespace CVC4 {

/**
 * An enumeration for proof rules. This enumeration is analogous to Kind for
 * Node objects. In the documentation below, P:F denotes a ProofNode that
 * proves formula F.
 *
 * Conceptually, the following proof rules form a calculus whose target
 * user is the Node-level theory solvers. This means that the rules below
 * are designed to reason about, among other things, common operations on Node
 * objects like Rewriter::rewrite or Node::substitute. It is intended to be
 * translated or printed in other formats.
 *
 * The following PfRule values include core rules and those categorized by
 * theory, including the theory of equality.
 *
 * The "core rules" include two distinguished rules which have special status:
 * (1) ASSUME, which represents an open leaf in a proof.
 * (2) SCOPE, which closes the scope of assumptions.
 * The core rules additionally correspond to generic operations that are done
 * internally on nodes, e.g. calling Rewriter::rewrite.
 *
 * Rules with prefix MACRO_ are those that can be defined in terms of other
 * rules. These exist for convienience. We provide their definition in the line
 * "Macro:".
 */
enum class PfRule : uint32_t
{
  //================================================= Core rules
  //======================== Assume and Scope
  // ======== Assumption (a leaf)
  // Children: none
  // Arguments: (F)
  // --------------
  // Conclusion: F
  //
  // This rule has special status, in that an application of assume is an
  // open leaf in a proof that is not (yet) justified. An assume leaf is
  // analogous to a free variable in a term, where we say "F is a free
  // assumption in proof P" if it contains an application of F that is not
  // bound by SCOPE (see below).
  ASSUME,
  // ======== Scope (a binder for assumptions)
  // Children: (P:F)
  // Arguments: (F1, ..., Fn)
  // --------------
  // Conclusion: (=> (and F1 ... Fn) F) or (not (and F1 ... Fn)) if F is false
  //
  // This rule has a dual purpose with ASSUME. It is a way to close
  // assumptions in a proof. We require that F1 ... Fn are free assumptions in
  // P and say that F1, ..., Fn are not free in (SCOPE P). In other words, they
  // are bound by this application. For example, the proof node:
  //   (SCOPE (ASSUME F) :args F)
  // has the conclusion (=> F F) and has no free assumptions. More generally, a
  // proof with no free assumptions always concludes a valid formula.
  SCOPE,

  //%%%%%%%%%%%%%  BEGIN SHOULD BE AUTO GENERATED

  //======================== Builtin theory (common node operations)
  // ======== Substitution
  // Children: (P1:F1, ..., Pn:Fn)
  // Arguments: (t, (ids)?)
  // ---------------------------------------------------------------
  // Conclusion: (= t t*sigma{ids}(Fn)*...*sigma{ids}(F1))
  // where sigma{ids}(Fi) are substitutions, which notice are applied in
  // reverse order.
  // Notice that ids is a MethodId identifier, which determines how to convert
  // the formulas F1, ..., Fn into substitutions.
  SUBS,
  // ======== Rewrite
  // Children: none
  // Arguments: (t, (idr)?)
  // ----------------------------------------
  // Conclusion: (= t Rewriter{idr}(t))
  // where idr is a MethodId identifier, which determines the kind of rewriter
  // to apply, e.g. Rewriter::rewrite.
  REWRITE,
  // ======== Evaluate
  // Children: none
  // Arguments: (t)
  // ----------------------------------------
  // Conclusion: (= t Evaluator::evaluate(t))
  // Note this is equivalent to:
  //   (REWRITE t MethodId::RW_EVALUATE)
  EVALUATE,
  // ======== Substitution + Rewriting equality introduction
  //
  // In this rule, we provide a term t and conclude that it is equal to its
  // rewritten form under a (proven) substitution.
  //
  // Children: (P1:F1, ..., Pn:Fn)
  // Arguments: (t, (ids (idr)?)?)
  // ---------------------------------------------------------------
  // Conclusion: (= t t')
  // where
  //   t' is
  //   Rewriter{idr}(t*sigma{ids}(Fn)*...*sigma{ids}(F1))
  //
  // In other words, from the point of view of Skolem forms, this rule
  // transforms t to t' by standard substitution + rewriting.
  //
  // The argument ids and idr is optional and specify the identifier of the
  // substitution and rewriter respectively to be used. For details, see
  // theory/builtin/proof_checker.h.
  MACRO_SR_EQ_INTRO,
  // ======== Substitution + Rewriting predicate introduction
  //
  // In this rule, we provide a formula F and conclude it, under the condition
  // that it rewrites to true under a proven substitution.
  //
  // Children: (P1:F1, ..., Pn:Fn)
  // Arguments: (F, (ids (idr)?)?)
  // ---------------------------------------------------------------
  // Conclusion: F
  // where
  //   Rewriter{idr}(F*sigma{ids}(Fn)*...*sigma{ids}(F1)) == true
  // where ids and idr are method identifiers.
  //
  // More generally, this rule also holds when:
  //   Rewriter::rewrite(toOriginal(F')) == true
  // where F' is the result of the left hand side of the equality above. Here,
  // notice that we apply rewriting on the original form of F', meaning that
  // this rule may conclude an F whose Skolem form is justified by the
  // definition of its (fresh) Skolem variables. For example, this rule may
  // justify the conclusion (= k t) where k is the purification Skolem for t,
  // e.g. where the original form of k is t.
  //
  // Furthermore, notice that the rewriting and substitution is applied only
  // within the side condition, meaning the rewritten form of the original form
  // of F does not escape this rule.
  MACRO_SR_PRED_INTRO,
  // ======== Substitution + Rewriting predicate elimination
  //
  // In this rule, if we have proven a formula F, then we may conclude its
  // rewritten form under a proven substitution.
  //
  // Children: (P1:F, P2:F1, ..., P_{n+1}:Fn)
  // Arguments: ((ids (idr)?)?)
  // ----------------------------------------
  // Conclusion: F'
  // where
  //   F' is
  //   Rewriter{idr}(F*sigma{ids}(Fn)*...*sigma{ids}(F1)).
  // where ids and idr are method identifiers.
  //
  // We rewrite only on the Skolem form of F, similar to MACRO_SR_EQ_INTRO.
  MACRO_SR_PRED_ELIM,
  // ======== Substitution + Rewriting predicate transform
  //
  // In this rule, if we have proven a formula F, then we may provide a formula
  // G and conclude it if F and G are equivalent after rewriting under a proven
  // substitution.
  //
  // Children: (P1:F, P2:F1, ..., P_{n+1}:Fn)
  // Arguments: (G, (ids (idr)?)?)
  // ----------------------------------------
  // Conclusion: G
  // where
  //   Rewriter{idr}(F*sigma{ids}(Fn)*...*sigma{ids}(F1)) ==
  //   Rewriter{idr}(G*sigma{ids}(Fn)*...*sigma{ids}(F1))
  //
  // More generally, this rule also holds when:
  //   Rewriter::rewrite(toOriginal(F')) == Rewriter::rewrite(toOriginal(G'))
  // where F' and G' are the result of each side of the equation above. Here,
  // original forms are used in a similar manner to MACRO_SR_PRED_INTRO above.
  MACRO_SR_PRED_TRANSFORM,
  // ======== DSL Rewrite
  // Children: (P1:F1 ... Pn:Fn)
  // Arguments: (id, F)
  // ----------------------------------------
  // Conclusion: F
  // Where (G1, ..., Gn) => G is DSL rewrite rule # id, and
  //  G1*sigma = F1, ..., Gn*sigma = Fn, G*sigma = F
  // for some substitution sigma.
  DSL_REWRITE,
  //================================================= Processing rules
  // ======== Remove Term Formulas Axiom
  // Children: none
  // Arguments: (t)
  // ---------------------------------------------------------------
  // Conclusion: RemoveTermFormulas::getAxiomFor(t).
  REMOVE_TERM_FORMULA_AXIOM,

  //================================================= Trusted rules
  // ======== Uncategorized trust (not recommended, instead use new identifier)
  // Children: (P1:F1 ... Pn:Fn)
  // Arguments: (F)
  // --------------
  // F
  TRUST,
  // ======== Theory lemma
  // Children: none
  // Arguments: (F, tid)
  // ---------------------------------------------------------------
  // Conclusion: F
  // where F is a (T-valid) theory lemma generated by theory with TheoryId tid.
  // This is a "coarse-grained" rule that is used as a placeholder if a theory
  // did not provide a proof for a lemma or conflict.
  THEORY_LEMMA,
  // ======== Theory Rewrite
  // Children: none
  // Arguments: (F, tid, rid)
  // ----------------------------------------
  // Conclusion: F
  // where F is an equality of the form (= t t') where t' is obtained by
  // applying the kind of rewriting given by the method identifier rid, which
  // is one of:
  //  { RW_REWRITE_THEORY_PRE, RW_REWRITE_THEORY_POST, RW_REWRITE_EQ_EXT }
  // Notice that the checker for this rule does not replay the rewrite to ensure
  // correctness, since theory rewriter methods are not static. For example,
  // the quantifiers rewriter involves constructing new bound variables that are
  // not guaranteed to be consistent on each call.
  THEORY_REWRITE,
  // The remaining rules in this section have the signature of a "trusted rule":
  //
  // Children: none
  // Arguments: (F)
  // ---------------------------------------------------------------
  // Conclusion: F
  //
  // where F is an equality of the form t = t' where t was replaced by t'
  // based on some preprocessing pass, or otherwise F was added as a new
  // assertion by some preprocessing pass.
  PREPROCESS,
  // where F was added as a new assertion by some preprocessing pass.
  PREPROCESS_LEMMA,
  // where F is an equality of the form t = Theory::ppRewrite(t) for some
  // theory. Notice this is a "trusted" rule.
  THEORY_PREPROCESS,
  // where F was added as a new assertion by theory preprocessing.
  THEORY_PREPROCESS_LEMMA,
  // where F is an equality of the form t = t' where t was replaced by t'
  // based on theory expand definitions.
  THEORY_EXPAND_DEF,
  // where F is an existential (exists ((x T)) (P x)) used for introducing
  // a witness term (witness ((x T)) (P x)).
  WITNESS_AXIOM,
  // where F is an equality (= t t') that holds by a form of rewriting that
  // could not be replayed during proof postprocessing.
  TRUST_REWRITE,
  // where F is an equality (= t t') that holds by a form of substitution that
  // could not be replayed during proof postprocessing.
  TRUST_SUBS,
  // where F is an equality (= t t') that holds by a form of substitution that
  // could not be determined by the TrustSubstitutionMap.
  TRUST_SUBS_MAP,

  //================================================= Boolean rules
  // ======== Resolution
  // Children:
  //  (P1:C1, P2:C2)
  // Arguments: (pol, L)
  // ---------------------
  // Conclusion: C
  // where
  //   - C1 and C2 are nodes viewed as clauses, i.e., either an OR node with
  //     each children viewed as a literal or a node viewed as a literal. Note
  //     that an OR node could also be a literal.
  //   - pol is either true or false, representing the polarity of the pivot on
  //     the first clause
  //   - L is the pivot of the resolution, which occurs as is (resp. under a
  //     NOT) in C1 and negatively (as is) in C2 if pol = true (pol = false).
  //   C is a clause resulting from collecting all the literals in C1, minus the
  //   first occurrence of the pivot or its negation, and C2, minus the first
  //   occurrence of the pivot or its negation, according to the policy above.
  //   If the resulting clause has a single literal, that literal itself is the
  //   result; if it has no literals, then the result is false; otherwise it's
  //   an OR node of the resulting literals.
  //
  //   Note that it may be the case that the pivot does not occur in the
  //   clauses. In this case the rule is not unsound, but it does not correspond
  //   to resolution but rather to a weakening of the clause that did not have a
  //   literal eliminated.
  RESOLUTION,
  // ======== N-ary Resolution
  // Children: (P1:C_1, ..., Pm:C_n)
  // Arguments: (pol_1, L_1, ..., pol_{n-1}, L_{n-1})
  // ---------------------
  // Conclusion: C
  // where
  //   - let C_1 ... C_n be nodes viewed as clauses, as defined above
  //   - let "C_1 <>_{L,pol} C_2" represent the resolution of C_1 with C_2 with
  //     pivot L and polarity pol, as defined above
  //   - let C_1' = C_1 (from P1),
  //   - for each i > 1, let C_i' = C_{i-1} <>_{L_{i-1}, pol_{i-1}} C_i'
  //   The result of the chain resolution is C = C_n'
  CHAIN_RESOLUTION,
  // ======== Factoring
  // Children: (P:C1)
  // Arguments: ()
  // ---------------------
  // Conclusion: C2
  // where
  //  Set representations of C1 and C2 is the same and the number of literals in
  //  C2 is smaller than that of C1
  FACTORING,
  // ======== Reordering
  // Children: (P:C1)
  // Arguments: (C2)
  // ---------------------
  // Conclusion: C2
  // where
  //  Set representations of C1 and C2 are the same and the number of literals
  //  in C2 is the same of that of C1
  REORDERING,
  // ======== N-ary Resolution + Factoring + Reordering
  // Children: (P1:C_1, ..., Pm:C_n)
  // Arguments: (C, pol_1, L_1, ..., pol_{n-1}, L_{n-1})
  // ---------------------
  // Conclusion: C
  // where
  //   - let C_1 ... C_n be nodes viewed as clauses, as defined in RESOLUTION
  //   - let "C_1 <>_{L,pol} C_2" represent the resolution of C_1 with C_2 with
  //     pivot L and polarity pol, as defined in RESOLUTION
  //   - let C_1' be equal, in its set representation, to C_1 (from P1),
  //   - for each i > 1, let C_i' be equal, it its set representation, to
  //     C_{i-1} <>_{L_{i-1}, pol_{i-1}} C_i'
  //   The result of the chain resolution is C, which is equal, in its set
  //   representation, to C_n'
  MACRO_RESOLUTION,

  // ======== Split
  // Children: none
  // Arguments: (F)
  // ---------------------
  // Conclusion: (or F (not F))
  SPLIT,
  // ======== Equality resolution
  // Children: (P1:F1, P2:(= F1 F2))
  // Arguments: none
  // ---------------------
  // Conclusion: (F2)
  // Note this can optionally be seen as a macro for EQUIV_ELIM1+RESOLUTION.
  EQ_RESOLVE,
  // ======== Modus ponens
  // Children: (P1:F1, P2:(=> F1 F2))
  // Arguments: none
  // ---------------------
  // Conclusion: (F2)
  // Note this can optionally be seen as a macro for IMPLIES_ELIM+RESOLUTION.
  MODUS_PONENS,
  // ======== Double negation elimination
  // Children: (P:(not (not F)))
  // Arguments: none
  // ---------------------
  // Conclusion: (F)
  NOT_NOT_ELIM,
  // ======== Contradiction
  // Children: (P1:F P2:(not F))
  // Arguments: ()
  // ---------------------
  // Conclusion: false
  CONTRA,
  // ======== And elimination
  // Children: (P:(and F1 ... Fn))
  // Arguments: (i)
  // ---------------------
  // Conclusion: (Fi)
  AND_ELIM,
  // ======== And introduction
  // Children: (P1:F1 ... Pn:Fn))
  // Arguments: ()
  // ---------------------
  // Conclusion: (and P1 ... Pn)
  AND_INTRO,
  // ======== Not Or elimination
  // Children: (P:(not (or F1 ... Fn)))
  // Arguments: (i)
  // ---------------------
  // Conclusion: (not Fi)
  NOT_OR_ELIM,
  // ======== Implication elimination
  // Children: (P:(=> F1 F2))
  // Arguments: ()
  // ---------------------
  // Conclusion: (or (not F1) F2)
  IMPLIES_ELIM,
  // ======== Not Implication elimination version 1
  // Children: (P:(not (=> F1 F2)))
  // Arguments: ()
  // ---------------------
  // Conclusion: (F1)
  NOT_IMPLIES_ELIM1,
  // ======== Not Implication elimination version 2
  // Children: (P:(not (=> F1 F2)))
  // Arguments: ()
  // ---------------------
  // Conclusion: (not F2)
  NOT_IMPLIES_ELIM2,
  // ======== Equivalence elimination version 1
  // Children: (P:(= F1 F2))
  // Arguments: ()
  // ---------------------
  // Conclusion: (or (not F1) F2)
  EQUIV_ELIM1,
  // ======== Equivalence elimination version 2
  // Children: (P:(= F1 F2))
  // Arguments: ()
  // ---------------------
  // Conclusion: (or F1 (not F2))
  EQUIV_ELIM2,
  // ======== Not Equivalence elimination version 1
  // Children: (P:(not (= F1 F2)))
  // Arguments: ()
  // ---------------------
  // Conclusion: (or F1 F2)
  NOT_EQUIV_ELIM1,
  // ======== Not Equivalence elimination version 2
  // Children: (P:(not (= F1 F2)))
  // Arguments: ()
  // ---------------------
  // Conclusion: (or (not F1) (not F2))
  NOT_EQUIV_ELIM2,
  // ======== XOR elimination version 1
  // Children: (P:(xor F1 F2)))
  // Arguments: ()
  // ---------------------
  // Conclusion: (or F1 F2)
  XOR_ELIM1,
  // ======== XOR elimination version 2
  // Children: (P:(xor F1 F2)))
  // Arguments: ()
  // ---------------------
  // Conclusion: (or (not F1) (not F2))
  XOR_ELIM2,
  // ======== Not XOR elimination version 1
  // Children: (P:(not (xor F1 F2)))
  // Arguments: ()
  // ---------------------
  // Conclusion: (or F1 (not F2))
  NOT_XOR_ELIM1,
  // ======== Not XOR elimination version 2
  // Children: (P:(not (xor F1 F2)))
  // Arguments: ()
  // ---------------------
  // Conclusion: (or (not F1) F2)
  NOT_XOR_ELIM2,
  // ======== ITE elimination version 1
  // Children: (P:(ite C F1 F2))
  // Arguments: ()
  // ---------------------
  // Conclusion: (or (not C) F1)
  ITE_ELIM1,
  // ======== ITE elimination version 2
  // Children: (P:(ite C F1 F2))
  // Arguments: ()
  // ---------------------
  // Conclusion: (or C F2)
  ITE_ELIM2,
  // ======== Not ITE elimination version 1
  // Children: (P:(not (ite C F1 F2)))
  // Arguments: ()
  // ---------------------
  // Conclusion: (or (not C) (not F1))
  NOT_ITE_ELIM1,
  // ======== Not ITE elimination version 1
  // Children: (P:(not (ite C F1 F2)))
  // Arguments: ()
  // ---------------------
  // Conclusion: (or C (not F2))
  NOT_ITE_ELIM2,

  //================================================= De Morgan rules
  // ======== Not And
  // Children: (P:(not (and F1 ... Fn))
  // Arguments: ()
  // ---------------------
  // Conclusion: (or (not F1) ... (not Fn))
  NOT_AND,
  //================================================= CNF rules
  // ======== CNF And Pos
  // Children: ()
  // Arguments: ((and F1 ... Fn), i)
  // ---------------------
  // Conclusion: (or (not (and F1 ... Fn)) Fi)
  CNF_AND_POS,
  // ======== CNF And Neg
  // Children: ()
  // Arguments: ((and F1 ... Fn))
  // ---------------------
  // Conclusion: (or (and F1 ... Fn) (not F1) ... (not Fn))
  CNF_AND_NEG,
  // ======== CNF Or Pos
  // Children: ()
  // Arguments: ((or F1 ... Fn))
  // ---------------------
  // Conclusion: (or (not (or F1 ... Fn)) F1 ... Fn)
  CNF_OR_POS,
  // ======== CNF Or Neg
  // Children: ()
  // Arguments: ((or F1 ... Fn), i)
  // ---------------------
  // Conclusion: (or (or F1 ... Fn) (not Fi))
  CNF_OR_NEG,
  // ======== CNF Implies Pos
  // Children: ()
  // Arguments: ((implies F1 F2))
  // ---------------------
  // Conclusion: (or (not (implies F1 F2)) (not F1) F2)
  CNF_IMPLIES_POS,
  // ======== CNF Implies Neg version 1
  // Children: ()
  // Arguments: ((implies F1 F2))
  // ---------------------
  // Conclusion: (or (implies F1 F2) F1)
  CNF_IMPLIES_NEG1,
  // ======== CNF Implies Neg version 2
  // Children: ()
  // Arguments: ((implies F1 F2))
  // ---------------------
  // Conclusion: (or (implies F1 F2) (not F2))
  CNF_IMPLIES_NEG2,
  // ======== CNF Equiv Pos version 1
  // Children: ()
  // Arguments: ((= F1 F2))
  // ---------------------
  // Conclusion: (or (not (= F1 F2)) (not F1) F2)
  CNF_EQUIV_POS1,
  // ======== CNF Equiv Pos version 2
  // Children: ()
  // Arguments: ((= F1 F2))
  // ---------------------
  // Conclusion: (or (not (= F1 F2)) F1 (not F2))
  CNF_EQUIV_POS2,
  // ======== CNF Equiv Neg version 1
  // Children: ()
  // Arguments: ((= F1 F2))
  // ---------------------
  // Conclusion: (or (= F1 F2) F1 F2)
  CNF_EQUIV_NEG1,
  // ======== CNF Equiv Neg version 2
  // Children: ()
  // Arguments: ((= F1 F2))
  // ---------------------
  // Conclusion: (or (= F1 F2) (not F1) (not F2))
  CNF_EQUIV_NEG2,
  // ======== CNF Xor Pos version 1
  // Children: ()
  // Arguments: ((xor F1 F2))
  // ---------------------
  // Conclusion: (or (not (xor F1 F2)) F1 F2)
  CNF_XOR_POS1,
  // ======== CNF Xor Pos version 2
  // Children: ()
  // Arguments: ((xor F1 F2))
  // ---------------------
  // Conclusion: (or (not (xor F1 F2)) (not F1) (not F2))
  CNF_XOR_POS2,
  // ======== CNF Xor Neg version 1
  // Children: ()
  // Arguments: ((xor F1 F2))
  // ---------------------
  // Conclusion: (or (xor F1 F2) (not F1) F2)
  CNF_XOR_NEG1,
  // ======== CNF Xor Neg version 2
  // Children: ()
  // Arguments: ((xor F1 F2))
  // ---------------------
  // Conclusion: (or (xor F1 F2) F1 (not F2))
  CNF_XOR_NEG2,
  // ======== CNF ITE Pos version 1
  // Children: ()
  // Arguments: ((ite C F1 F2))
  // ---------------------
  // Conclusion: (or (not (ite C F1 F2)) (not C) F1)
  CNF_ITE_POS1,
  // ======== CNF ITE Pos version 2
  // Children: ()
  // Arguments: ((ite C F1 F2))
  // ---------------------
  // Conclusion: (or (not (ite C F1 F2)) C F2)
  CNF_ITE_POS2,
  // ======== CNF ITE Pos version 3
  // Children: ()
  // Arguments: ((ite C F1 F2))
  // ---------------------
  // Conclusion: (or (not (ite C F1 F2)) F1 F2)
  CNF_ITE_POS3,
  // ======== CNF ITE Neg version 1
  // Children: ()
  // Arguments: ((ite C F1 F2))
  // ---------------------
  // Conclusion: (or (ite C F1 F2) (not C) (not F1))
  CNF_ITE_NEG1,
  // ======== CNF ITE Neg version 2
  // Children: ()
  // Arguments: ((ite C F1 F2))
  // ---------------------
  // Conclusion: (or (ite C F1 F2) C (not F2))
  CNF_ITE_NEG2,
  // ======== CNF ITE Neg version 3
  // Children: ()
  // Arguments: ((ite C F1 F2))
  // ---------------------
  // Conclusion: (or (ite C F1 F2) (not F1) (not F2))
  CNF_ITE_NEG3,

  //================================================= Equality rules
  // ======== Reflexive
  // Children: none
  // Arguments: (t)
  // ---------------------
  // Conclusion: (= t t)
  REFL,
  // ======== Symmetric
  // Children: (P:(= t1 t2)) or (P:(not (= t1 t2)))
  // Arguments: none
  // -----------------------
  // Conclusion: (= t2 t1) or (not (= t2 t1))
  SYMM,
  // ======== Transitivity
  // Children: (P1:(= t1 t2), ..., Pn:(= t{n-1} tn))
  // Arguments: none
  // -----------------------
  // Conclusion: (= t1 tn)
  TRANS,
  // ======== Congruence
  // Children: (P1:(= t1 s1), ..., Pn:(= tn sn))
  // Arguments: (<kind> f?)
  // ---------------------------------------------
  // Conclusion: (= (<kind> f? t1 ... tn) (<kind> f? s1 ... sn))
  // Notice that f must be provided iff <kind> is a parameterized kind, e.g.
  // APPLY_UF. The actual node for <kind> is constructible via
  // ProofRuleChecker::mkKindNode.
  CONG,
  // ======== True intro
  // Children: (P:F)
  // Arguments: none
  // ----------------------------------------
  // Conclusion: (= F true)
  TRUE_INTRO,
  // ======== True elim
  // Children: (P:(= F true))
  // Arguments: none
  // ----------------------------------------
  // Conclusion: F
  TRUE_ELIM,
  // ======== False intro
  // Children: (P:(not F))
  // Arguments: none
  // ----------------------------------------
  // Conclusion: (= F false)
  FALSE_INTRO,
  // ======== False elim
  // Children: (P:(= F false))
  // Arguments: none
  // ----------------------------------------
  // Conclusion: (not F)
  FALSE_ELIM,
  // ======== HO trust
  // Children: none
  // Arguments: (t)
  // ---------------------
  // Conclusion: (= t TheoryUfRewriter::getHoApplyForApplyUf(t))
  // For example, this rule concludes (f x y) = (HO_APPLY (HO_APPLY f x) y)
  HO_APP_ENCODE,
  // ======== Congruence
  // Children: (P1:(= f g), P2:(= t1 s1), ..., Pn+1:(= tn sn))
  // Arguments: ()
  // ---------------------------------------------
  // Conclusion: (= (f t1 ... tn) (g s1 ... sn))
  // Notice that this rule is only used when the application kinds are APPLY_UF.
  HO_CONG,

  //================================================= Array rules
  // ======== Read over write
  // Children: (P:(not (= i1 i2)))
  // Arguments: ((select (store a i2 e) i1))
  // ----------------------------------------
  // Conclusion: (= (select (store a i2 e) i1) (select a i1))
  ARRAYS_READ_OVER_WRITE,
  // ======== Read over write, contrapositive
  // Children: (P:(not (= (select (store a i2 e) i1) (select a i1)))
  // Arguments: none
  // ----------------------------------------
  // Conclusion: (= i1 i2)
  ARRAYS_READ_OVER_WRITE_CONTRA,
  // ======== Read over write 1
  // Children: none
  // Arguments: ((select (store a i e) i))
  // ----------------------------------------
  // Conclusion: (= (select (store a i e) i) e)
  ARRAYS_READ_OVER_WRITE_1,
  // ======== Extensionality
  // Children: (P:(not (= a b)))
  // Arguments: none
  // ----------------------------------------
  // Conclusion: (not (= (select a k) (select b k)))
  // where k is arrays::SkolemCache::getExtIndexSkolem((not (= a b))).
  ARRAYS_EXT,
  // ======== Array Trust
  // Children: (P1 ... Pn)
  // Arguments: (F)
  // ---------------------
  // Conclusion: F
  ARRAYS_TRUST,

  //================================================= Bit-Vector rules
  // ======== Bitblast
  // Children: none
  // Arguments: (t)
  // ---------------------
  // Conclusion: (= t bitblast(t))
  BV_BITBLAST,
  // ======== Eager Atom
  // Children: none
  // Arguments: (F)
  // ---------------------
  // Conclusion: (= F F[0])
  // where F is of kind BITVECTOR_EAGER_ATOM
  BV_EAGER_ATOM,

  //================================================= Datatype rules
  // ======== Unification
  // Children: (P:(= (C t1 ... tn) (C s1 ... sn)))
  // Arguments: (i)
  // ----------------------------------------
  // Conclusion: (= ti si)
  // where C is a constructor.
  DT_UNIF,
  // ======== Instantiate
  // Children: none
  // Arguments: (t, n)
  // ----------------------------------------
  // Conclusion: (= ((_ is C) t) (= t (C (sel_1 t) ... (sel_n t))))
  // where C is the n^th constructor of the type of T, and (_ is C) is the
  // discriminator (tester) for C.
  DT_INST,
  // ======== Collapse
  // Children: none
  // Arguments: ((sel_i (C_j t_1 ... t_n)))
  // ----------------------------------------
  // Conclusion: (= (sel_i (C_j t_1 ... t_n)) r)
  // where C_j is a constructor, r is t_i if sel_i is a correctly applied
  // selector, or TypeNode::mkGroundTerm() of the proper type otherwise. Notice
  // that the use of mkGroundTerm differs from the rewriter which uses
  // mkGroundValue in this case.
  DT_COLLAPSE,
  // ======== Split
  // Children: none
  // Arguments: (t)
  // ----------------------------------------
  // Conclusion: (or ((_ is C1) t) ... ((_ is Cn) t))
  DT_SPLIT,
  // ======== Clash
  // Children: (P1:((_ is Ci) t), P2: ((_ is Cj) t))
  // Arguments: none
  // ----------------------------------------
  // Conclusion: false
  // for i != j.
  DT_CLASH,
  // ======== Datatype Trust
  // Children: (P1 ... Pn)
  // Arguments: (F)
  // ---------------------
  // Conclusion: F
  DT_TRUST,

  //================================================= Quantifiers rules
  // ======== Skolem intro
  // Children: none
  // Arguments: (k)
  // ----------------------------------------
  // Conclusion: (= k t)
  // where t is the original form of skolem k.
  SKOLEM_INTRO,
  // ======== Exists intro
  // Children: (P:F[t])
  // Arguments: ((exists ((x T)) F[x]))
  // ----------------------------------------
  // Conclusion: (exists ((x T)) F[x])
  // This rule verifies that F[x] indeed matches F[t] with a substitution
  // over x.
  EXISTS_INTRO,
  // ======== Skolemize
  // Children: (P:(exists ((x1 T1) ... (xn Tn)) F))
  // Arguments: none
  // ----------------------------------------
  // Conclusion: F*sigma
  // sigma maps x1 ... xn to their representative skolems obtained by
  // SkolemManager::mkSkolemize, returned in the skolems argument of that
  // method. Alternatively, can use negated forall as a premise. The witness
  // terms for the returned skolems can be obtained by
  // SkolemManager::getWitnessForm.
  SKOLEMIZE,
  // ======== Instantiate
  // Children: (P:(forall ((x1 T1) ... (xn Tn)) F))
  // Arguments: (t1 ... tn)
  // ----------------------------------------
  // Conclusion: F*sigma
  // sigma maps x1 ... xn to t1 ... tn.
  INSTANTIATE,

  //================================================= String rules
  //======================== Core solver
  // ======== Concat eq
  // Children: (P1:(= (str.++ t1 ... tn t) (str.++ t1 ... tn s)))
  // Arguments: (b), indicating if reverse direction
  // ---------------------
  // Conclusion: (= t s)
  //
  // Notice that t or s may be empty, in which case they are implicit in the
  // concatenation above. For example, if
  // P1 concludes (= x (str.++ x z)), then
  // (CONCAT_EQ P1 :args false) concludes (= "" z)
  //
  // Also note that constants are split, such that if
  // P1 concludes (= (str.++ "abc" x) (str.++ "a" y)), then
  // (CONCAT_EQ P1 :args false) concludes (= (str.++ "bc" x) y)
  // This splitting is done only for constants such that Word::splitConstant
  // returns non-null.
  CONCAT_EQ,
  // ======== Concat unify
  // Children: (P1:(= (str.++ t1 t2) (str.++ s1 s2)),
  //            P2:(= (str.len t1) (str.len s1)))
  // Arguments: (b), indicating if reverse direction
  // ---------------------
  // Conclusion: (= t1 s1)
  CONCAT_UNIFY,
  // ======== Concat conflict
  // Children: (P1:(= (str.++ c1 t) (str.++ c2 s)))
  // Arguments: (b), indicating if reverse direction
  // ---------------------
  // Conclusion: false
  // Where c1, c2 are constants such that Word::splitConstant(c1,c2,index,b)
  // is null, in other words, neither is a prefix of the other.
  CONCAT_CONFLICT,
  // ======== Concat split
  // Children: (P1:(= (str.++ t1 t2) (str.++ s1 s2)),
  //            P2:(not (= (str.len t1) (str.len s1))))
  // Arguments: (false)
  // ---------------------
  // Conclusion: (or (= t1 (str.++ s1 r_t)) (= s1 (str.++ t1 r_s)))
  // where
  //   r_t = (witness ((z String)) (= z (suf t1 (str.len s1)))),
  //   r_s = (witness ((z String)) (= z (suf s1 (str.len t1)))).
  //
  // or the reverse form of the above:
  //
  // Children: (P1:(= (str.++ t1 t2) (str.++ s1 s2)),
  //            P2:(not (= (str.len t2) (str.len s2))))
  // Arguments: (true)
  // ---------------------
  // Conclusion: (or (= t2 (str.++ r_t s2)) (= s2 (str.++ r_s t2)))
  // where
  //   r_t = (witness ((z String)) (= z (pre t2 (- (str.len t2) (str.len
  //   s2))))), r_s = (witness ((z String)) (= z (pre s2 (- (str.len s2)
  //   (str.len t2))))).
  //
  // Above, (suf x n) is shorthand for (str.substr x n (- (str.len x) n)) and
  // (pre x n) is shorthand for (str.substr x 0 n).
  CONCAT_SPLIT,
  // ======== Concat constant split
  // Children: (P1:(= (str.++ t1 t2) (str.++ c s2)),
  //            P2:(not (= (str.len t1) 0)))
  // Arguments: (false)
  // ---------------------
  // Conclusion: (= t1 (str.++ c r))
  // where
  //   r = (witness ((z String)) (= z (suf t1 1))).
  //
  // or the reverse form of the above:
  //
  // Children: (P1:(= (str.++ t1 t2) (str.++ s1 c)),
  //            P2:(not (= (str.len t2) 0)))
  // Arguments: (true)
  // ---------------------
  // Conclusion: (= t2 (str.++ r c))
  // where
  //   r = (witness ((z String)) (= z (pre t2 (- (str.len t2) 1)))).
  CONCAT_CSPLIT,
  // ======== Concat length propagate
  // Children: (P1:(= (str.++ t1 t2) (str.++ s1 s2)),
  //            P2:(> (str.len t1) (str.len s1)))
  // Arguments: (false)
  // ---------------------
  // Conclusion: (= t1 (str.++ s1 r_t))
  // where
  //   r_t = (witness ((z String)) (= z (suf t1 (str.len s1))))
  //
  // or the reverse form of the above:
  //
  // Children: (P1:(= (str.++ t1 t2) (str.++ s1 s2)),
  //            P2:(> (str.len t2) (str.len s2)))
  // Arguments: (false)
  // ---------------------
  // Conclusion: (= t2 (str.++ r_t s2))
  // where
  //   r_t = (witness ((z String)) (= z (pre t2 (- (str.len t2) (str.len
  //   s2))))).
  CONCAT_LPROP,
  // ======== Concat constant propagate
  // Children: (P1:(= (str.++ t1 w1 t2) (str.++ w2 s)),
  //            P2:(not (= (str.len t1) 0)))
  // Arguments: (false)
  // ---------------------
  // Conclusion: (= t1 (str.++ w3 r))
  // where
  //   w1, w2, w3, w4 are words,
  //   w3 is (pre w2 p),
  //   w4 is (suf w2 p),
  //   p = Word::overlap((suf w2 1), w1),
  //   r = (witness ((z String)) (= z (suf t1 (str.len w3)))).
  // In other words, w4 is the largest suffix of (suf w2 1) that can contain a
  // prefix of w1; since t1 is non-empty, w3 must therefore be contained in t1.
  //
  // or the reverse form of the above:
  //
  // Children: (P1:(= (str.++ t1 w1 t2) (str.++ s w2)),
  //            P2:(not (= (str.len t2) 0)))
  // Arguments: (true)
  // ---------------------
  // Conclusion: (= t2 (str.++ r w3))
  // where
  //   w1, w2, w3, w4 are words,
  //   w3 is (suf w2 (- (str.len w2) p)),
  //   w4 is (pre w2 (- (str.len w2) p)),
  //   p = Word::roverlap((pre w2 (- (str.len w2) 1)), w1),
  //   r = (witness ((z String)) (= z (pre t2 (- (str.len t2) (str.len w3))))).
  // In other words, w4 is the largest prefix of (pre w2 (- (str.len w2) 1))
  // that can contain a suffix of w1; since t2 is non-empty, w3 must therefore
  // be contained in t2.
  CONCAT_CPROP,
  // ======== String decompose
  // Children: (P1: (>= (str.len t) n)
  // Arguments: (false)
  // ---------------------
  // Conclusion: (and (= t (str.++ w1 w2)) (= (str.len w1) n))
  // or
  // Children: (P1: (>= (str.len t) n)
  // Arguments: (true)
  // ---------------------
  // Conclusion: (and (= t (str.++ w1 w2)) (= (str.len w2) n))
  // where
  //   w1 is (witness ((z String)) (= z (pre t n)))
  //   w2 is (witness ((z String)) (= z (suf t n)))
  STRING_DECOMPOSE,
  // ======== Length positive
  // Children: none
  // Arguments: (t)
  // ---------------------
  // Conclusion: (or (and (= (str.len t) 0) (= t "")) (> (str.len t 0)))
  STRING_LENGTH_POS,
  // ======== Length non-empty
  // Children: (P1:(not (= t "")))
  // Arguments: none
  // ---------------------
  // Conclusion: (not (= (str.len t) 0))
  STRING_LENGTH_NON_EMPTY,
  //======================== Extended functions
  // ======== Reduction
  // Children: none
  // Arguments: (t)
  // ---------------------
  // Conclusion: (and R (= t w))
  // where w = strings::StringsPreprocess::reduce(t, R, ...).
  // In other words, R is the reduction predicate for extended term t, and w is
  //   (witness ((z T)) (= z t))
  // Notice that the free variables of R are w and the free variables of t.
  STRING_REDUCTION,
  // ======== Eager Reduction
  // Children: none
  // Arguments: (t, id?)
  // ---------------------
  // Conclusion: R
  // where R = strings::TermRegistry::eagerReduce(t, id).
  STRING_EAGER_REDUCTION,
  //======================== Regular expressions
  // ======== Regular expression intersection
  // Children: (P:(str.in.re t R1), P:(str.in.re t R2))
  // Arguments: none
  // ---------------------
  // Conclusion: (str.in.re t (re.inter R1 R2)).
  RE_INTER,
  // ======== Regular expression unfold positive
  // Children: (P:(str.in.re t R))
  // Arguments: none
  // ---------------------
  // Conclusion:(RegExpOpr::reduceRegExpPos((str.in.re t R))),
  // corresponding to the one-step unfolding of the premise.
  RE_UNFOLD_POS,
  // ======== Regular expression unfold negative
  // Children: (P:(not (str.in.re t R)))
  // Arguments: none
  // ---------------------
  // Conclusion:(RegExpOpr::reduceRegExpNeg((not (str.in.re t R)))),
  // corresponding to the one-step unfolding of the premise.
  RE_UNFOLD_NEG,
  // ======== Regular expression unfold negative concat fixed
  // Children: (P:(not (str.in.re t R)))
  // Arguments: none
  // ---------------------
  // Conclusion:(RegExpOpr::reduceRegExpNegConcatFixed((not (str.in.re t
  // R)),L,i)) where RegExpOpr::getRegExpConcatFixed((not (str.in.re t R)), i) =
  // L. corresponding to the one-step unfolding of the premise, optimized for
  // fixed length of component i of the regular expression concatenation R.
  RE_UNFOLD_NEG_CONCAT_FIXED,
  // ======== Regular expression elimination
  // Children: none
  // Arguments: (F, b)
  // ---------------------
  // Conclusion: (= F strings::RegExpElimination::eliminate(F, b))
  // where b is a Boolean indicating whether we are using aggressive
  // eliminations. Notice this rule concludes (= F F) if no eliminations
  // are performed for F.
  RE_ELIM,
  //======================== Code points
  // Children: none
  // Arguments: (t, s)
  // ---------------------
  // Conclusion:(or (= (str.code t) (- 1))
  //                (not (= (str.code t) (str.code s)))
  //                (not (= t s)))
  STRING_CODE_INJ,
  //======================== Sequence unit
  // Children: (P:(= (seq.unit x) (seq.unit y)))
  // Arguments: none
  // ---------------------
  // Conclusion:(= x y)
  // Also applies to the case where (seq.unit y) is a constant sequence
  // of length one.
  STRING_SEQ_UNIT_INJ,
  // ======== String Trust
  // Children: none
  // Arguments: (Q)
  // ---------------------
  // Conclusion: (Q)
  STRING_TRUST,

  //================================================= Arithmetic rules
  // ======== Adding Inequalities
  // Note: an ArithLiteral is a term of the form (>< poly const)
  // where
  //   >< is >=, >, ==, <, <=, or not(== ...).
  //   poly is a polynomial
  //   const is a rational constant

  // Children: (P1:l1, ..., Pn:ln)
  //           where each li is an ArithLiteral
  //           not(= ...) is dis-allowed!
  //
  // Arguments: (k1, ..., kn), non-zero reals
  // ---------------------
  // Conclusion: (>< t1 t2)
  //    where >< is the fusion of the combination of the ><i, (flipping each it
  //    its ki is negative). >< is always one of <, <=
  //    NB: this implies that lower bounds must have negative ki,
  //                      and upper bounds must have positive ki.
  //    t1 is the sum of the scaled polynomials (k_1 * poly_1 + ... + k_n * poly_n)
  //    t2 is the sum of the scaled constants (k_1 * const_1 + ... + k_n * const_n)
  ARITH_SCALE_SUM_UPPER_BOUNDS,
<<<<<<< HEAD
=======

  // ======== Sum Upper Bounds
  // Children: (P1, ... , Pn)
  //           where each Pi has form (><i, Li, Ri)
  //           for ><i in {<, <=, ==}
  // Conclusion: (>< L R)
  //           where >< is < if any ><i is <, and <= otherwise.
  //                 L is (+ L1 ... Ln)
  //                 R is (+ R1 ... Rn)
  ARITH_SUM_UB,
>>>>>>> a22deeb0
  // ======== Tightening Strict Integer Upper Bounds
  // Children: (P:(< i c))
  //         where i has integer type.
  // Arguments: none
  // ---------------------
  // Conclusion: (<= i greatestIntLessThan(c)})
  INT_TIGHT_UB,
  // ======== Tightening Strict Integer Lower Bounds
  // Children: (P:(> i c))
  //         where i has integer type.
  // Arguments: none
  // ---------------------
  // Conclusion: (>= i leastIntGreaterThan(c)})
  INT_TIGHT_LB,
  // ======== Trichotomy of the reals
  // Children: (A B)
  // Arguments: (C)
  // ---------------------
  // Conclusion: (C),
  //                 where (not A) (not B) and C
  //                   are (> x c) (< x c) and (= x c)
  //                   in some order
  //                 note that "not" here denotes arithmetic negation, flipping
  //                 >= to <, etc.
  ARITH_TRICHOTOMY,
  // ======== Arithmetic operator elimination
  // Children: none
  // Arguments: (t)
  // ---------------------
  // Conclusion: arith::OperatorElim::getAxiomFor(t)
  ARITH_OP_ELIM_AXIOM,
  // ======== Int Trust
  // Children: (P1 ... Pn)
  // Arguments: (Q)
  // ---------------------
  // Conclusion: (Q)
  INT_TRUST,

  //======== Multiplication sign inference
  // Children: none
  // Arguments: (f1, ..., fk, m)
  // ---------------------
  // Conclusion: (=> (and f1 ... fk) (~ m 0))
  // Where f1, ..., fk are variables compared to zero (less, greater or not
  // equal), m is a monomial from these variables, and ~ is the comparison (less
  // or greater) that results from the signs of the variables. All variables
  // with even exponent in m should be given as not equal to zero while all
  // variables with odd exponent in m should be given as less or greater than
  // zero.
  ARITH_MULT_SIGN,
  //======== Multiplication with positive factor
  // Children: none
  // Arguments: (m, (rel lhs rhs))
  // ---------------------
  // Conclusion: (=> (and (> m 0) (rel lhs rhs)) (rel (* m lhs) (* m rhs)))
  // Where rel is a relation symbol.
  ARITH_MULT_POS,
  //======== Multiplication with negative factor
  // Children: none
  // Arguments: (m, (rel lhs rhs))
  // ---------------------
  // Conclusion: (=> (and (< m 0) (rel lhs rhs)) (rel_inv (* m lhs) (* m rhs)))
  // Where rel is a relation symbol and rel_inv the inverted relation symbol.
  ARITH_MULT_NEG,
  //======== Multiplication tangent plane
  // Children: none
  // Arguments: (t, x, y, a, b, sgn)
  // ---------------------
  // Conclusion:
  //   sgn=-1: (= (<= t tplane) (or (and (<= x a) (>= y b)) (and (>= x a) (<= y
  //   b))) sgn= 1: (= (>= t tplane) (or (and (<= x a) (<= y b)) (and (>= x a)
  //   (>= y b)))
  // Where x,y are real terms (variables or extended terms), t = (* x y)
  // (possibly under rewriting), a,b are real constants, and sgn is either -1
  // or 1. tplane is the tangent plane of x*y at (a,b): b*x + a*y - a*b
  ARITH_MULT_TANGENT,

  // ================ Lemmas for transcendentals
  //======== Assert bounds on PI
  // Children: none
  // Arguments: (l, u)
  // ---------------------
  // Conclusion: (and (>= real.pi l) (<= real.pi u))
  // Where l (u) is a valid lower (upper) bound on pi.
  ARITH_TRANS_PI,
  //======== Exp at negative values
  // Children: none
  // Arguments: (t)
  // ---------------------
  // Conclusion: (= (< t 0) (< (exp t) 1))
  ARITH_TRANS_EXP_NEG,
  //======== Exp is always positive
  // Children: none
  // Arguments: (t)
  // ---------------------
  // Conclusion: (> (exp t) 0)
  ARITH_TRANS_EXP_POSITIVITY,
  //======== Exp grows super-linearly for positive values
  // Children: none
  // Arguments: (t)
  // ---------------------
  // Conclusion: (or (<= t 0) (> exp(t) (+ t 1)))
  ARITH_TRANS_EXP_SUPER_LIN,
  //======== Exp at zero
  // Children: none
  // Arguments: (t)
  // ---------------------
  // Conclusion: (= (= t 0) (= (exp t) 1))
  ARITH_TRANS_EXP_ZERO,
  //======== Exp is approximated from above for negative values
  // Children: none
  // Arguments: (d, t, l, u)
  // ---------------------
  // Conclusion: (=> (and (>= t l) (<= t u)) (<= (exp t) (secant exp l u t))
  // Where d is an even positive number, t an arithmetic term and l (u) a lower
  // (upper) bound on t. Let p be the d'th taylor polynomial at zero (also
  // called the Maclaurin series) of the exponential function. (secant exp l u
  // t) denotes the secant of p from (l, exp(l)) to (u, exp(u)) evaluated at t,
  // calculated as follows:
  //    (p(l) - p(u)) / (l - u) * (t - l) + p(l)
  // The lemma states that if t is between l and u, then (exp t) is below the
  // secant of p from l to u.
  ARITH_TRANS_EXP_APPROX_ABOVE_NEG,
  //======== Exp is approximated from above for positive values
  // Children: none
  // Arguments: (d, t, l, u)
  // ---------------------
  // Conclusion: (=> (and (>= t l) (<= t u)) (<= (exp t) (secant-pos exp l u t))
  // Where d is an even positive number, t an arithmetic term and l (u) a lower
  // (upper) bound on t. Let p* be a modification of the d'th taylor polynomial
  // at zero (also called the Maclaurin series) of the exponential function as
  // follows where p(d-1) is the regular Maclaurin series of degree d-1:
  //    p* = p(d-1) * (1 + t^n / n!)
  // (secant-pos exp l u t) denotes the secant of p from (l, exp(l)) to (u,
  // exp(u)) evaluated at t, calculated as follows:
  //    (p(l) - p(u)) / (l - u) * (t - l) + p(l)
  // The lemma states that if t is between l and u, then (exp t) is below the
  // secant of p from l to u.
  ARITH_TRANS_EXP_APPROX_ABOVE_POS,
  //======== Exp is approximated from below
  // Children: none
  // Arguments: (d, t)
  // ---------------------
  // Conclusion: (>= (exp t) (maclaurin exp d t))
  // Where d is an odd positive number and (maclaurin exp d t) is the d'th
  // taylor polynomial at zero (also called the Maclaurin series) of the
  // exponential function evaluated at t. The Maclaurin series for the
  // exponential function is the following:
  //   e^x = \sum_{n=0}^{\infty} x^n / n!
  ARITH_TRANS_EXP_APPROX_BELOW,
  //======== Sine is always between -1 and 1
  // Children: none
  // Arguments: (t)
  // ---------------------
  // Conclusion: (and (<= (sin t) 1) (>= (sin t) (- 1)))
  ARITH_TRANS_SINE_BOUNDS,
  //======== Sine arg shifted to -pi..pi
  // Children: none
  // Arguments: (x, y, s)
  // ---------------------
  // Conclusion: (and
  //   (<= -pi y pi)
  //   (= (sin y) (sin x))
  //   (ite (<= -pi x pi) (= x y) (= x (+ y (* 2 pi s))))
  // )
  // Where x is the argument to sine, y is a new real skolem that is x shifted
  // into -pi..pi and s is a new integer skolem that is the number of phases y
  // is shifted.
  ARITH_TRANS_SINE_SHIFT,
  //======== Sine is symmetric with respect to negation of the argument
  // Children: none
  // Arguments: (t)
  // ---------------------
  // Conclusion: (= (- (sin t) (sin (- t))) 0)
  ARITH_TRANS_SINE_SYMMETRY,
  //======== Sine is bounded by the tangent at zero
  // Children: none
  // Arguments: (t)
  // ---------------------
  // Conclusion: (and
  //   (=> (> t 0) (< (sin t) t))
  //   (=> (< t 0) (> (sin t) t))
  // )
  ARITH_TRANS_SINE_TANGENT_ZERO,
  //======== Sine is bounded by the tangents at -pi and pi
  // Children: none
  // Arguments: (t)
  // ---------------------
  // Conclusion: (and
  //   (=> (> t -pi) (> (sin t) (- -pi t)))
  //   (=> (< t pi) (< (sin t) (- pi t)))
  // )
  ARITH_TRANS_SINE_TANGENT_PI,
  //======== Sine is approximated from above for negative values
  // Children: none
  // Arguments: (d, t, lb, ub, l, u)
  // ---------------------
  // Conclusion: (=> (and (>= t lb) (<= t ub)) (<= (sin t) (secant sin l u t))
  // Where d is an even positive number, t an arithmetic term, lb (ub) a
  // symbolic lower (upper) bound on t (possibly containing pi) and l (u) the
  // evaluated lower (upper) bound on t. Let p be the d'th taylor polynomial at
  // zero (also called the Maclaurin series) of the sine function. (secant sin l
  // u t) denotes the secant of p from (l, sin(l)) to (u, sin(u)) evaluated at
  // t, calculated as follows:
  //    (p(l) - p(u)) / (l - u) * (t - l) + p(l)
  // The lemma states that if t is between l and u, then (sin t) is below the
  // secant of p from l to u.
  ARITH_TRANS_SINE_APPROX_ABOVE_NEG,
  //======== Sine is approximated from above for positive values
  // Children: none
  // Arguments: (d, t, c, lb, ub)
  // ---------------------
  // Conclusion: (=> (and (>= t lb) (<= t ub)) (<= (sin t) (upper sin c))
  // Where d is an even positive number, t an arithmetic term, c an arithmetic
  // constant, and lb (ub) a symbolic lower (upper) bound on t (possibly
  // containing pi). Let p be the d'th taylor polynomial at zero (also called
  // the Maclaurin series) of the sine function. (upper sin c) denotes the upper
  // bound on sin(c) given by p and lb,ub are such that sin(t) is the maximum of
  // the sine function on (lb,ub).
  ARITH_TRANS_SINE_APPROX_ABOVE_POS,
  //======== Sine is approximated from below for negative values
  // Children: none
  // Arguments: (d, t, c, lb, ub)
  // ---------------------
  // Conclusion: (=> (and (>= t lb) (<= t ub)) (>= (sin t) (lower sin c))
  // Where d is an even positive number, t an arithmetic term, c an arithmetic
  // constant, and lb (ub) a symbolic lower (upper) bound on t (possibly
  // containing pi). Let p be the d'th taylor polynomial at zero (also called
  // the Maclaurin series) of the sine function. (lower sin c) denotes the lower
  // bound on sin(c) given by p and lb,ub are such that sin(t) is the minimum of
  // the sine function on (lb,ub).
  ARITH_TRANS_SINE_APPROX_BELOW_NEG,
  //======== Sine is approximated from below for positive values
  // Children: none
  // Arguments: (d, t, lb, ub, l, u)
  // ---------------------
  // Conclusion: (=> (and (>= t lb) (<= t ub)) (>= (sin t) (secant sin l u t))
  // Where d is an even positive number, t an arithmetic term, lb (ub) a
  // symbolic lower (upper) bound on t (possibly containing pi) and l (u) the
  // evaluated lower (upper) bound on t. Let p be the d'th taylor polynomial at
  // zero (also called the Maclaurin series) of the sine function. (secant sin l
  // u t) denotes the secant of p from (l, sin(l)) to (u, sin(u)) evaluated at
  // t, calculated as follows:
  //    (p(l) - p(u)) / (l - u) * (t - l) + p(l)
  // The lemma states that if t is between l and u, then (sin t) is above the
  // secant of p from l to u.
  ARITH_TRANS_SINE_APPROX_BELOW_POS,

  // ================ CAD Lemmas
  // We use IRP for IndexedRootPredicate.
  //
  // A formula "Interval" describes that a variable (xn is none is given) is
  // within a particular interval whose bounds are given as IRPs. It is either
  // an open interval or a point interval:
  //   (IRP k poly) < xn < (IRP k poly)
  //   xn == (IRP k poly)
  //
  // A formula "Cell" describes a portion
  // of the real space in the following form:
  //   Interval(x1) and Interval(x2) and ...
  // We implicitly assume a Cell to go up to n-1 (and can be empty).
  //
  // A formula "Covering" is a set of Intervals, implying that xn can be in
  // neither of these intervals. To be a covering (of the real line), the union
  // of these intervals should be the real numbers.
  // ======== CAD direct conflict
  // Children (Cell, A)
  // ---------------------
  // Conclusion: (false)
  // A direct interval is generated from an assumption A (in variables x1...xn)
  // over a Cell (in variables x1...xn). It derives that A evaluates to false
  // over the Cell. In the actual algorithm, it means that xn can not be in the
  // topmost interval of the Cell.
  ARITH_NL_CAD_DIRECT,
  // ======== CAD recursive interval
  // Children (Cell, Covering)
  // ---------------------
  // Conclusion: (false)
  // A recursive interval is generated from a Covering (for xn) over a Cell
  // (in variables x1...xn-1). It generates the conclusion that no xn exists
  // that extends the Cell and satisfies all assumptions.
  ARITH_NL_CAD_RECURSIVE,

  //================================================ Place holder for Lfsc rules
  // ======== Lfsc rule
  // Children: (P1 ... Pn)
  // Arguments: (id, Q, A1, ..., Am)
  // ---------------------
  // Conclusion: (Q)
  LFSC_RULE,
  //================================================ Place holder for Lean rules
  // ======== Lean rule
  // Children: (P1 ... Pn)
  // Arguments: (id, Q, A1, ..., Am)
  // ---------------------
  // Conclusion: (Q)
  // The id argument is a LeanRule, as defined in proof/lean/lean_rules.h
  // This allows us to specify which rule in the Lean calculus the current rule
  // corresponds to.
  LEAN_RULE,
  //================================================ Place holder for veriT
  // rules
  // ======== veriT rule
  // Children: (P1 ... Pn)
  // Arguments: (id, Q, A1, ..., Am)
  // ---------------------
  // Conclusion: (Q)
  VERIT_RULE,

  //%%%%%%%%%%%%%  END SHOULD BE AUTO GENERATED

  //================================================= Unknown rule
  UNKNOWN,
};

/**
 * Converts a proof rule to a string. Note: This function is also used in
 * `safe_print()`. Changing this function name or signature will result in
 * `safe_print()` printing "<unsupported>" instead of the proper strings for
 * the enum values.
 *
 * @param id The proof rule
 * @return The name of the proof rule
 */
const char* toString(PfRule id);

/**
 * Writes a proof rule name to a stream.
 *
 * @param out The stream to write to
 * @param id The proof rule to write to the stream
 * @return The stream
 */
std::ostream& operator<<(std::ostream& out, PfRule id);

/** Hash function for proof rules */
struct PfRuleHashFunction
{
  size_t operator()(PfRule id) const;
}; /* struct PfRuleHashFunction */

}  // namespace CVC4

#endif /* CVC4__EXPR__PROOF_RULE_H */<|MERGE_RESOLUTION|>--- conflicted
+++ resolved
@@ -1071,8 +1071,6 @@
   //    t1 is the sum of the scaled polynomials (k_1 * poly_1 + ... + k_n * poly_n)
   //    t2 is the sum of the scaled constants (k_1 * const_1 + ... + k_n * const_n)
   ARITH_SCALE_SUM_UPPER_BOUNDS,
-<<<<<<< HEAD
-=======
 
   // ======== Sum Upper Bounds
   // Children: (P1, ... , Pn)
@@ -1083,7 +1081,6 @@
   //                 L is (+ L1 ... Ln)
   //                 R is (+ R1 ... Rn)
   ARITH_SUM_UB,
->>>>>>> a22deeb0
   // ======== Tightening Strict Integer Upper Bounds
   // Children: (P:(< i c))
   //         where i has integer type.
