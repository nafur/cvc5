/******************************************************************************
 * Top contributors (to current version):
 *   Andrew Reynolds, Haniel Barbosa, Gereon Kremer
 *
 * This file is part of the cvc5 project.
 *
 * Copyright (c) 2009-2021 by the authors listed in the file AUTHORS
 * in the top-level source directory and their institutional affiliations.
 * All rights reserved.  See the file COPYING in the top-level source
 * directory for licensing information.
 * ****************************************************************************
 *
 * Proof rule enumeration.
 */

#include "cvc5_private.h"

#ifndef CVC5__EXPR__PROOF_RULE_H
#define CVC5__EXPR__PROOF_RULE_H

#include <iosfwd>

namespace cvc5 {

/**
 * An enumeration for proof rules. This enumeration is analogous to Kind for
 * Node objects. In the documentation below, P:F denotes a ProofNode that
 * proves formula F.
 *
 * Conceptually, the following proof rules form a calculus whose target
 * user is the Node-level theory solvers. This means that the rules below
 * are designed to reason about, among other things, common operations on Node
 * objects like Rewriter::rewrite or Node::substitute. It is intended to be
 * translated or printed in other formats.
 *
 * The following PfRule values include core rules and those categorized by
 * theory, including the theory of equality.
 *
 * The "core rules" include two distinguished rules which have special status:
 * (1) ASSUME, which represents an open leaf in a proof.
 * (2) SCOPE, which closes the scope of assumptions.
 * The core rules additionally correspond to generic operations that are done
 * internally on nodes, e.g. calling Rewriter::rewrite.
 *
 * Rules with prefix MACRO_ are those that can be defined in terms of other
 * rules. These exist for convienience. We provide their definition in the line
 * "Macro:".
 */
enum class PfRule : uint32_t
{
  //================================================= Core rules
  //======================== Assume and Scope
  // ======== Assumption (a leaf)
  // Children: none
  // Arguments: (F)
  // --------------
  // Conclusion: F
  //
  // This rule has special status, in that an application of assume is an
  // open leaf in a proof that is not (yet) justified. An assume leaf is
  // analogous to a free variable in a term, where we say "F is a free
  // assumption in proof P" if it contains an application of F that is not
  // bound by SCOPE (see below).
  ASSUME,
  // ======== Scope (a binder for assumptions)
  // Children: (P:F)
  // Arguments: (F1, ..., Fn)
  // --------------
  // Conclusion: (=> (and F1 ... Fn) F) or (not (and F1 ... Fn)) if F is false
  //
  // This rule has a dual purpose with ASSUME. It is a way to close
  // assumptions in a proof. We require that F1 ... Fn are free assumptions in
  // P and say that F1, ..., Fn are not free in (SCOPE P). In other words, they
  // are bound by this application. For example, the proof node:
  //   (SCOPE (ASSUME F) :args F)
  // has the conclusion (=> F F) and has no free assumptions. More generally, a
  // proof with no free assumptions always concludes a valid formula.
  SCOPE,

  //%%%%%%%%%%%%%  BEGIN SHOULD BE AUTO GENERATED

  //======================== Builtin theory (common node operations)
  // ======== Substitution
  // Children: (P1:F1, ..., Pn:Fn)
  // Arguments: (t, (ids)?)
  // ---------------------------------------------------------------
  // Conclusion: (= t t*sigma{ids}(Fn)*...*sigma{ids}(F1))
  // where sigma{ids}(Fi) are substitutions, which notice are applied in
  // reverse order.
  // Notice that ids is a MethodId identifier, which determines how to convert
  // the formulas F1, ..., Fn into substitutions.
  SUBS,
  // ======== Rewrite
  // Children: none
  // Arguments: (t, (idr)?)
  // ----------------------------------------
  // Conclusion: (= t Rewriter{idr}(t))
  // where idr is a MethodId identifier, which determines the kind of rewriter
  // to apply, e.g. Rewriter::rewrite.
  REWRITE,
  // ======== Evaluate
  // Children: none
  // Arguments: (t)
  // ----------------------------------------
  // Conclusion: (= t Evaluator::evaluate(t))
  // Note this is equivalent to:
  //   (REWRITE t MethodId::RW_EVALUATE)
  EVALUATE,
  // ======== Substitution + Rewriting equality introduction
  //
  // In this rule, we provide a term t and conclude that it is equal to its
  // rewritten form under a (proven) substitution.
  //
  // Children: (P1:F1, ..., Pn:Fn)
  // Arguments: (t, (ids (idr)?)?)
  // ---------------------------------------------------------------
  // Conclusion: (= t t')
  // where
  //   t' is
  //   Rewriter{idr}(t*sigma{ids}(Fn)*...*sigma{ids}(F1))
  //
  // In other words, from the point of view of Skolem forms, this rule
  // transforms t to t' by standard substitution + rewriting.
  //
  // The argument ids and idr is optional and specify the identifier of the
  // substitution and rewriter respectively to be used. For details, see
  // theory/builtin/proof_checker.h.
  MACRO_SR_EQ_INTRO,
  // ======== Substitution + Rewriting predicate introduction
  //
  // In this rule, we provide a formula F and conclude it, under the condition
  // that it rewrites to true under a proven substitution.
  //
  // Children: (P1:F1, ..., Pn:Fn)
  // Arguments: (F, (ids (idr)?)?)
  // ---------------------------------------------------------------
  // Conclusion: F
  // where
  //   Rewriter{idr}(F*sigma{ids}(Fn)*...*sigma{ids}(F1)) == true
  // where ids and idr are method identifiers.
  //
  // More generally, this rule also holds when:
  //   Rewriter::rewrite(toOriginal(F')) == true
  // where F' is the result of the left hand side of the equality above. Here,
  // notice that we apply rewriting on the original form of F', meaning that
  // this rule may conclude an F whose Skolem form is justified by the
  // definition of its (fresh) Skolem variables. For example, this rule may
  // justify the conclusion (= k t) where k is the purification Skolem for t,
  // e.g. where the original form of k is t.
  //
  // Furthermore, notice that the rewriting and substitution is applied only
  // within the side condition, meaning the rewritten form of the original form
  // of F does not escape this rule.
  MACRO_SR_PRED_INTRO,
  // ======== Substitution + Rewriting predicate elimination
  //
  // In this rule, if we have proven a formula F, then we may conclude its
  // rewritten form under a proven substitution.
  //
  // Children: (P1:F, P2:F1, ..., P_{n+1}:Fn)
  // Arguments: ((ids (idr)?)?)
  // ----------------------------------------
  // Conclusion: F'
  // where
  //   F' is
  //   Rewriter{idr}(F*sigma{ids}(Fn)*...*sigma{ids}(F1)).
  // where ids and idr are method identifiers.
  //
  // We rewrite only on the Skolem form of F, similar to MACRO_SR_EQ_INTRO.
  MACRO_SR_PRED_ELIM,
  // ======== Substitution + Rewriting predicate transform
  //
  // In this rule, if we have proven a formula F, then we may provide a formula
  // G and conclude it if F and G are equivalent after rewriting under a proven
  // substitution.
  //
  // Children: (P1:F, P2:F1, ..., P_{n+1}:Fn)
  // Arguments: (G, (ids (idr)?)?)
  // ----------------------------------------
  // Conclusion: G
  // where
  //   Rewriter{idr}(F*sigma{ids}(Fn)*...*sigma{ids}(F1)) ==
  //   Rewriter{idr}(G*sigma{ids}(Fn)*...*sigma{ids}(F1))
  //
  // More generally, this rule also holds when:
  //   Rewriter::rewrite(toOriginal(F')) == Rewriter::rewrite(toOriginal(G'))
  // where F' and G' are the result of each side of the equation above. Here,
  // original forms are used in a similar manner to MACRO_SR_PRED_INTRO above.
  MACRO_SR_PRED_TRANSFORM,
  // ======== DSL Rewrite
  // Children: (P1:F1 ... Pn:Fn)
  // Arguments: (id, F)
  // ----------------------------------------
  // Conclusion: F
  // Where (G1, ..., Gn) => G is DSL rewrite rule # id, and
  //  G1*sigma = F1, ..., Gn*sigma = Fn, G*sigma = F
  // for some substitution sigma.
  DSL_REWRITE,
  //================================================= Processing rules
  // ======== Remove Term Formulas Axiom
  // Children: none
  // Arguments: (t)
  // ---------------------------------------------------------------
  // Conclusion: RemoveTermFormulas::getAxiomFor(t).
  REMOVE_TERM_FORMULA_AXIOM,

  //================================================= Trusted rules
  // ======== Uncategorized trust (not recommended, instead use new identifier)
  // Children: (P1:F1 ... Pn:Fn)
  // Arguments: (F)
  // --------------
  // F
  TRUST,
  // ======== Theory lemma
  // Children: none
  // Arguments: (F, tid)
  // ---------------------------------------------------------------
  // Conclusion: F
  // where F is a (T-valid) theory lemma generated by theory with TheoryId tid.
  // This is a "coarse-grained" rule that is used as a placeholder if a theory
  // did not provide a proof for a lemma or conflict.
  THEORY_LEMMA,
  // ======== Theory Rewrite
  // Children: none
  // Arguments: (F, tid, rid)
  // ----------------------------------------
  // Conclusion: F
  // where F is an equality of the form (= t t') where t' is obtained by
  // applying the kind of rewriting given by the method identifier rid, which
  // is one of:
  //  { RW_REWRITE_THEORY_PRE, RW_REWRITE_THEORY_POST, RW_REWRITE_EQ_EXT }
  // Notice that the checker for this rule does not replay the rewrite to ensure
  // correctness, since theory rewriter methods are not static. For example,
  // the quantifiers rewriter involves constructing new bound variables that are
  // not guaranteed to be consistent on each call.
  THEORY_REWRITE,
  // The remaining rules in this section have the signature of a "trusted rule":
  //
  // Children: none
  // Arguments: (F)
  // ---------------------------------------------------------------
  // Conclusion: F
  //
  // where F is an equality of the form t = t' where t was replaced by t'
  // based on some preprocessing pass, or otherwise F was added as a new
  // assertion by some preprocessing pass.
  PREPROCESS,
  // where F was added as a new assertion by some preprocessing pass.
  PREPROCESS_LEMMA,
  // where F is an equality of the form t = Theory::ppRewrite(t) for some
  // theory. Notice this is a "trusted" rule.
  THEORY_PREPROCESS,
  // where F was added as a new assertion by theory preprocessing.
  THEORY_PREPROCESS_LEMMA,
  // where F is an equality of the form t = t' where t was replaced by t'
  // based on theory expand definitions.
  THEORY_EXPAND_DEF,
  // where F is an existential (exists ((x T)) (P x)) used for introducing
  // a witness term (witness ((x T)) (P x)).
  WITNESS_AXIOM,
  // where F is an equality (= t t') that holds by a form of rewriting that
  // could not be replayed during proof postprocessing.
  TRUST_REWRITE,
  // where F is an equality (= t t') that holds by a form of substitution that
  // could not be replayed during proof postprocessing.
  TRUST_SUBS,
  // where F is an equality (= t t') that holds by a form of substitution that
  // could not be determined by the TrustSubstitutionMap.
  TRUST_SUBS_MAP,
  // ========= SAT Refutation for assumption-based unsat cores
  // Children: (P1, ..., Pn)
  // Arguments: none
  // ---------------------
  // Conclusion: false
<<<<<<< HEAD
  // Note: P1, ..., Pn corresponds to the unsat core determined by the SAT
=======
  // Note: P1, ..., Pn correspond to the unsat core determined by the SAT
>>>>>>> 47c9c2f4
  // solver.
  SAT_REFUTATION,

  //================================================= Boolean rules
  // ======== Resolution
  // Children:
  //  (P1:C1, P2:C2)
  // Arguments: (pol, L)
  // ---------------------
  // Conclusion: C
  // where
  //   - C1 and C2 are nodes viewed as clauses, i.e., either an OR node with
  //     each children viewed as a literal or a node viewed as a literal. Note
  //     that an OR node could also be a literal.
  //   - pol is either true or false, representing the polarity of the pivot on
  //     the first clause
  //   - L is the pivot of the resolution, which occurs as is (resp. under a
  //     NOT) in C1 and negatively (as is) in C2 if pol = true (pol = false).
  //   C is a clause resulting from collecting all the literals in C1, minus the
  //   first occurrence of the pivot or its negation, and C2, minus the first
  //   occurrence of the pivot or its negation, according to the policy above.
  //   If the resulting clause has a single literal, that literal itself is the
  //   result; if it has no literals, then the result is false; otherwise it's
  //   an OR node of the resulting literals.
  //
  //   Note that it may be the case that the pivot does not occur in the
  //   clauses. In this case the rule is not unsound, but it does not correspond
  //   to resolution but rather to a weakening of the clause that did not have a
  //   literal eliminated.
  RESOLUTION,
  // ======== N-ary Resolution
  // Children: (P1:C_1, ..., Pm:C_n)
  // Arguments: (pol_1, L_1, ..., pol_{n-1}, L_{n-1})
  // ---------------------
  // Conclusion: C
  // where
  //   - let C_1 ... C_n be nodes viewed as clauses, as defined above
  //   - let "C_1 <>_{L,pol} C_2" represent the resolution of C_1 with C_2 with
  //     pivot L and polarity pol, as defined above
  //   - let C_1' = C_1 (from P1),
  //   - for each i > 1, let C_i' = C_{i-1} <>_{L_{i-1}, pol_{i-1}} C_i'
  //   The result of the chain resolution is C = C_n'
  CHAIN_RESOLUTION,
  // ======== Factoring
  // Children: (P:C1)
  // Arguments: ()
  // ---------------------
  // Conclusion: C2
  // where
  //  Set representations of C1 and C2 is the same and the number of literals in
  //  C2 is smaller than that of C1
  FACTORING,
  // ======== Reordering
  // Children: (P:C1)
  // Arguments: (C2)
  // ---------------------
  // Conclusion: C2
  // where
  //  Set representations of C1 and C2 are the same and the number of literals
  //  in C2 is the same of that of C1
  REORDERING,
  // ======== N-ary Resolution + Factoring + Reordering
  // Children: (P1:C_1, ..., Pm:C_n)
  // Arguments: (C, pol_1, L_1, ..., pol_{n-1}, L_{n-1})
  // ---------------------
  // Conclusion: C
  // where
  //   - let C_1 ... C_n be nodes viewed as clauses, as defined in RESOLUTION
  //   - let "C_1 <>_{L,pol} C_2" represent the resolution of C_1 with C_2 with
  //     pivot L and polarity pol, as defined in RESOLUTION
  //   - let C_1' be equal, in its set representation, to C_1 (from P1),
  //   - for each i > 1, let C_i' be equal, it its set representation, to
  //     C_{i-1} <>_{L_{i-1}, pol_{i-1}} C_i'
  //   The result of the chain resolution is C, which is equal, in its set
  //   representation, to C_n'
  MACRO_RESOLUTION,
  // As above but not checked
  MACRO_RESOLUTION_TRUST,

  // ======== Split
  // Children: none
  // Arguments: (F)
  // ---------------------
  // Conclusion: (or F (not F))
  SPLIT,
  // ======== Equality resolution
  // Children: (P1:F1, P2:(= F1 F2))
  // Arguments: none
  // ---------------------
  // Conclusion: (F2)
  // Note this can optionally be seen as a macro for EQUIV_ELIM1+RESOLUTION.
  EQ_RESOLVE,
  // ======== Modus ponens
  // Children: (P1:F1, P2:(=> F1 F2))
  // Arguments: none
  // ---------------------
  // Conclusion: (F2)
  // Note this can optionally be seen as a macro for IMPLIES_ELIM+RESOLUTION.
  MODUS_PONENS,
  // ======== Double negation elimination
  // Children: (P:(not (not F)))
  // Arguments: none
  // ---------------------
  // Conclusion: (F)
  NOT_NOT_ELIM,
  // ======== Contradiction
  // Children: (P1:F P2:(not F))
  // Arguments: ()
  // ---------------------
  // Conclusion: false
  CONTRA,
  // ======== And elimination
  // Children: (P:(and F1 ... Fn))
  // Arguments: (i)
  // ---------------------
  // Conclusion: (Fi)
  AND_ELIM,
  // ======== And introduction
  // Children: (P1:F1 ... Pn:Fn))
  // Arguments: ()
  // ---------------------
  // Conclusion: (and P1 ... Pn)
  AND_INTRO,
  // ======== Not Or elimination
  // Children: (P:(not (or F1 ... Fn)))
  // Arguments: (i)
  // ---------------------
  // Conclusion: (not Fi)
  NOT_OR_ELIM,
  // ======== Implication elimination
  // Children: (P:(=> F1 F2))
  // Arguments: ()
  // ---------------------
  // Conclusion: (or (not F1) F2)
  IMPLIES_ELIM,
  // ======== Not Implication elimination version 1
  // Children: (P:(not (=> F1 F2)))
  // Arguments: ()
  // ---------------------
  // Conclusion: (F1)
  NOT_IMPLIES_ELIM1,
  // ======== Not Implication elimination version 2
  // Children: (P:(not (=> F1 F2)))
  // Arguments: ()
  // ---------------------
  // Conclusion: (not F2)
  NOT_IMPLIES_ELIM2,
  // ======== Equivalence elimination version 1
  // Children: (P:(= F1 F2))
  // Arguments: ()
  // ---------------------
  // Conclusion: (or (not F1) F2)
  EQUIV_ELIM1,
  // ======== Equivalence elimination version 2
  // Children: (P:(= F1 F2))
  // Arguments: ()
  // ---------------------
  // Conclusion: (or F1 (not F2))
  EQUIV_ELIM2,
  // ======== Not Equivalence elimination version 1
  // Children: (P:(not (= F1 F2)))
  // Arguments: ()
  // ---------------------
  // Conclusion: (or F1 F2)
  NOT_EQUIV_ELIM1,
  // ======== Not Equivalence elimination version 2
  // Children: (P:(not (= F1 F2)))
  // Arguments: ()
  // ---------------------
  // Conclusion: (or (not F1) (not F2))
  NOT_EQUIV_ELIM2,
  // ======== XOR elimination version 1
  // Children: (P:(xor F1 F2)))
  // Arguments: ()
  // ---------------------
  // Conclusion: (or F1 F2)
  XOR_ELIM1,
  // ======== XOR elimination version 2
  // Children: (P:(xor F1 F2)))
  // Arguments: ()
  // ---------------------
  // Conclusion: (or (not F1) (not F2))
  XOR_ELIM2,
  // ======== Not XOR elimination version 1
  // Children: (P:(not (xor F1 F2)))
  // Arguments: ()
  // ---------------------
  // Conclusion: (or F1 (not F2))
  NOT_XOR_ELIM1,
  // ======== Not XOR elimination version 2
  // Children: (P:(not (xor F1 F2)))
  // Arguments: ()
  // ---------------------
  // Conclusion: (or (not F1) F2)
  NOT_XOR_ELIM2,
  // ======== ITE elimination version 1
  // Children: (P:(ite C F1 F2))
  // Arguments: ()
  // ---------------------
  // Conclusion: (or (not C) F1)
  ITE_ELIM1,
  // ======== ITE elimination version 2
  // Children: (P:(ite C F1 F2))
  // Arguments: ()
  // ---------------------
  // Conclusion: (or C F2)
  ITE_ELIM2,
  // ======== Not ITE elimination version 1
  // Children: (P:(not (ite C F1 F2)))
  // Arguments: ()
  // ---------------------
  // Conclusion: (or (not C) (not F1))
  NOT_ITE_ELIM1,
  // ======== Not ITE elimination version 1
  // Children: (P:(not (ite C F1 F2)))
  // Arguments: ()
  // ---------------------
  // Conclusion: (or C (not F2))
  NOT_ITE_ELIM2,

  //================================================= De Morgan rules
  // ======== Not And
  // Children: (P:(not (and F1 ... Fn))
  // Arguments: ()
  // ---------------------
  // Conclusion: (or (not F1) ... (not Fn))
  NOT_AND,
  //================================================= CNF rules
  // ======== CNF And Pos
  // Children: ()
  // Arguments: ((and F1 ... Fn), i)
  // ---------------------
  // Conclusion: (or (not (and F1 ... Fn)) Fi)
  CNF_AND_POS,
  // ======== CNF And Neg
  // Children: ()
  // Arguments: ((and F1 ... Fn))
  // ---------------------
  // Conclusion: (or (and F1 ... Fn) (not F1) ... (not Fn))
  CNF_AND_NEG,
  // ======== CNF Or Pos
  // Children: ()
  // Arguments: ((or F1 ... Fn))
  // ---------------------
  // Conclusion: (or (not (or F1 ... Fn)) F1 ... Fn)
  CNF_OR_POS,
  // ======== CNF Or Neg
  // Children: ()
  // Arguments: ((or F1 ... Fn), i)
  // ---------------------
  // Conclusion: (or (or F1 ... Fn) (not Fi))
  CNF_OR_NEG,
  // ======== CNF Implies Pos
  // Children: ()
  // Arguments: ((implies F1 F2))
  // ---------------------
  // Conclusion: (or (not (implies F1 F2)) (not F1) F2)
  CNF_IMPLIES_POS,
  // ======== CNF Implies Neg version 1
  // Children: ()
  // Arguments: ((implies F1 F2))
  // ---------------------
  // Conclusion: (or (implies F1 F2) F1)
  CNF_IMPLIES_NEG1,
  // ======== CNF Implies Neg version 2
  // Children: ()
  // Arguments: ((implies F1 F2))
  // ---------------------
  // Conclusion: (or (implies F1 F2) (not F2))
  CNF_IMPLIES_NEG2,
  // ======== CNF Equiv Pos version 1
  // Children: ()
  // Arguments: ((= F1 F2))
  // ---------------------
  // Conclusion: (or (not (= F1 F2)) (not F1) F2)
  CNF_EQUIV_POS1,
  // ======== CNF Equiv Pos version 2
  // Children: ()
  // Arguments: ((= F1 F2))
  // ---------------------
  // Conclusion: (or (not (= F1 F2)) F1 (not F2))
  CNF_EQUIV_POS2,
  // ======== CNF Equiv Neg version 1
  // Children: ()
  // Arguments: ((= F1 F2))
  // ---------------------
  // Conclusion: (or (= F1 F2) F1 F2)
  CNF_EQUIV_NEG1,
  // ======== CNF Equiv Neg version 2
  // Children: ()
  // Arguments: ((= F1 F2))
  // ---------------------
  // Conclusion: (or (= F1 F2) (not F1) (not F2))
  CNF_EQUIV_NEG2,
  // ======== CNF Xor Pos version 1
  // Children: ()
  // Arguments: ((xor F1 F2))
  // ---------------------
  // Conclusion: (or (not (xor F1 F2)) F1 F2)
  CNF_XOR_POS1,
  // ======== CNF Xor Pos version 2
  // Children: ()
  // Arguments: ((xor F1 F2))
  // ---------------------
  // Conclusion: (or (not (xor F1 F2)) (not F1) (not F2))
  CNF_XOR_POS2,
  // ======== CNF Xor Neg version 1
  // Children: ()
  // Arguments: ((xor F1 F2))
  // ---------------------
  // Conclusion: (or (xor F1 F2) (not F1) F2)
  CNF_XOR_NEG1,
  // ======== CNF Xor Neg version 2
  // Children: ()
  // Arguments: ((xor F1 F2))
  // ---------------------
  // Conclusion: (or (xor F1 F2) F1 (not F2))
  CNF_XOR_NEG2,
  // ======== CNF ITE Pos version 1
  // Children: ()
  // Arguments: ((ite C F1 F2))
  // ---------------------
  // Conclusion: (or (not (ite C F1 F2)) (not C) F1)
  CNF_ITE_POS1,
  // ======== CNF ITE Pos version 2
  // Children: ()
  // Arguments: ((ite C F1 F2))
  // ---------------------
  // Conclusion: (or (not (ite C F1 F2)) C F2)
  CNF_ITE_POS2,
  // ======== CNF ITE Pos version 3
  // Children: ()
  // Arguments: ((ite C F1 F2))
  // ---------------------
  // Conclusion: (or (not (ite C F1 F2)) F1 F2)
  CNF_ITE_POS3,
  // ======== CNF ITE Neg version 1
  // Children: ()
  // Arguments: ((ite C F1 F2))
  // ---------------------
  // Conclusion: (or (ite C F1 F2) (not C) (not F1))
  CNF_ITE_NEG1,
  // ======== CNF ITE Neg version 2
  // Children: ()
  // Arguments: ((ite C F1 F2))
  // ---------------------
  // Conclusion: (or (ite C F1 F2) C (not F2))
  CNF_ITE_NEG2,
  // ======== CNF ITE Neg version 3
  // Children: ()
  // Arguments: ((ite C F1 F2))
  // ---------------------
  // Conclusion: (or (ite C F1 F2) (not F1) (not F2))
  CNF_ITE_NEG3,

  //================================================= Equality rules
  // ======== Reflexive
  // Children: none
  // Arguments: (t)
  // ---------------------
  // Conclusion: (= t t)
  REFL,
  // ======== Symmetric
  // Children: (P:(= t1 t2)) or (P:(not (= t1 t2)))
  // Arguments: none
  // -----------------------
  // Conclusion: (= t2 t1) or (not (= t2 t1))
  SYMM,
  // ======== Transitivity
  // Children: (P1:(= t1 t2), ..., Pn:(= t{n-1} tn))
  // Arguments: none
  // -----------------------
  // Conclusion: (= t1 tn)
  TRANS,
  // ======== Congruence
  // Children: (P1:(= t1 s1), ..., Pn:(= tn sn))
  // Arguments: (<kind> f?)
  // ---------------------------------------------
  // Conclusion: (= (<kind> f? t1 ... tn) (<kind> f? s1 ... sn))
  // Notice that f must be provided iff <kind> is a parameterized kind, e.g.
  // APPLY_UF. The actual node for <kind> is constructible via
  // ProofRuleChecker::mkKindNode.
  CONG,
  // ======== True intro
  // Children: (P:F)
  // Arguments: none
  // ----------------------------------------
  // Conclusion: (= F true)
  TRUE_INTRO,
  // ======== True elim
  // Children: (P:(= F true))
  // Arguments: none
  // ----------------------------------------
  // Conclusion: F
  TRUE_ELIM,
  // ======== False intro
  // Children: (P:(not F))
  // Arguments: none
  // ----------------------------------------
  // Conclusion: (= F false)
  FALSE_INTRO,
  // ======== False elim
  // Children: (P:(= F false))
  // Arguments: none
  // ----------------------------------------
  // Conclusion: (not F)
  FALSE_ELIM,
  // ======== HO trust
  // Children: none
  // Arguments: (t)
  // ---------------------
  // Conclusion: (= t TheoryUfRewriter::getHoApplyForApplyUf(t))
  // For example, this rule concludes (f x y) = (HO_APPLY (HO_APPLY f x) y)
  HO_APP_ENCODE,
  // ======== Congruence
  // Children: (P1:(= f g), P2:(= t1 s1), ..., Pn+1:(= tn sn))
  // Arguments: ()
  // ---------------------------------------------
  // Conclusion: (= (f t1 ... tn) (g s1 ... sn))
  // Notice that this rule is only used when the application kinds are APPLY_UF.
  HO_CONG,

  //================================================= Array rules
  // ======== Read over write
  // Children: (P:(not (= i1 i2)))
  // Arguments: ((select (store a i2 e) i1))
  // ----------------------------------------
  // Conclusion: (= (select (store a i2 e) i1) (select a i1))
  ARRAYS_READ_OVER_WRITE,
  // ======== Read over write, contrapositive
  // Children: (P:(not (= (select (store a i2 e) i1) (select a i1)))
  // Arguments: none
  // ----------------------------------------
  // Conclusion: (= i1 i2)
  ARRAYS_READ_OVER_WRITE_CONTRA,
  // ======== Read over write 1
  // Children: none
  // Arguments: ((select (store a i e) i))
  // ----------------------------------------
  // Conclusion: (= (select (store a i e) i) e)
  ARRAYS_READ_OVER_WRITE_1,
  // ======== Extensionality
  // Children: (P:(not (= a b)))
  // Arguments: none
  // ----------------------------------------
  // Conclusion: (not (= (select a k) (select b k)))
  // where k is arrays::SkolemCache::getExtIndexSkolem((not (= a b))).
  ARRAYS_EXT,
  // ======== Array Trust
  // Children: (P1 ... Pn)
  // Arguments: (F)
  // ---------------------
  // Conclusion: F
  ARRAYS_TRUST,

  //================================================= Bit-Vector rules
  // Note: bitblast() represents the result of the bit-blasted term as a
  //       bit-vector consisting of the output bits of the bit-blasted circuit
  //       representation of the term. Terms are bit-blasted according to the
  //       strategies defined in
  //       theory/bv/bitblast/bitblast_strategies_template.h.
  // ======== Bitblast
  // Children: none
  // Arguments: (t)
  // ---------------------
  // Conclusion: (= t bitblast(t))
  BV_BITBLAST,
  // ======== Bitblast Bit-Vector Constant
  // Children: none
  // Arguments: (= t bitblast(t))
  // ---------------------
  // Conclusion: (= t bitblast(t))
  BV_BITBLAST_CONST,
  // ======== Bitblast Bit-Vector Variable
  // Children: none
  // Arguments: (= t bitblast(t))
  // ---------------------
  // Conclusion: (= t bitblast(t))
  BV_BITBLAST_VAR,
  // ======== Bitblast Bit-Vector Terms
  // TODO cvc4-projects issue #275
  // Children: none
  // Arguments: (= (KIND bitblast(child_1) ... bitblast(child_n)) bitblast(t))
  // ---------------------
  // Conclusion: (= (KIND bitblast(child_1) ... bitblast(child_n)) bitblast(t))
  BV_BITBLAST_EQUAL,
  BV_BITBLAST_ULT,
  BV_BITBLAST_ULE,
  BV_BITBLAST_UGT,
  BV_BITBLAST_UGE,
  BV_BITBLAST_SLT,
  BV_BITBLAST_SLE,
  BV_BITBLAST_SGT,
  BV_BITBLAST_SGE,
  BV_BITBLAST_NOT,
  BV_BITBLAST_CONCAT,
  BV_BITBLAST_AND,
  BV_BITBLAST_OR,
  BV_BITBLAST_XOR,
  BV_BITBLAST_XNOR,
  BV_BITBLAST_NAND,
  BV_BITBLAST_NOR,
  BV_BITBLAST_COMP,
  BV_BITBLAST_MULT,
  BV_BITBLAST_PLUS,
  BV_BITBLAST_SUB,
  BV_BITBLAST_NEG,
  BV_BITBLAST_UDIV,
  BV_BITBLAST_UREM,
  BV_BITBLAST_SDIV,
  BV_BITBLAST_SREM,
  BV_BITBLAST_SMOD,
  BV_BITBLAST_SHL,
  BV_BITBLAST_LSHR,
  BV_BITBLAST_ASHR,
  BV_BITBLAST_ULTBV,
  BV_BITBLAST_SLTBV,
  BV_BITBLAST_ITE,
  BV_BITBLAST_EXTRACT,
  BV_BITBLAST_REPEAT,
  BV_BITBLAST_ZERO_EXTEND,
  BV_BITBLAST_SIGN_EXTEND,
  BV_BITBLAST_ROTATE_RIGHT,
  BV_BITBLAST_ROTATE_LEFT,
  // ======== Eager Atom
  // Children: none
  // Arguments: (F)
  // ---------------------
  // Conclusion: (= F F[0])
  // where F is of kind BITVECTOR_EAGER_ATOM
  BV_EAGER_ATOM,

  //================================================= Datatype rules
  // ======== Unification
  // Children: (P:(= (C t1 ... tn) (C s1 ... sn)))
  // Arguments: (i)
  // ----------------------------------------
  // Conclusion: (= ti si)
  // where C is a constructor.
  DT_UNIF,
  // ======== Instantiate
  // Children: none
  // Arguments: (t, n)
  // ----------------------------------------
  // Conclusion: (= ((_ is C) t) (= t (C (sel_1 t) ... (sel_n t))))
  // where C is the n^th constructor of the type of T, and (_ is C) is the
  // discriminator (tester) for C.
  DT_INST,
  // ======== Collapse
  // Children: none
  // Arguments: ((sel_i (C_j t_1 ... t_n)))
  // ----------------------------------------
  // Conclusion: (= (sel_i (C_j t_1 ... t_n)) r)
  // where C_j is a constructor, r is t_i if sel_i is a correctly applied
  // selector, or TypeNode::mkGroundTerm() of the proper type otherwise. Notice
  // that the use of mkGroundTerm differs from the rewriter which uses
  // mkGroundValue in this case.
  DT_COLLAPSE,
  // ======== Split
  // Children: none
  // Arguments: (t)
  // ----------------------------------------
  // Conclusion: (or ((_ is C1) t) ... ((_ is Cn) t))
  DT_SPLIT,
  // ======== Clash
  // Children: (P1:((_ is Ci) t), P2: ((_ is Cj) t))
  // Arguments: none
  // ----------------------------------------
  // Conclusion: false
  // for i != j.
  DT_CLASH,
  // ======== Datatype Trust
  // Children: (P1 ... Pn)
  // Arguments: (F)
  // ---------------------
  // Conclusion: F
  DT_TRUST,

  //================================================= Quantifiers rules
  // ======== Skolem intro
  // Children: none
  // Arguments: (k)
  // ----------------------------------------
  // Conclusion: (= k t)
  // where t is the original form of skolem k.
  SKOLEM_INTRO,
  // ======== Exists intro
  // Children: (P:F[t])
  // Arguments: ((exists ((x T)) F[x]))
  // ----------------------------------------
  // Conclusion: (exists ((x T)) F[x])
  // This rule verifies that F[x] indeed matches F[t] with a substitution
  // over x.
  EXISTS_INTRO,
  // ======== Skolemize
  // Children: (P:(exists ((x1 T1) ... (xn Tn)) F))
  // Arguments: none
  // ----------------------------------------
  // Conclusion: F*sigma
  // sigma maps x1 ... xn to their representative skolems obtained by
  // SkolemManager::mkSkolemize, returned in the skolems argument of that
  // method. Alternatively, can use negated forall as a premise. The witness
  // terms for the returned skolems can be obtained by
  // SkolemManager::getWitnessForm.
  SKOLEMIZE,
  // ======== Instantiate
  // Children: (P:(forall ((x1 T1) ... (xn Tn)) F))
  // Arguments: (t1 ... tn)
  // ----------------------------------------
  // Conclusion: F*sigma
  // sigma maps x1 ... xn to t1 ... tn.
  INSTANTIATE,
  // ======== Alpha equivalence
  // Children: none
  // Arguments: ((forall ((x1 T1) ... (xn Tn)) F), y1 ... yn)
  // ----------------------------------------
  // Conclusion: (= (forall ((x1 T1) ... (xn Tn)) F)
  //                (forall ((y1 T1) ... (yn Tn)) F*sigma))
  // sigma maps x1 ... xn to y1 ... yn.
  ALPHA_EQUIV,

  //================================================= String rules
  //======================== Core solver
  // ======== Concat eq
  // Children: (P1:(= (str.++ t1 ... tn t) (str.++ t1 ... tn s)))
  // Arguments: (b), indicating if reverse direction
  // ---------------------
  // Conclusion: (= t s)
  //
  // Notice that t or s may be empty, in which case they are implicit in the
  // concatenation above. For example, if
  // P1 concludes (= x (str.++ x z)), then
  // (CONCAT_EQ P1 :args false) concludes (= "" z)
  //
  // Also note that constants are split, such that if
  // P1 concludes (= (str.++ "abc" x) (str.++ "a" y)), then
  // (CONCAT_EQ P1 :args false) concludes (= (str.++ "bc" x) y)
  // This splitting is done only for constants such that Word::splitConstant
  // returns non-null.
  CONCAT_EQ,
  // ======== Concat unify
  // Children: (P1:(= (str.++ t1 t2) (str.++ s1 s2)),
  //            P2:(= (str.len t1) (str.len s1)))
  // Arguments: (b), indicating if reverse direction
  // ---------------------
  // Conclusion: (= t1 s1)
  CONCAT_UNIFY,
  // ======== Concat conflict
  // Children: (P1:(= (str.++ c1 t) (str.++ c2 s)))
  // Arguments: (b), indicating if reverse direction
  // ---------------------
  // Conclusion: false
  // Where c1, c2 are constants such that Word::splitConstant(c1,c2,index,b)
  // is null, in other words, neither is a prefix of the other.
  CONCAT_CONFLICT,
  // ======== Concat split
  // Children: (P1:(= (str.++ t1 t2) (str.++ s1 s2)),
  //            P2:(not (= (str.len t1) (str.len s1))))
  // Arguments: (false)
  // ---------------------
  // Conclusion: (or (= t1 (str.++ s1 r_t)) (= s1 (str.++ t1 r_s)))
  // where
  //   r_t = (skolem (suf t1 (str.len s1)))),
  //   r_s = (skolem (suf s1 (str.len t1)))).
  //
  // or the reverse form of the above:
  //
  // Children: (P1:(= (str.++ t1 t2) (str.++ s1 s2)),
  //            P2:(not (= (str.len t2) (str.len s2))))
  // Arguments: (true)
  // ---------------------
  // Conclusion: (or (= t2 (str.++ r_t s2)) (= s2 (str.++ r_s t2)))
  // where
  //   r_t = (skolem (pre t2 (- (str.len t2) (str.len s2))))),
  //   r_s = (skolem (pre s2 (- (str.len s2) (str.len t2))))).
  //
  // Above, (suf x n) is shorthand for (str.substr x n (- (str.len x) n)) and
  // (pre x n) is shorthand for (str.substr x 0 n).
  CONCAT_SPLIT,
  // ======== Concat constant split
  // Children: (P1:(= (str.++ t1 t2) (str.++ c s2)),
  //            P2:(not (= (str.len t1) 0)))
  // Arguments: (false)
  // ---------------------
  // Conclusion: (= t1 (str.++ c r))
  // where
  //   r = (skolem (suf t1 1)).
  //
  // or the reverse form of the above:
  //
  // Children: (P1:(= (str.++ t1 t2) (str.++ s1 c)),
  //            P2:(not (= (str.len t2) 0)))
  // Arguments: (true)
  // ---------------------
  // Conclusion: (= t2 (str.++ r c))
  // where
  //   r = (skolem (pre t2 (- (str.len t2) 1))).
  CONCAT_CSPLIT,
  // ======== Concat length propagate
  // Children: (P1:(= (str.++ t1 t2) (str.++ s1 s2)),
  //            P2:(> (str.len t1) (str.len s1)))
  // Arguments: (false)
  // ---------------------
  // Conclusion: (= t1 (str.++ s1 r_t))
  // where
  //   r_t = (skolem (suf t1 (str.len s1)))
  //
  // or the reverse form of the above:
  //
  // Children: (P1:(= (str.++ t1 t2) (str.++ s1 s2)),
  //            P2:(> (str.len t2) (str.len s2)))
  // Arguments: (false)
  // ---------------------
  // Conclusion: (= t2 (str.++ r_t s2))
  // where
  //   r_t = (skolem (pre t2 (- (str.len t2) (str.len s2)))).
  CONCAT_LPROP,
  // ======== Concat constant propagate
  // Children: (P1:(= (str.++ t1 w1 t2) (str.++ w2 s)),
  //            P2:(not (= (str.len t1) 0)))
  // Arguments: (false)
  // ---------------------
  // Conclusion: (= t1 (str.++ w3 r))
  // where
  //   w1, w2, w3, w4 are words,
  //   w3 is (pre w2 p),
  //   w4 is (suf w2 p),
  //   p = Word::overlap((suf w2 1), w1),
  //   r = (skolem (suf t1 (str.len w3))).
  // In other words, w4 is the largest suffix of (suf w2 1) that can contain a
  // prefix of w1; since t1 is non-empty, w3 must therefore be contained in t1.
  //
  // or the reverse form of the above:
  //
  // Children: (P1:(= (str.++ t1 w1 t2) (str.++ s w2)),
  //            P2:(not (= (str.len t2) 0)))
  // Arguments: (true)
  // ---------------------
  // Conclusion: (= t2 (str.++ r w3))
  // where
  //   w1, w2, w3, w4 are words,
  //   w3 is (suf w2 (- (str.len w2) p)),
  //   w4 is (pre w2 (- (str.len w2) p)),
  //   p = Word::roverlap((pre w2 (- (str.len w2) 1)), w1),
  //   r = (skolem (pre t2 (- (str.len t2) (str.len w3)))).
  // In other words, w4 is the largest prefix of (pre w2 (- (str.len w2) 1))
  // that can contain a suffix of w1; since t2 is non-empty, w3 must therefore
  // be contained in t2.
  CONCAT_CPROP,
  // ======== String decompose
  // Children: (P1: (>= (str.len t) n)
  // Arguments: (false)
  // ---------------------
  // Conclusion: (and (= t (str.++ w1 w2)) (= (str.len w1) n))
  // or
  // Children: (P1: (>= (str.len t) n)
  // Arguments: (true)
  // ---------------------
  // Conclusion: (and (= t (str.++ w1 w2)) (= (str.len w2) n))
  // where
  //   w1 is (skolem (pre t n))
  //   w2 is (skolem (suf t n))
  STRING_DECOMPOSE,
  // ======== Length positive
  // Children: none
  // Arguments: (t)
  // ---------------------
  // Conclusion: (or (and (= (str.len t) 0) (= t "")) (> (str.len t 0)))
  STRING_LENGTH_POS,
  // ======== Length non-empty
  // Children: (P1:(not (= t "")))
  // Arguments: none
  // ---------------------
  // Conclusion: (not (= (str.len t) 0))
  STRING_LENGTH_NON_EMPTY,
  //======================== Extended functions
  // ======== Reduction
  // Children: none
  // Arguments: (t)
  // ---------------------
  // Conclusion: (and R (= t w))
  // where w = strings::StringsPreprocess::reduce(t, R, ...).
  // In other words, R is the reduction predicate for extended term t, and w is
  //   (skolem t)
  // Notice that the free variables of R are w and the free variables of t.
  STRING_REDUCTION,
  // ======== Eager Reduction
  // Children: none
  // Arguments: (t)
  // ---------------------
  // Conclusion: R
  // where R = strings::TermRegistry::eagerReduce(t).
  STRING_EAGER_REDUCTION,
  //======================== Regular expressions
  // ======== Regular expression intersection
  // Children: (P:(str.in.re t R1), P:(str.in.re t R2))
  // Arguments: none
  // ---------------------
  // Conclusion: (str.in.re t (re.inter R1 R2)).
  RE_INTER,
  // ======== Regular expression unfold positive
  // Children: (P:(str.in.re t R))
  // Arguments: none
  // ---------------------
  // Conclusion:(RegExpOpr::reduceRegExpPos((str.in.re t R))),
  // corresponding to the one-step unfolding of the premise.
  RE_UNFOLD_POS,
  // ======== Regular expression unfold negative
  // Children: (P:(not (str.in.re t R)))
  // Arguments: none
  // ---------------------
  // Conclusion:(RegExpOpr::reduceRegExpNeg((not (str.in.re t R)))),
  // corresponding to the one-step unfolding of the premise.
  RE_UNFOLD_NEG,
  // ======== Regular expression unfold negative concat fixed
  // Children: (P:(not (str.in.re t R)))
  // Arguments: none
  // ---------------------
  // Conclusion:(RegExpOpr::reduceRegExpNegConcatFixed((not (str.in.re t
  // R)),L,i)) where RegExpOpr::getRegExpConcatFixed((not (str.in.re t R)), i) =
  // L. corresponding to the one-step unfolding of the premise, optimized for
  // fixed length of component i of the regular expression concatenation R.
  RE_UNFOLD_NEG_CONCAT_FIXED,
  // ======== Regular expression elimination
  // Children: none
  // Arguments: (F, b)
  // ---------------------
  // Conclusion: (= F strings::RegExpElimination::eliminate(F, b))
  // where b is a Boolean indicating whether we are using aggressive
  // eliminations. Notice this rule concludes (= F F) if no eliminations
  // are performed for F.
  RE_ELIM,
  //======================== Code points
  // Children: none
  // Arguments: (t, s)
  // ---------------------
  // Conclusion:(or (= (str.code t) (- 1))
  //                (not (= (str.code t) (str.code s)))
  //                (not (= t s)))
  STRING_CODE_INJ,
  //======================== Sequence unit
  // Children: (P:(= (seq.unit x) (seq.unit y)))
  // Arguments: none
  // ---------------------
  // Conclusion:(= x y)
  // Also applies to the case where (seq.unit y) is a constant sequence
  // of length one.
  STRING_SEQ_UNIT_INJ,
  // ======== String Trust
  // Children: none
  // Arguments: (Q)
  // ---------------------
  // Conclusion: (Q)
  STRING_TRUST,

  //================================================= Arithmetic rules
  // ======== Adding Inequalities
  // Note: an ArithLiteral is a term of the form (>< poly const)
  // where
  //   >< is >=, >, ==, <, <=, or not(== ...).
  //   poly is a polynomial
  //   const is a rational constant

  // Children: (P1:l1, ..., Pn:ln)
  //           where each li is an ArithLiteral
  //           not(= ...) is dis-allowed!
  //
  // Arguments: (k1, ..., kn), non-zero reals
  // ---------------------
  // Conclusion: (>< t1 t2)
  //    where >< is the fusion of the combination of the ><i, (flipping each it
  //    its ki is negative). >< is always one of <, <=
  //    NB: this implies that lower bounds must have negative ki,
  //                      and upper bounds must have positive ki.
  //    t1 is the sum of the scaled polynomials (k_1 * poly_1 + ... + k_n *
  //    poly_n) t2 is the sum of the scaled constants (k_1 * const_1 + ... + k_n
  //    * const_n)
  MACRO_ARITH_SCALE_SUM_UB,
  // ======== Sum Upper Bounds
  // Children: (P1, ... , Pn)
  //           where each Pi has form (><i, Li, Ri)
  //           for ><i in {<, <=, ==}
  // Conclusion: (>< L R)
  //           where >< is < if any ><i is <, and <= otherwise.
  //                 L is (+ L1 ... Ln)
  //                 R is (+ R1 ... Rn)
  ARITH_SUM_UB,
  // ======== Tightening Strict Integer Upper Bounds
  // Children: (P:(< i c))
  //         where i has integer type.
  // Arguments: none
  // ---------------------
  // Conclusion: (<= i greatestIntLessThan(c)})
  INT_TIGHT_UB,
  // ======== Tightening Strict Integer Lower Bounds
  // Children: (P:(> i c))
  //         where i has integer type.
  // Arguments: none
  // ---------------------
  // Conclusion: (>= i leastIntGreaterThan(c)})
  INT_TIGHT_LB,
  // ======== Trichotomy of the reals
  // Children: (A B)
  // Arguments: (C)
  // ---------------------
  // Conclusion: (C),
  //                 where (not A) (not B) and C
  //                   are (> x c) (< x c) and (= x c)
  //                   in some order
  //                 note that "not" here denotes arithmetic negation, flipping
  //                 >= to <, etc.
  ARITH_TRICHOTOMY,
  // ======== Arithmetic operator elimination
  // Children: none
  // Arguments: (t)
  // ---------------------
  // Conclusion: arith::OperatorElim::getAxiomFor(t)
  ARITH_OP_ELIM_AXIOM,
  // ======== Int Trust
  // Children: (P1 ... Pn)
  // Arguments: (Q)
  // ---------------------
  // Conclusion: (Q)
  INT_TRUST,

  //======== Multiplication sign inference
  // Children: none
  // Arguments: (f1, ..., fk, m)
  // ---------------------
  // Conclusion: (=> (and f1 ... fk) (~ m 0))
  // Where f1, ..., fk are variables compared to zero (less, greater or not
  // equal), m is a monomial from these variables, and ~ is the comparison (less
  // or greater) that results from the signs of the variables. All variables
  // with even exponent in m should be given as not equal to zero while all
  // variables with odd exponent in m should be given as less or greater than
  // zero.
  ARITH_MULT_SIGN,
  //======== Multiplication with positive factor
  // Children: none
  // Arguments: (m, (rel lhs rhs))
  // ---------------------
  // Conclusion: (=> (and (> m 0) (rel lhs rhs)) (rel (* m lhs) (* m rhs)))
  // Where rel is a relation symbol.
  ARITH_MULT_POS,
  //======== Multiplication with negative factor
  // Children: none
  // Arguments: (m, (rel lhs rhs))
  // ---------------------
  // Conclusion: (=> (and (< m 0) (rel lhs rhs)) (rel_inv (* m lhs) (* m rhs)))
  // Where rel is a relation symbol and rel_inv the inverted relation symbol.
  ARITH_MULT_NEG,
  //======== Multiplication tangent plane
  // Children: none
  // Arguments: (t, x, y, a, b, sgn)
  // ---------------------
  // Conclusion:
  //   sgn=-1: (= (<= t tplane) (or (and (<= x a) (>= y b)) (and (>= x a) (<= y
  //   b))) sgn= 1: (= (>= t tplane) (or (and (<= x a) (<= y b)) (and (>= x a)
  //   (>= y b)))
  // Where x,y are real terms (variables or extended terms), t = (* x y)
  // (possibly under rewriting), a,b are real constants, and sgn is either -1
  // or 1. tplane is the tangent plane of x*y at (a,b): b*x + a*y - a*b
  ARITH_MULT_TANGENT,

  // ================ Lemmas for transcendentals
  //======== Assert bounds on PI
  // Children: none
  // Arguments: (l, u)
  // ---------------------
  // Conclusion: (and (>= real.pi l) (<= real.pi u))
  // Where l (u) is a valid lower (upper) bound on pi.
  ARITH_TRANS_PI,
  //======== Exp at negative values
  // Children: none
  // Arguments: (t)
  // ---------------------
  // Conclusion: (= (< t 0) (< (exp t) 1))
  ARITH_TRANS_EXP_NEG,
  //======== Exp is always positive
  // Children: none
  // Arguments: (t)
  // ---------------------
  // Conclusion: (> (exp t) 0)
  ARITH_TRANS_EXP_POSITIVITY,
  //======== Exp grows super-linearly for positive values
  // Children: none
  // Arguments: (t)
  // ---------------------
  // Conclusion: (or (<= t 0) (> exp(t) (+ t 1)))
  ARITH_TRANS_EXP_SUPER_LIN,
  //======== Exp at zero
  // Children: none
  // Arguments: (t)
  // ---------------------
  // Conclusion: (= (= t 0) (= (exp t) 1))
  ARITH_TRANS_EXP_ZERO,
  //======== Exp is approximated from above for negative values
  // Children: none
  // Arguments: (d, t, l, u)
  // ---------------------
  // Conclusion: (=> (and (>= t l) (<= t u)) (<= (exp t) (secant exp l u t))
  // Where d is an even positive number, t an arithmetic term and l (u) a lower
  // (upper) bound on t. Let p be the d'th taylor polynomial at zero (also
  // called the Maclaurin series) of the exponential function. (secant exp l u
  // t) denotes the secant of p from (l, exp(l)) to (u, exp(u)) evaluated at t,
  // calculated as follows:
  //    (p(l) - p(u)) / (l - u) * (t - l) + p(l)
  // The lemma states that if t is between l and u, then (exp t) is below the
  // secant of p from l to u.
  ARITH_TRANS_EXP_APPROX_ABOVE_NEG,
  //======== Exp is approximated from above for positive values
  // Children: none
  // Arguments: (d, t, l, u)
  // ---------------------
  // Conclusion: (=> (and (>= t l) (<= t u)) (<= (exp t) (secant-pos exp l u t))
  // Where d is an even positive number, t an arithmetic term and l (u) a lower
  // (upper) bound on t. Let p* be a modification of the d'th taylor polynomial
  // at zero (also called the Maclaurin series) of the exponential function as
  // follows where p(d-1) is the regular Maclaurin series of degree d-1:
  //    p* = p(d-1) * (1 + t^n / n!)
  // (secant-pos exp l u t) denotes the secant of p from (l, exp(l)) to (u,
  // exp(u)) evaluated at t, calculated as follows:
  //    (p(l) - p(u)) / (l - u) * (t - l) + p(l)
  // The lemma states that if t is between l and u, then (exp t) is below the
  // secant of p from l to u.
  ARITH_TRANS_EXP_APPROX_ABOVE_POS,
  //======== Exp is approximated from below
  // Children: none
  // Arguments: (d, t)
  // ---------------------
  // Conclusion: (>= (exp t) (maclaurin exp d t))
  // Where d is an odd positive number and (maclaurin exp d t) is the d'th
  // taylor polynomial at zero (also called the Maclaurin series) of the
  // exponential function evaluated at t. The Maclaurin series for the
  // exponential function is the following:
  //   e^x = \sum_{n=0}^{\infty} x^n / n!
  ARITH_TRANS_EXP_APPROX_BELOW,
  //======== Sine is always between -1 and 1
  // Children: none
  // Arguments: (t)
  // ---------------------
  // Conclusion: (and (<= (sin t) 1) (>= (sin t) (- 1)))
  ARITH_TRANS_SINE_BOUNDS,
  //======== Sine arg shifted to -pi..pi
  // Children: none
  // Arguments: (x, y, s)
  // ---------------------
  // Conclusion: (and
  //   (<= -pi y pi)
  //   (= (sin y) (sin x))
  //   (ite (<= -pi x pi) (= x y) (= x (+ y (* 2 pi s))))
  // )
  // Where x is the argument to sine, y is a new real skolem that is x shifted
  // into -pi..pi and s is a new integer skolem that is the number of phases y
  // is shifted.
  ARITH_TRANS_SINE_SHIFT,
  //======== Sine is symmetric with respect to negation of the argument
  // Children: none
  // Arguments: (t)
  // ---------------------
  // Conclusion: (= (- (sin t) (sin (- t))) 0)
  ARITH_TRANS_SINE_SYMMETRY,
  //======== Sine is bounded by the tangent at zero
  // Children: none
  // Arguments: (t)
  // ---------------------
  // Conclusion: (and
  //   (=> (> t 0) (< (sin t) t))
  //   (=> (< t 0) (> (sin t) t))
  // )
  ARITH_TRANS_SINE_TANGENT_ZERO,
  //======== Sine is bounded by the tangents at -pi and pi
  // Children: none
  // Arguments: (t)
  // ---------------------
  // Conclusion: (and
  //   (=> (> t -pi) (> (sin t) (- -pi t)))
  //   (=> (< t pi) (< (sin t) (- pi t)))
  // )
  ARITH_TRANS_SINE_TANGENT_PI,
  //======== Sine is approximated from above for negative values
  // Children: none
  // Arguments: (d, t, lb, ub, l, u)
  // ---------------------
  // Conclusion: (=> (and (>= t lb) (<= t ub)) (<= (sin t) (secant sin l u t))
  // Where d is an even positive number, t an arithmetic term, lb (ub) a
  // symbolic lower (upper) bound on t (possibly containing pi) and l (u) the
  // evaluated lower (upper) bound on t. Let p be the d'th taylor polynomial at
  // zero (also called the Maclaurin series) of the sine function. (secant sin l
  // u t) denotes the secant of p from (l, sin(l)) to (u, sin(u)) evaluated at
  // t, calculated as follows:
  //    (p(l) - p(u)) / (l - u) * (t - l) + p(l)
  // The lemma states that if t is between l and u, then (sin t) is below the
  // secant of p from l to u.
  ARITH_TRANS_SINE_APPROX_ABOVE_NEG,
  //======== Sine is approximated from above for positive values
  // Children: none
  // Arguments: (d, t, c, lb, ub)
  // ---------------------
  // Conclusion: (=> (and (>= t lb) (<= t ub)) (<= (sin t) (upper sin c))
  // Where d is an even positive number, t an arithmetic term, c an arithmetic
  // constant, and lb (ub) a symbolic lower (upper) bound on t (possibly
  // containing pi). Let p be the d'th taylor polynomial at zero (also called
  // the Maclaurin series) of the sine function. (upper sin c) denotes the upper
  // bound on sin(c) given by p and lb,ub are such that sin(t) is the maximum of
  // the sine function on (lb,ub).
  ARITH_TRANS_SINE_APPROX_ABOVE_POS,
  //======== Sine is approximated from below for negative values
  // Children: none
  // Arguments: (d, t, c, lb, ub)
  // ---------------------
  // Conclusion: (=> (and (>= t lb) (<= t ub)) (>= (sin t) (lower sin c))
  // Where d is an even positive number, t an arithmetic term, c an arithmetic
  // constant, and lb (ub) a symbolic lower (upper) bound on t (possibly
  // containing pi). Let p be the d'th taylor polynomial at zero (also called
  // the Maclaurin series) of the sine function. (lower sin c) denotes the lower
  // bound on sin(c) given by p and lb,ub are such that sin(t) is the minimum of
  // the sine function on (lb,ub).
  ARITH_TRANS_SINE_APPROX_BELOW_NEG,
  //======== Sine is approximated from below for positive values
  // Children: none
  // Arguments: (d, t, lb, ub, l, u)
  // ---------------------
  // Conclusion: (=> (and (>= t lb) (<= t ub)) (>= (sin t) (secant sin l u t))
  // Where d is an even positive number, t an arithmetic term, lb (ub) a
  // symbolic lower (upper) bound on t (possibly containing pi) and l (u) the
  // evaluated lower (upper) bound on t. Let p be the d'th taylor polynomial at
  // zero (also called the Maclaurin series) of the sine function. (secant sin l
  // u t) denotes the secant of p from (l, sin(l)) to (u, sin(u)) evaluated at
  // t, calculated as follows:
  //    (p(l) - p(u)) / (l - u) * (t - l) + p(l)
  // The lemma states that if t is between l and u, then (sin t) is above the
  // secant of p from l to u.
  ARITH_TRANS_SINE_APPROX_BELOW_POS,

  // ================ CAD Lemmas
  // We use IRP for IndexedRootPredicate.
  //
  // A formula "Interval" describes that a variable (xn is none is given) is
  // within a particular interval whose bounds are given as IRPs. It is either
  // an open interval or a point interval:
  //   (IRP k poly) < xn < (IRP k poly)
  //   xn == (IRP k poly)
  //
  // A formula "Cell" describes a portion
  // of the real space in the following form:
  //   Interval(x1) and Interval(x2) and ...
  // We implicitly assume a Cell to go up to n-1 (and can be empty).
  //
  // A formula "Covering" is a set of Intervals, implying that xn can be in
  // neither of these intervals. To be a covering (of the real line), the union
  // of these intervals should be the real numbers.
  // ======== CAD direct conflict
  // Children (Cell, A)
  // ---------------------
  // Conclusion: (false)
  // A direct interval is generated from an assumption A (in variables x1...xn)
  // over a Cell (in variables x1...xn). It derives that A evaluates to false
  // over the Cell. In the actual algorithm, it means that xn can not be in the
  // topmost interval of the Cell.
  ARITH_NL_CAD_DIRECT,
  // ======== CAD recursive interval
  // Children (Cell, Covering)
  // ---------------------
  // Conclusion: (false)
  // A recursive interval is generated from a Covering (for xn) over a Cell
  // (in variables x1...xn-1). It generates the conclusion that no xn exists
  // that extends the Cell and satisfies all assumptions.
  ARITH_NL_CAD_RECURSIVE,

  //================================================ Place holder for Lfsc rules
  // ======== Lfsc rule
  // Children: (P1 ... Pn)
  // Arguments: (id, Q, A1, ..., Am)
  // ---------------------
  // Conclusion: (Q)
  LFSC_RULE,
  //================================================ Place holder for Lean rules
  // ======== Lean rule
  // Children: (P1 ... Pn)
  // Arguments: (id, Q, A1, ..., Am)
  // ---------------------
  // Conclusion: (Q)
  // The id argument is a LeanRule, as defined in proof/lean/lean_rules.h
  // This allows us to specify which rule in the Lean calculus the current rule
  // corresponds to.
  LEAN_RULE,
  //================================================ Place holder for veriT
  // rules
  // ======== veriT rule
  // Children: (P1 ... Pn)
  // Arguments: (id, Q, Q', A1, ..., Am)
  // ---------------------
  // Conclusion: (Q)
  // where Q' is the representation of Q to be printed by the veriT printer.
  VERIT_RULE,

  //%%%%%%%%%%%%%  END SHOULD BE AUTO GENERATED

  //================================================= Unknown rule
  UNKNOWN,
};

/**
 * Converts a proof rule to a string. Note: This function is also used in
 * `safe_print()`. Changing this function name or signature will result in
 * `safe_print()` printing "<unsupported>" instead of the proper strings for
 * the enum values.
 *
 * @param id The proof rule
 * @return The name of the proof rule
 */
const char* toString(PfRule id);

/**
 * Writes a proof rule name to a stream.
 *
 * @param out The stream to write to
 * @param id The proof rule to write to the stream
 * @return The stream
 */
std::ostream& operator<<(std::ostream& out, PfRule id);

/** Hash function for proof rules */
struct PfRuleHashFunction
{
  size_t operator()(PfRule id) const;
}; /* struct PfRuleHashFunction */

}  // namespace cvc5

#endif /* CVC5__EXPR__PROOF_RULE_H */<|MERGE_RESOLUTION|>--- conflicted
+++ resolved
@@ -272,11 +272,7 @@
   // Arguments: none
   // ---------------------
   // Conclusion: false
-<<<<<<< HEAD
-  // Note: P1, ..., Pn corresponds to the unsat core determined by the SAT
-=======
   // Note: P1, ..., Pn correspond to the unsat core determined by the SAT
->>>>>>> 47c9c2f4
   // solver.
   SAT_REFUTATION,
 
