--- conflicted
+++ resolved
@@ -25,8 +25,6 @@
     //================================================= Core rules
     case PfRule::ASSUME: return "ASSUME";
     case PfRule::SCOPE: return "SCOPE";
-
-    //%%%%%%%%%%%%%  BEGIN SHOULD BE AUTO GENERATED
     case PfRule::SUBS: return "SUBS";
     case PfRule::REWRITE: return "REWRITE";
     case PfRule::EVALUATE: return "EVALUATE";
@@ -165,7 +163,6 @@
     case PfRule::ARITH_OP_ELIM_AXIOM: return "ARITH_OP_ELIM_AXIOM";
     case PfRule::INT_TRUST: return "INT_TRUST";
     case PfRule::ARITH_MULT_TANGENT: return "ARITH_MULT_TANGENT";
-<<<<<<< HEAD
     case PfRule::ARITH_TRANS_PI: return "ARITH_TRANS_PI";
     case PfRule::ARITH_TRANS_EXP_NEG: return "ARITH_TRANS_EXP_NEG";
     case PfRule::ARITH_TRANS_EXP_POSITIVITY:
@@ -192,18 +189,10 @@
     case PfRule::ARITH_NL_CAD_DIRECT: return "ARITH_NL_CAD_DIRECT";
     case PfRule::ARITH_NL_CAD_RECURSIVE:
       return "ARITH_NL_CAD_RECURSIVE";
-
-      //%%%%%%%%%%%%%  END SHOULD BE AUTO GENERATED
-
     //================================================= External rules
     case PfRule::LFSC_RULE: return "LFSC_RULE";
     case PfRule::LEAN_RULE: return "LEAN_RULE";
     case PfRule::VERIT_RULE: return "VERIT_RULE";
-=======
-    case PfRule::ARITH_OP_ELIM_AXIOM: return "ARITH_OP_ELIM_AXIOM";
-    case PfRule::ARITH_TRANS_PI: return "ARITH_TRANS_PI";
-    case PfRule::ARITH_TRANS_SINE_SHIFT: return "ARITH_TRANS_SINE_SHIFT";
->>>>>>> c9747ae3
     //================================================= Unknown rule
     case PfRule::UNKNOWN: return "UNKNOWN";
     default: return "?";
