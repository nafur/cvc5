/******************************************************************************
 * Top contributors (to current version):
 *   Morgan Deters, Andrew Reynolds, Christopher L. Conway
 *
 * This file is part of the cvc5 project.
 *
 * Copyright (c) 2009-2021 by the authors listed in the file AUTHORS
 * in the top-level source directory and their institutional affiliations.
 * All rights reserved.  See the file COPYING in the top-level source
 * directory for licensing information.
 * ****************************************************************************
 *
 * A manager for Nodes.
 */

#include "cvc5_private.h"

/* circular dependency; force node.h first */
#include "expr/node.h"
#include "expr/type_node.h"

#ifndef CVC5__NODE_MANAGER_H
#define CVC5__NODE_MANAGER_H

#include <string>
#include <unordered_set>
#include <vector>

#include "base/check.h"
#include "expr/kind.h"
#include "expr/node_builder.h"
#include "expr/node_value.h"
#include "util/floatingpoint_size.h"

namespace cvc5 {

using Record = std::vector<std::pair<std::string, TypeNode>>;

namespace api {
class Solver;
}

class ResourceManager;
class SkolemManager;
class BoundVarManager;

class DType;
class Rational;

namespace expr {
  namespace attr {
    class AttributeUniqueId;
    class AttributeManager;
    }  // namespace attr

  class TypeChecker;
  }  // namespace expr

class NodeManager
{
  friend class api::Solver;
  friend class expr::NodeValue;
  friend class expr::TypeChecker;
  friend class SkolemManager;

  friend class NodeBuilder;

 public:
  /**
   * Bits for use in mkDatatypeType() flags.
   *
   * DATATYPE_FLAG_PLACEHOLDER indicates that the type should not be printed
   * out as a definition, for example, in models or during dumping.
   */
  enum
  {
    DATATYPE_FLAG_NONE = 0,
    DATATYPE_FLAG_PLACEHOLDER = 1
  }; /* enum */

  /** Bits for use in mkSort() flags. */
  enum
  {
    SORT_FLAG_NONE = 0,
    SORT_FLAG_PLACEHOLDER = 1
  }; /* enum */

  /**
   * Return true if given kind is n-ary. The test is based on n-ary kinds
   * having their maximal arity as the maximal possible number of children
   * of a node.
   */
  static bool isNAryKind(Kind k);

  /**
   * Returns a node representing the operator of this `TypeNode`.
   * PARAMETERIZED-metakinded types (the SORT_TYPE is one of these) have an
   * operator. "Little-p parameterized" types (like Array), are OPERATORs, not
   * PARAMETERIZEDs.
   */
  static Node operatorFromType(const TypeNode& tn)
  {
    Assert(tn.getMetaKind() == kind::metakind::PARAMETERIZED);
    return Node(tn.d_nv->getOperator());
  }

  /** The node manager in the current public-facing cvc5 library context */
  static NodeManager* currentNM();

  /** Get a Kind from an operator expression */
  static Kind operatorToKind(TNode n);

  /** Get corresponding application kind for function
   *
   * Different functional nodes are applied differently, according to their
   * type. For example, uninterpreted functions (of FUNCTION_TYPE) are applied
   * via APPLY_UF, while constructors (of CONSTRUCTOR_TYPE) via
   * APPLY_CONSTRUCTOR. This method provides the correct application according
   * to which functional type fun has.
   *
   * @param fun The functional node
   * @return the correct application kind for fun. If fun's type is not function
   * like (see TypeNode::isFunctionLike), then UNDEFINED_KIND is returned.
   */
  static Kind getKindForFunction(TNode fun);

  /**
   * Determine whether Nodes of a particular Kind have operators.
   * @returns true if Nodes of Kind k have operators.
   */
  static bool hasOperator(Kind k);

  /**
   * Initialize the node manager by adding a null node to the pool and filling
   * the caches for `operatorOf()`. This method must be called before using the
   * NodeManager. This method may be called multiple times. Subsequent calls to
   * this method have no effect.
   */
  void init();

  /** Get this node manager's skolem manager */
  SkolemManager* getSkolemManager() { return d_skManager.get(); }
  /** Get this node manager's bound variable manager */
  BoundVarManager* getBoundVarManager() { return d_bvManager.get(); }

  /** Reclaim zombies while there are more than k nodes in the pool (if
   * possible).*/
  void reclaimZombiesUntil(uint32_t k);

  /** Reclaims all zombies (if possible).*/
  void reclaimAllZombies();

  /** Size of the node pool. */
  size_t poolSize() const;

  /**
   * This function gives developers a hook into the NodeManager.
   * This can be changed in node_manager.cpp without recompiling most of cvc5.
   *
   * debugHook is a debugging only function, and should not be present in
   * any published code!
   */
  void debugHook(int debugFlag);

  /**
   * Return the datatype at the given index owned by this class. Type nodes are
   * associated with datatypes through the DatatypeIndexConstant class. The
   * argument index is intended to be a value taken from that class.
   *
   * Type nodes must access their DTypes through a level of indirection to
   * prevent cycles in the Node AST (as DTypes themselves contain Nodes), which
   * would lead to memory leaks. Thus TypeNode are given a DatatypeIndexConstant
   * which is used as an index to retrieve the DType via this call.
   */
  const DType& getDTypeForIndex(size_t index) const;

  /** get the canonical bound variable list for function type tn */
  Node getBoundVarListForFunctionType(TypeNode tn);

  /**
   * Get the (singleton) operator of an OPERATOR-kinded kind.  The
   * returned node n will have kind BUILTIN, and calling
   * n.getConst<cvc5::Kind>() will yield k.
   */
  TNode operatorOf(Kind k);

  /**
   * Retrieve an attribute for a node.
   *
   * @param nv the node value
   * @param attr an instance of the attribute kind to retrieve.
   * @returns the attribute, if set, or a default-constructed
   * <code>AttrKind::value_type</code> if not.
   */
  template <class AttrKind>
  inline typename AttrKind::value_type getAttribute(expr::NodeValue* nv,
                                                    const AttrKind& attr) const;

  /**
   * Check whether an attribute is set for a node.
   *
   * @param nv the node value
   * @param attr an instance of the attribute kind to check
   * @returns <code>true</code> iff <code>attr</code> is set for
   * <code>nv</code>.
   */
  template <class AttrKind>
  inline bool hasAttribute(expr::NodeValue* nv, const AttrKind& attr) const;

  /**
   * Check whether an attribute is set for a node, and, if so,
   * retrieve it.
   *
   * @param nv the node value
   * @param attr an instance of the attribute kind to check
   * @param value a reference to an object of the attribute's value type.
   * <code>value</code> will be set to the value of the attribute, if it is
   * set for <code>nv</code>; otherwise, it will be set to the default
   * value of the attribute.
   * @returns <code>true</code> iff <code>attr</code> is set for
   * <code>nv</code>.
   */
  template <class AttrKind>
  inline bool getAttribute(expr::NodeValue* nv,
                           const AttrKind& attr,
                           typename AttrKind::value_type& value) const;

  /**
   * Set an attribute for a node.  If the node doesn't have the
   * attribute, this function assigns one.  If the node has one, this
   * overwrites it.
   *
   * @param nv the node value
   * @param attr an instance of the attribute kind to set
   * @param value the value of <code>attr</code> for <code>nv</code>
   */
  template <class AttrKind>
  inline void setAttribute(expr::NodeValue* nv,
                           const AttrKind& attr,
                           const typename AttrKind::value_type& value);

  /**
   * Retrieve an attribute for a TNode.
   *
   * @param n the node
   * @param attr an instance of the attribute kind to retrieve.
   * @returns the attribute, if set, or a default-constructed
   * <code>AttrKind::value_type</code> if not.
   */
  template <class AttrKind>
  inline typename AttrKind::value_type getAttribute(TNode n,
                                                    const AttrKind& attr) const;

  /**
   * Check whether an attribute is set for a TNode.
   *
   * @param n the node
   * @param attr an instance of the attribute kind to check
   * @returns <code>true</code> iff <code>attr</code> is set for <code>n</code>.
   */
  template <class AttrKind>
  inline bool hasAttribute(TNode n, const AttrKind& attr) const;

  /**
   * Check whether an attribute is set for a TNode and, if so, retieve
   * it.
   *
   * @param n the node
   * @param attr an instance of the attribute kind to check
   * @param value a reference to an object of the attribute's value type.
   * <code>value</code> will be set to the value of the attribute, if it is
   * set for <code>nv</code>; otherwise, it will be set to the default value of
   * the attribute.
   * @returns <code>true</code> iff <code>attr</code> is set for <code>n</code>.
   */
  template <class AttrKind>
  inline bool getAttribute(TNode n,
                           const AttrKind& attr,
                           typename AttrKind::value_type& value) const;

  /**
   * Set an attribute for a node.  If the node doesn't have the
   * attribute, this function assigns one.  If the node has one, this
   * overwrites it.
   *
   * @param n the node
   * @param attr an instance of the attribute kind to set
   * @param value the value of <code>attr</code> for <code>n</code>
   */
  template <class AttrKind>
  inline void setAttribute(TNode n,
                           const AttrKind& attr,
                           const typename AttrKind::value_type& value);

  /**
   * Retrieve an attribute for a TypeNode.
   *
   * @param n the type node
   * @param attr an instance of the attribute kind to retrieve.
   * @returns the attribute, if set, or a default-constructed
   * <code>AttrKind::value_type</code> if not.
   */
  template <class AttrKind>
  inline typename AttrKind::value_type getAttribute(TypeNode n,
                                                    const AttrKind& attr) const;

  /**
   * Check whether an attribute is set for a TypeNode.
   *
   * @param n the type node
   * @param attr an instance of the attribute kind to check
   * @returns <code>true</code> iff <code>attr</code> is set for <code>n</code>.
   */
  template <class AttrKind>
  inline bool hasAttribute(TypeNode n, const AttrKind& attr) const;

  /**
   * Check whether an attribute is set for a TypeNode and, if so, retieve
   * it.
   *
   * @param n the type node
   * @param attr an instance of the attribute kind to check
   * @param value a reference to an object of the attribute's value type.
   * <code>value</code> will be set to the value of the attribute, if it is
   * set for <code>nv</code>; otherwise, it will be set to the default value of
   * the attribute.
   * @returns <code>true</code> iff <code>attr</code> is set for <code>n</code>.
   */
  template <class AttrKind>
  inline bool getAttribute(TypeNode n,
                           const AttrKind& attr,
                           typename AttrKind::value_type& value) const;

  /**
   * Set an attribute for a type node.  If the node doesn't have the
   * attribute, this function assigns one.  If the type node has one,
   * this overwrites it.
   *
   * @param n the type node
   * @param attr an instance of the attribute kind to set
   * @param value the value of <code>attr</code> for <code>n</code>
   */
  template <class AttrKind>
  inline void setAttribute(TypeNode n,
                           const AttrKind& attr,
                           const typename AttrKind::value_type& value);

  /** Deletes a list of attributes from the NM's AttributeManager.*/
  void deleteAttributes(
      const std::vector<const expr::attr::AttributeUniqueId*>& ids);

  /**
   * Get the type for the given node and optionally do type checking.
   *
   * Initial type computation will be near-constant time if
   * type checking is not requested. Results are memoized, so that
   * subsequent calls to getType() without type checking will be
   * constant time.
   *
   * Initial type checking is linear in the size of the expression.
   * Again, the results are memoized, so that subsequent calls to
   * getType(), with or without type checking, will be constant
   * time.
   *
   * NOTE: A TypeCheckingException can be thrown even when type
   * checking is not requested. getType() will always return a
   * valid and correct type and, thus, an exception will be thrown
   * when no valid or correct type can be computed (e.g., if the
   * arguments to a bit-vector operation aren't bit-vectors). When
   * type checking is not requested, getType() will do the minimum
   * amount of checking required to return a valid result.
   *
   * @param n the Node for which we want a type
   * @param check whether we should check the type as we compute it
   * (default: false)
   */
  TypeNode getType(TNode n, bool check = false);

  /** Get the (singleton) type for Booleans. */
  TypeNode booleanType();

  /** Get the (singleton) type for integers. */
  TypeNode integerType();

  /** Get the (singleton) type for reals. */
  TypeNode realType();

  /** Get the (singleton) type for strings. */
  TypeNode stringType();

  /** Get the (singleton) type for RegExp. */
  TypeNode regExpType();

  /** Get the (singleton) type for rounding modes. */
  TypeNode roundingModeType();

  /** Get the bound var list type. */
  TypeNode boundVarListType();

  /** Get the instantiation pattern type. */
  TypeNode instPatternType();

  /** Get the instantiation pattern type. */
  TypeNode instPatternListType();

  /**
   * Get the (singleton) type for builtin operators (that is, the type
   * of the Node returned from Node::getOperator() when the operator
   * is built-in, like EQUAL). */
  TypeNode builtinOperatorType();

  /**
   * Make a function type from domain to range.
   *
   * @param domain the domain type
   * @param range the range type
   * @returns the functional type domain -> range
   */
  TypeNode mkFunctionType(const TypeNode& domain, const TypeNode& range);

  /**
   * Make a function type with input types from
   * argTypes. <code>argTypes</code> must have at least one element.
   *
   * @param argTypes the domain is a tuple (argTypes[0], ..., argTypes[n])
   * @param range the range type
   * @returns the functional type (argTypes[0], ..., argTypes[n]) -> range
   */
  TypeNode mkFunctionType(const std::vector<TypeNode>& argTypes,
                          const TypeNode& range);

  /**
   * Make a function type with input types from
   * <code>sorts[0..sorts.size()-2]</code> and result type
   * <code>sorts[sorts.size()-1]</code>. <code>sorts</code> must have
   * at least 2 elements.
   *
   * @param sorts The argument and range sort of the function type, where the
   * range type is the last in this vector.
   * @return the function type
   */
  TypeNode mkFunctionType(const std::vector<TypeNode>& sorts);

  /**
   * Make a predicate type with input types from
   * <code>sorts</code>. The result with be a function type with range
   * <code>BOOLEAN</code>. <code>sorts</code> must have at least one
   * element.
   */
  TypeNode mkPredicateType(const std::vector<TypeNode>& sorts);

  /**
   * Make a tuple type with types from
   * <code>types</code>. <code>types</code> must have at least one
   * element.
   *
   * @param types a vector of types
   * @returns the tuple type (types[0], ..., types[n])
   */
  TypeNode mkTupleType(const std::vector<TypeNode>& types);

  /**
   * Make a record type with the description from rec.
   *
   * @param rec a description of the record
   * @returns the record type
   */
  TypeNode mkRecordType(const Record& rec);

  /**
   * @returns the symbolic expression type
   */
  TypeNode sExprType();

  /** Make the type of floating-point with <code>exp</code> bit exponent and
      <code>sig</code> bit significand */
  TypeNode mkFloatingPointType(unsigned exp, unsigned sig);
  TypeNode mkFloatingPointType(FloatingPointSize fs);

  /** Make the type of bitvectors of size <code>size</code> */
  TypeNode mkBitVectorType(unsigned size);

  /** Make the type of arrays with the given parameterization */
  TypeNode mkArrayType(TypeNode indexType, TypeNode constituentType);

  /** Make the type of set with the given parameterization */
  TypeNode mkSetType(TypeNode elementType);

  /** Make the type of bags with the given parameterization */
  TypeNode mkBagType(TypeNode elementType);

  /** Make the type of sequences with the given parameterization */
  TypeNode mkSequenceType(TypeNode elementType);

  /** Make a type representing the given datatype. */
  TypeNode mkDatatypeType(DType& datatype, uint32_t flags = DATATYPE_FLAG_NONE);

  /**
   * Make a set of types representing the given datatypes, which may be
   * mutually recursive.
   */
  std::vector<TypeNode> mkMutualDatatypeTypes(
      const std::vector<DType>& datatypes, uint32_t flags = DATATYPE_FLAG_NONE);

  /**
   * Make a set of types representing the given datatypes, which may
   * be mutually recursive.  unresolvedTypes is a set of SortTypes
   * that were used as placeholders in the Datatypes for the Datatypes
   * of the same name.  This is just a more complicated version of the
   * above mkMutualDatatypeTypes() function, but is required to handle
   * complex types.
   *
   * For example, unresolvedTypes might contain the single sort "list"
   * (with that name reported from SortType::getName()).  The
   * datatypes list might have the single datatype
   *
   *   DATATYPE
   *     list = cons(car:ARRAY INT OF list, cdr:list) | nil;
   *   END;
   *
   * To represent the Type of the array, the user had to create a
   * placeholder type (an uninterpreted sort) to stand for "list" in
   * the type of "car".  It is this placeholder sort that should be
   * passed in unresolvedTypes.  If the datatype was of the simpler
   * form:
   *
   *   DATATYPE
   *     list = cons(car:list, cdr:list) | nil;
   *   END;
   *
   * then no complicated Type needs to be created, and the above,
   * simpler form of mkMutualDatatypeTypes() is enough.
   */
  std::vector<TypeNode> mkMutualDatatypeTypes(
      const std::vector<DType>& datatypes,
      const std::set<TypeNode>& unresolvedTypes,
      uint32_t flags = DATATYPE_FLAG_NONE);

  /**
   * Make a type representing a constructor with the given argument (subfield)
   * types and return type range.
   */
  TypeNode mkConstructorType(const std::vector<TypeNode>& args, TypeNode range);

  /** Make a type representing a selector with the given parameterization */
  TypeNode mkSelectorType(TypeNode domain, TypeNode range);

  /** Make a type representing a tester with given parameterization */
  TypeNode mkTesterType(TypeNode domain);

  /** Make a type representing an updater with the given parameterization */
  TypeNode mkDatatypeUpdateType(TypeNode domain, TypeNode range);

  /* General expression-builders ------------------------------------------ */

  /** Create a node with no child. */
  Node mkNode(Kind kind);

  /** Create a node with one child. */
  Node mkNode(Kind kind, TNode child1);

  /** Create a node with two children. */
  Node mkNode(Kind kind, TNode child1, TNode child2);

  /** Create a node with three children. */
  Node mkNode(Kind kind, TNode child1, TNode child2, TNode child3);

  /** Create a node with an arbitrary number of children. */
  template <bool ref_count>
  Node mkNode(Kind kind, const std::vector<NodeTemplate<ref_count> >& children);

  /** Create a node using an initializer list.
   *
   * This function serves two purposes:
   * - We can avoid creating a temporary vector in some cases, e.g., when we
   *   want to create a node with a fixed, large number of children
   * - It makes sure that calls to `mkNode` that braced-init-lists work as
   *   expected, e.g., mkNode(REGEXP_NONE, {}) will call this overload instead
   *   of creating a node with a null node as a child.
   */
  Node mkNode(Kind kind, std::initializer_list<TNode> children);

  /**
   * Create an AND node with arbitrary number of children. This returns the
   * true node if children is empty, or the single node in children if
   * it contains only one node.
   *
   * We define construction of AND as a special case here since it is widely
   * used for e.g. constructing explanations.
   */
  template <bool ref_count>
  Node mkAnd(const std::vector<NodeTemplate<ref_count> >& children);

  /**
   * Create an OR node with arbitrary number of children. This returns the
   * false node if children is empty, or the single node in children if
   * it contains only one node.
   *
   * We define construction of OR as a special case here since it is widely
   * used for e.g. constructing explanations or lemmas.
   */
  template <bool ref_count>
  Node mkOr(const std::vector<NodeTemplate<ref_count> >& children);

  /** Create a node (with no children) by operator. */
  Node mkNode(TNode opNode);

  /** Create a node with one child by operator. */
  Node mkNode(TNode opNode, TNode child1);

  /** Create a node with two children by operator. */
  Node mkNode(TNode opNode, TNode child1, TNode child2);

  /** Create a node with three children by operator. */
  Node mkNode(TNode opNode, TNode child1, TNode child2, TNode child3);

  /** Create a node by applying an operator to the children. */
  template <bool ref_count>
  Node mkNode(TNode opNode, const std::vector<NodeTemplate<ref_count> >& children);

  /**
   * Create a node by applying an operator to an arbitrary number of children.
   *
   * Analoguous to `mkNode(Kind, std::initializer_list<TNode>)`.
   */
  Node mkNode(TNode opNode, std::initializer_list<TNode> children);

  Node mkBoundVar(const std::string& name, const TypeNode& type);

  Node mkBoundVar(const TypeNode& type);

  /**
   * Construct and return a ground term of a given type. If the type is not
   * well founded, this function throws an exception.
   *
   * @param tn The type
   * @return a ground term of the type
   */
  Node mkGroundTerm(const TypeNode& tn);

  /**
   * Construct and return a ground value of a given type. If the type is not
   * well founded, this function throws an exception.
   *
   * @param tn The type
   * @return a ground value of the type
   */
  Node mkGroundValue(const TypeNode& tn);

  /**
   * Create an Node by applying an associative operator to the children.
   * If <code>children.size()</code> is greater than the max arity for
   * <code>kind</code>, then the expression will be broken up into
   * suitably-sized chunks, taking advantage of the associativity of
   * <code>kind</code>. For example, if kind <code>FOO</code> has max arity
   * 2, then calling <code>mkAssociative(FOO,a,b,c)</code> will return
   * <code>(FOO (FOO a b) c)</code> or <code>(FOO a (FOO b c))</code>.
   * The order of the arguments will be preserved in a left-to-right
   * traversal of the resulting tree.
   */
  Node mkAssociative(Kind kind, const std::vector<Node>& children);

  /**
   * Create an Node by applying an binary left-associative operator to the
   * children. For example, mkLeftAssociative( f, { a, b, c } ) returns
   * f( f( a, b ), c ).
   */
  Node mkLeftAssociative(Kind kind, const std::vector<Node>& children);
  /**
   * Create an Node by applying an binary right-associative operator to the
   * children. For example, mkRightAssociative( f, { a, b, c } ) returns
   * f( a, f( b, c ) ).
   */
  Node mkRightAssociative(Kind kind, const std::vector<Node>& children);

  /** make chain
   *
   * Given a kind k and arguments t_1, ..., t_n, this returns the
   * conjunction of:
   *  (k t_1 t_2) .... (k t_{n-1} t_n)
   * It is expected that k is a kind denoting a predicate, and args is a list
   * of terms of size >= 2 such that the terms above are well-typed.
   */
  Node mkChain(Kind kind, const std::vector<Node>& children);

  /** Create a instantiation constant with the given type. */
  Node mkInstConstant(const TypeNode& type);

  /** Make a new abstract value with the given type. */
  Node mkAbstractValue(const TypeNode& type);

  /** make unique (per Type,Kind) variable. */
  Node mkNullaryOperator(const TypeNode& type, Kind k);

  /**
   * Create a singleton set from the given element n.
   * @param t the element type of the returned set.
   *          Note that the type of n needs to be a subtype of t.
   * @param n the single element in the singleton.
   * @return a singleton set constructed from the element n.
   */
  Node mkSingleton(const TypeNode& t, const TNode n);

  /**
   * Create a bag from the given element n along with its multiplicity m.
   * @param t the element type of the returned bag.
   *          Note that the type of n needs to be a subtype of t.
   * @param n the element that is used to to construct the bag
   * @param m the multiplicity of the element n
   * @return a bag that contains m occurrences of n.
   */
  Node mkBag(const TypeNode& t, const TNode n, const TNode m);

  /**
   * Create a constant of type T.  It will have the appropriate
   * CONST_* kind defined for T.
   */
  template <class T>
  Node mkConst(const T&);

  /**
   * Create a constant of type `T` with an explicit kind `k`.
   */
  template <class T>
  Node mkConst(Kind k, const T&);

  template <class T>
  TypeNode mkTypeConst(const T&);

  template <class NodeClass, class T>
  NodeClass mkConstInternal(Kind k, const T&);

  /**
   * Make constant real. Returns constant of kind CONST_RATIONAL with Rational
   * payload.
   */
  Node mkConstReal(const Rational& r);

  /**
   * Make constant real. Returns constant of kind CONST_INTEGER with Rational
   * payload.
   *
   * !!! Note until subtypes are eliminated, this returns a constant of kind
   * CONST_RATIONAL.
   */
  Node mkConstInt(const Rational& r);

  /**
   * Make constant real or int, which calls one of the above methods based
   * on the type tn.
   */
  Node mkConstRealOrInt(const TypeNode& tn, const Rational& r);

  /**
   * Make a real algebraic number node from a RealAlgebraicNumber.
   * If the real algebraic number is found to be rational, this method returns a
   * node of kind CONST_RATIONAL. Otherwise, it returns a node of kind
   * REAL_ALGEBRIAC_NUMBER.
   *
   * It is, unfortunately, not entirely possible to provide the usual uniqueness
   * guarantees for real algebraic number nodes. As a REAL_ALGEBRIAC_NUMBER node
   * may turn out to be rational later on, it may be semantically equal to a
   * CONST_RATIONAL node, although the comparison operator would always return
   * false. For this reason, comparisons should be performed by evaluating (i.e.
<<<<<<< HEAD
   * rewriting) the EQUAL predicated, or by inspecting the values manually. Note
=======
   * rewriting) the EQUAL predicate, or by inspecting the values manually. Note
>>>>>>> a9990d56
   * that the comparison operators for RealAlgebraicNumber properly support
   * Rational as well.
   */
  Node mkRealAlgebraicNumber(const RealAlgebraicNumber& ran);

  /** Create a node with children. */
  TypeNode mkTypeNode(Kind kind, TypeNode child1);
  TypeNode mkTypeNode(Kind kind, TypeNode child1, TypeNode child2);
  TypeNode mkTypeNode(Kind kind,
                      TypeNode child1,
                      TypeNode child2,
                      TypeNode child3);
  TypeNode mkTypeNode(Kind kind, const std::vector<TypeNode>& children);

  /** Make a new (anonymous) sort of arity 0. */
  TypeNode mkSort(uint32_t flags = SORT_FLAG_NONE);

  /** Make a new sort with the given name of arity 0. */
  TypeNode mkSort(const std::string& name, uint32_t flags = SORT_FLAG_NONE);

  /** Make a new sort by parameterizing the given sort constructor. */
  TypeNode mkSort(TypeNode constructor,
                  const std::vector<TypeNode>& children,
                  uint32_t flags = SORT_FLAG_NONE);

  /** Make a new sort with the given name and arity. */
  TypeNode mkSortConstructor(const std::string& name,
                             size_t arity,
                             uint32_t flags = SORT_FLAG_NONE);

 private:
  typedef std::unordered_set<expr::NodeValue*,
                             expr::NodeValuePoolHashFunction,
                             expr::NodeValuePoolEq>
      NodeValuePool;
  typedef std::unordered_set<expr::NodeValue*,
                             expr::NodeValueIDHashFunction,
                             expr::NodeValueIDEquality>
      NodeValueIDSet;

  /** Predicate for use with STL algorithms */
  struct NodeValueReferenceCountNonZero
  {
    bool operator()(expr::NodeValue* nv) { return nv->d_rc > 0; }
  };

  /**
   * This template gives a mechanism to stack-allocate a NodeValue
   * with enough space for N children (where N is a compile-time
   * constant).  You use it like this:
   *
   *   NVStorage<4> nvStorage;
   *   NodeValue& nvStack = reinterpret_cast<NodeValue&>(nvStorage);
   *
   * ...and then you can use nvStack as a NodeValue that you know has
   * room for 4 children.
   */
  template <size_t N>
  struct NVStorage
  {
    expr::NodeValue nv;
    expr::NodeValue* child[N];
  }; /* struct NodeManager::NVStorage<N> */

  /**
   * A map of tuple and record types to their corresponding datatype.
   */
  class TupleTypeCache
  {
   public:
    std::map<TypeNode, TupleTypeCache> d_children;
    TypeNode d_data;
    TypeNode getTupleType(NodeManager* nm,
                          std::vector<TypeNode>& types,
                          unsigned index = 0);
  };
  class RecTypeCache
  {
   public:
    std::map<TypeNode, std::map<std::string, RecTypeCache>> d_children;
    TypeNode d_data;
    TypeNode getRecordType(NodeManager* nm,
                           const Record& rec,
                           unsigned index = 0);
  };

  /**
   * Returns a reverse topological sort of a list of NodeValues. The NodeValues
   * must be valid and have ids. The NodeValues are not modified (including ref
   * counts).
   */
  static std::vector<expr::NodeValue*> TopologicalSort(
      const std::vector<expr::NodeValue*>& roots);

  /**
   * Instead of creating an instance using the constructor,
   * `NodeManager::currentNM()` should be used to retrieve an instance of
   * `NodeManager`.
   */
  explicit NodeManager();
  ~NodeManager();
  // undefined private copy constructor (disallow copy)
  NodeManager(const NodeManager&) = delete;
  NodeManager& operator=(const NodeManager&) = delete;

  /**
   * Look up a NodeValue in the pool associated to this NodeManager.
   * The NodeValue argument need not be a "completely-constructed"
   * NodeValue.  In particular, "non-inlined" constants are permitted
   * (see below).
   *
   * For non-CONSTANT metakinds, nv's d_kind and d_nchildren should be
   * correctly set, and d_children[0..n-1] should be valid (extant)
   * NodeValues for lookup.
   *
   * For CONSTANT metakinds, nv's d_kind should be set correctly.
   * Normally a CONSTANT would have d_nchildren == 0 and the constant
   * value inlined in the d_children space.  However, here we permit
   * "non-inlined" NodeValues to avoid unnecessary copying.  For
   * these, d_nchildren == 1, and d_nchildren is a pointer to the
   * constant value.
   *
   * The point of this complex design is to permit efficient lookups
   * (without fully constructing a NodeValue).  In the case that the
   * argument is not fully constructed, and this function returns
   * NULL, the caller should fully construct an equivalent one before
   * calling poolInsert().  NON-FULLY-CONSTRUCTED NODEVALUES are not
   * permitted in the pool!
   */
  expr::NodeValue* poolLookup(expr::NodeValue* nv) const;

  /**
   * Insert a NodeValue into the NodeManager's pool.
   *
   * It is an error to insert a NodeValue already in the pool.
   * Enquire first with poolLookup().
   */
  void poolInsert(expr::NodeValue* nv);

  /**
   * Remove a NodeValue from the NodeManager's pool.
   *
   * It is an error to request the removal of a NodeValue from the
   * pool that is not in the pool.
   */
  void poolRemove(expr::NodeValue* nv);

  /**
   * Determine if nv is currently being deleted by the NodeManager.
   */
  inline bool isCurrentlyDeleting(const expr::NodeValue* nv) const
  {
    return d_nodeUnderDeletion == nv;
  }

  /**
   * Register a NodeValue as a zombie.
   */
  inline void markForDeletion(expr::NodeValue* nv)
  {
    Assert(nv->d_rc == 0);

    // if d_reclaiming is set, make sure we don't call
    // reclaimZombies(), because it's already running.
    if (Debug.isOn("gc"))
    {
      Debug("gc") << "zombifying node value " << nv << " [" << nv->d_id
                  << "]: ";
      nv->printAst(Debug("gc"));
      Debug("gc") << (d_inReclaimZombies ? " [CURRENTLY-RECLAIMING]" : "")
                  << std::endl;
    }

    // `d_zombies` uses the node id to hash and compare nodes. If `d_zombies`
    // already contains a node value with the same id as `nv`, but the pointers
    // are different, then the wrong `NodeManager` was in scope for one of the
    // two nodes when it reached refcount zero.
    Assert(d_zombies.find(nv) == d_zombies.end() || *d_zombies.find(nv) == nv);

    d_zombies.insert(nv);

    if (safeToReclaimZombies())
    {
      if (d_zombies.size() > 5000)
      {
        reclaimZombies();
      }
    }
  }

  /**
   * Register a NodeValue as having a maxed out reference count. This NodeValue
   * will live as long as its containing NodeManager.
   */
  inline void markRefCountMaxedOut(expr::NodeValue* nv)
  {
    Assert(nv->HasMaximizedReferenceCount());
    if (Debug.isOn("gc"))
    {
      Debug("gc") << "marking node value " << nv << " [" << nv->d_id
                  << "]: as maxed out" << std::endl;
    }
    d_maxedOut.push_back(nv);
  }

  /**
   * Reclaim all zombies.
   */
  void reclaimZombies();

  /**
   * It is safe to collect zombies.
   */
  bool safeToReclaimZombies() const;

  /**
   * Create a variable with the given name and type.  NOTE that no
   * lookup is done on the name.  If you mkVar("a", type) and then
   * mkVar("a", type) again, you have two variables.  The NodeManager
   * version of this is private to avoid internal uses of mkVar() from
   * within cvc5.  Such uses should employ SkolemManager::mkSkolem() instead.
   */
  Node mkVar(const std::string& name, const TypeNode& type);

  /** Create a variable with the given type. */
  Node mkVar(const TypeNode& type);

  /** The skolem manager */
  std::unique_ptr<SkolemManager> d_skManager;
  /** The bound variable manager */
  std::unique_ptr<BoundVarManager> d_bvManager;

  NodeValuePool d_nodeValuePool;

  bool d_initialized;

  size_t next_id;

  expr::attr::AttributeManager* d_attrManager;

  /**
   * The node value we're currently freeing.  This unique node value
   * is permitted to have outstanding TNodes to it (in "soft"
   * contexts, like as a key in attribute tables), even though
   * normally it's an error to have a TNode to a node value with a
   * reference count of 0.  Being "under deletion" also enables
   * assertions that inc() is not called on it.
   */
  expr::NodeValue* d_nodeUnderDeletion;

  /**
   * True iff we are in reclaimZombies().  This avoids unnecessary
   * recursion; a NodeValue being deleted might zombify other
   * NodeValues, but these shouldn't trigger a (recursive) call to
   * reclaimZombies().
   */
  bool d_inReclaimZombies;

  /**
   * The set of zombie nodes.  We may want to revisit this design, as
   * we might like to delete nodes in least-recently-used order.  But
   * we also need to avoid processing a zombie twice.
   */
  NodeValueIDSet d_zombies;

  /**
   * NodeValues with maxed out reference counts. These live as long as the
   * NodeManager. They have a custom deallocation procedure at the very end.
   */
  std::vector<expr::NodeValue*> d_maxedOut;

  /**
   * A set of operator singletons (w.r.t.  to this NodeManager
   * instance) for operators.  Conceptually, Nodes with kind, say,
   * PLUS, are APPLYs of a PLUS operator to arguments.  This array
   * holds the set of operators for these things.  A PLUS operator is
   * a Node with kind "BUILTIN", and if you call
   * plusOperator->getConst<cvc5::Kind>(), you get kind::PLUS back.
   */
  Node d_operators[kind::LAST_KIND];

  /** unique vars per (Kind,Type) */
  std::map<Kind, std::map<TypeNode, Node>> d_unique_vars;

  /** A list of datatypes owned by this node manager */
  std::vector<std::unique_ptr<DType>> d_dtypes;

  TupleTypeCache d_tt_cache;
  RecTypeCache d_rt_cache;

  /**
   * Keep a count of all abstract values produced by this NodeManager.
   * Abstract values have a type attribute, so if multiple SolverEngines
   * are attached to this NodeManager, we don't want their abstract
   * values to overlap.
   */
  uint32_t d_abstractValueCount;
}; /* class NodeManager */

inline TypeNode NodeManager::mkArrayType(TypeNode indexType,
                                         TypeNode constituentType) {
  CheckArgument(!indexType.isNull(), indexType,
                "unexpected NULL index type");
  CheckArgument(!constituentType.isNull(), constituentType,
                "unexpected NULL constituent type");
  Debug("arrays") << "making array type " << indexType << " "
                  << constituentType << std::endl;
  return mkTypeNode(kind::ARRAY_TYPE, indexType, constituentType);
}

inline TypeNode NodeManager::mkSetType(TypeNode elementType) {
  CheckArgument(!elementType.isNull(), elementType,
                "unexpected NULL element type");
  Debug("sets") << "making sets type " << elementType << std::endl;
  return mkTypeNode(kind::SET_TYPE, elementType);
}

inline expr::NodeValue* NodeManager::poolLookup(expr::NodeValue* nv) const {
  NodeValuePool::const_iterator find = d_nodeValuePool.find(nv);
  if(find == d_nodeValuePool.end()) {
    return NULL;
  } else {
    return *find;
  }
}

inline void NodeManager::poolInsert(expr::NodeValue* nv) {
  Assert(d_nodeValuePool.find(nv) == d_nodeValuePool.end())
      << "NodeValue already in the pool!";
  d_nodeValuePool.insert(nv);// FIXME multithreading
}

inline void NodeManager::poolRemove(expr::NodeValue* nv) {
  Assert(d_nodeValuePool.find(nv) != d_nodeValuePool.end())
      << "NodeValue is not in the pool!";

  d_nodeValuePool.erase(nv);// FIXME multithreading
}

inline Kind NodeManager::operatorToKind(TNode n) {
  return kind::operatorToKind(n.d_nv);
}

inline Node NodeManager::mkNode(Kind kind)
{
  NodeBuilder nb(this, kind);
  return nb.constructNode();
}

inline Node NodeManager::mkNode(Kind kind, TNode child1) {
  NodeBuilder nb(this, kind);
  nb << child1;
  return nb.constructNode();
}

inline Node NodeManager::mkNode(Kind kind, TNode child1, TNode child2) {
  NodeBuilder nb(this, kind);
  nb << child1 << child2;
  return nb.constructNode();
}

inline Node NodeManager::mkNode(Kind kind, TNode child1, TNode child2,
                                TNode child3) {
  NodeBuilder nb(this, kind);
  nb << child1 << child2 << child3;
  return nb.constructNode();
}

// N-ary version
template <bool ref_count>
inline Node NodeManager::mkNode(Kind kind,
                                const std::vector<NodeTemplate<ref_count> >&
                                children) {
  NodeBuilder nb(this, kind);
  nb.append(children);
  return nb.constructNode();
}

template <bool ref_count>
Node NodeManager::mkAnd(const std::vector<NodeTemplate<ref_count> >& children)
{
  if (children.empty())
  {
    return mkConst(true);
  }
  else if (children.size() == 1)
  {
    return children[0];
  }
  return mkNode(kind::AND, children);
}

template <bool ref_count>
Node NodeManager::mkOr(const std::vector<NodeTemplate<ref_count> >& children)
{
  if (children.empty())
  {
    return mkConst(false);
  }
  else if (children.size() == 1)
  {
    return children[0];
  }
  return mkNode(kind::OR, children);
}

// for operators
inline Node NodeManager::mkNode(TNode opNode) {
  NodeBuilder nb(this, operatorToKind(opNode));
  if(opNode.getKind() != kind::BUILTIN) {
    nb << opNode;
  }
  return nb.constructNode();
}

inline Node NodeManager::mkNode(TNode opNode, TNode child1) {
  NodeBuilder nb(this, operatorToKind(opNode));
  if(opNode.getKind() != kind::BUILTIN) {
    nb << opNode;
  }
  nb << child1;
  return nb.constructNode();
}

inline Node NodeManager::mkNode(TNode opNode, TNode child1, TNode child2) {
  NodeBuilder nb(this, operatorToKind(opNode));
  if(opNode.getKind() != kind::BUILTIN) {
    nb << opNode;
  }
  nb << child1 << child2;
  return nb.constructNode();
}

inline Node NodeManager::mkNode(TNode opNode, TNode child1, TNode child2,
                                TNode child3) {
  NodeBuilder nb(this, operatorToKind(opNode));
  if(opNode.getKind() != kind::BUILTIN) {
    nb << opNode;
  }
  nb << child1 << child2 << child3;
  return nb.constructNode();
}

// N-ary version for operators
template <bool ref_count>
inline Node NodeManager::mkNode(TNode opNode,
                                const std::vector<NodeTemplate<ref_count> >&
                                children) {
  NodeBuilder nb(this, operatorToKind(opNode));
  if(opNode.getKind() != kind::BUILTIN) {
    nb << opNode;
  }
  nb.append(children);
  return nb.constructNode();
}

inline TypeNode NodeManager::mkTypeNode(Kind kind, TypeNode child1) {
  return (NodeBuilder(this, kind) << child1).constructTypeNode();
}

inline TypeNode NodeManager::mkTypeNode(Kind kind, TypeNode child1,
                                        TypeNode child2) {
  return (NodeBuilder(this, kind) << child1 << child2).constructTypeNode();
}

inline TypeNode NodeManager::mkTypeNode(Kind kind, TypeNode child1,
                                        TypeNode child2, TypeNode child3) {
  return (NodeBuilder(this, kind) << child1 << child2 << child3)
      .constructTypeNode();
}

// N-ary version for types
inline TypeNode NodeManager::mkTypeNode(Kind kind,
                                        const std::vector<TypeNode>& children) {
  return NodeBuilder(this, kind).append(children).constructTypeNode();
}

// clang-format off
${metakind_mkConstDelete}
// clang-format off

}  // namespace cvc5

#endif /* CVC5__NODE_MANAGER_H */<|MERGE_RESOLUTION|>--- conflicted
+++ resolved
@@ -762,11 +762,7 @@
    * may turn out to be rational later on, it may be semantically equal to a
    * CONST_RATIONAL node, although the comparison operator would always return
    * false. For this reason, comparisons should be performed by evaluating (i.e.
-<<<<<<< HEAD
-   * rewriting) the EQUAL predicated, or by inspecting the values manually. Note
-=======
    * rewriting) the EQUAL predicate, or by inspecting the values manually. Note
->>>>>>> a9990d56
    * that the comparison operators for RealAlgebraicNumber properly support
    * Rational as well.
    */
