--- conflicted
+++ resolved
@@ -22,11 +22,6 @@
 
 namespace CVC4 {
 
-<<<<<<< HEAD
-// witness, original are analogous, but share skolems
-
-=======
->>>>>>> dd047586
 // Attributes are global maps from Nodes to data. Thus, note that these could
 // be implemented as internal maps in SkolemManager.
 struct WitnessFormAttributeId
@@ -56,11 +51,7 @@
   // make the witness term
   NodeManager* nm = NodeManager::currentNM();
   Node bvl = nm->mkNode(BOUND_VAR_LIST, v);
-<<<<<<< HEAD
-  // Make the witness term, where notice that pred may contain skolem. We do
-=======
   // Make the witness term, where notice that pred may contain skolems. We do
->>>>>>> dd047586
   // not recursively convert pred to witness form, since witness terms should
   // be treated as opaque. Moreover, the use of witness forms leads to
   // variable shadowing issues in e.g. skolemization.
@@ -80,14 +71,6 @@
   k.setAttribute(wfa, w);
   Trace("sk-manager-skolem")
       << "skolem: " << k << " witness " << w << std::endl;
-<<<<<<< HEAD
-=======
-  // if we want to return the witness term, make it
-  if (retWitness)
-  {
-    return nm->mkNode(WITNESS, bvl, pred);
-  }
->>>>>>> dd047586
   return k;
 }
 
@@ -288,10 +271,7 @@
                                      const std::string& comment,
                                      int flags)
 {
-<<<<<<< HEAD
-=======
   // note that witness, original forms are independent, but share skolems
->>>>>>> dd047586
   NodeManager* nm = NodeManager::currentNM();
   // w is not necessarily a witness term
   SkolemFormAttribute sfa;
