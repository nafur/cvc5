--- conflicted
+++ resolved
@@ -116,19 +116,12 @@
   Assert(pg != nullptr);
   if (!forceOverwrite)
   {
-<<<<<<< HEAD
-    Trace("lazy-cdproof-add")
-        << "LazyCDProof::addLazyStep: ...already registered\n";
-    // don't overwrite something that is already there
-    return;
-=======
     NodeProofGeneratorMap::const_iterator it = d_gens.find(expected);
     if (it != d_gens.end())
     {
       // don't overwrite something that is already there
       return;
     }
->>>>>>> b25bf889
   }
   // just store now
   d_gens.insert(expected, pg);
