--- conflicted
+++ resolved
@@ -73,15 +73,11 @@
   ProofNodeManager* d_pnm;
   /** The callback */
   ProofNodeUpdaterCallback& d_cb;
-<<<<<<< HEAD
-  /** update node */
-=======
   /**
    * Update proof node cur based on the callback. This modifies curr using
    * ProofNodeManager::updateNode based on the proof node constructed to
    * replace it by the callback.
    */
->>>>>>> abc5af44
   void runUpdate(ProofNode* cur);
 };
 
