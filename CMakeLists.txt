--- conflicted
+++ resolved
@@ -76,12 +76,9 @@
 if(POLY_DIR)
   list(APPEND CMAKE_PREFIX_PATH "${POLY_DIR}")
 endif()
-<<<<<<< HEAD
 if(DLIB_DIR)
   list(APPEND CMAKE_PREFIX_PATH "${DLIB_DIR}")
 endif()
-=======
->>>>>>> 8e969dbb
 if(SYMFPU_DIR)
   list(APPEND CMAKE_PREFIX_PATH "${SYMFPU_DIR}")
 endif()
@@ -150,12 +147,8 @@
 #    > for options where we don't need to detect if set by user (default: OFF)
 option(USE_DRAT2ER            "Include drat2er for making eager BV proofs")
 option(USE_LFSC               "Use LFSC proof checker")
-<<<<<<< HEAD
-option(USE_POLY               "Use libpoly for polynomial arithmetic")
+option(USE_POLY               "Use LibPoly for polynomial arithmetic")
 option(USE_DLIB               "Use dlib for employing machine learning")
-=======
-option(USE_POLY               "Use LibPoly for polynomial arithmetic")
->>>>>>> 8e969dbb
 option(USE_SYMFPU             "Use SymFPU for floating point support")
 option(USE_PYTHON2            "Prefer using Python 2 (for Python bindings)")
 option(USE_PYTHON3            "Prefer using Python 3 (for Python bindings)")
@@ -175,12 +168,8 @@
 set(GMP_DIR           "" CACHE STRING "Set GMP install directory")
 set(KISSAT_DIR        "" CACHE STRING "Set Kissat install directory")
 set(LFSC_DIR          "" CACHE STRING "Set LFSC install directory")
-<<<<<<< HEAD
-set(POLY_DIR          "" CACHE STRING "Set libpoly install directory")
+set(POLY_DIR          "" CACHE STRING "Set LibPoly install directory")
 set(DLIB_DIR          "" CACHE STRING "Set dlib install directory")
-=======
-set(POLY_DIR          "" CACHE STRING "Set LibPoly install directory")
->>>>>>> 8e969dbb
 set(SYMFPU_DIR        "" CACHE STRING "Set SymFPU install directory")
 
 # Prepend binaries with prefix on make install
@@ -530,14 +519,11 @@
   set(CVC4_USE_POLY_IMP 0)
 endif()
 
-<<<<<<< HEAD
 if(USE_DLIB)
   find_package(DLIB REQUIRED)
   add_definitions(-DCVC4_USE_DLIB)
 endif()
 
-=======
->>>>>>> 8e969dbb
 if(USE_READLINE)
   set(GPL_LIBS "${GPL_LIBS} readline")
   find_package(Readline REQUIRED)
@@ -724,12 +710,8 @@
 print_config("GLPK                      :" USE_GLPK)
 print_config("Kissat                    :" USE_KISSAT)
 print_config("LFSC                      :" USE_LFSC)
-<<<<<<< HEAD
-print_config("libpoly                   :" USE_POLY)
+print_config("LibPoly                   :" USE_POLY)
 print_config("dlib                      :" USE_DLIB)
-=======
-print_config("LibPoly                   :" USE_POLY)
->>>>>>> 8e969dbb
 
 if(CVC4_USE_CLN_IMP)
   message("MP library                : cln")
@@ -767,14 +749,10 @@
   message("LFSC dir                  : ${LFSC_DIR}")
 endif()
 if(POLY_DIR)
-<<<<<<< HEAD
-  message("libpoly dir               : ${POLY_DIR}")
+  message("LibPoly dir               : ${POLY_DIR}")
 endif()
 if(DLIB_DIR)
   message("dlib dir                  : ${DLIB_DIR}")
-=======
-  message("LibPoly dir               : ${POLY_DIR}")
->>>>>>> 8e969dbb
 endif()
 if(SYMFPU_DIR)
   message("SYMFPU dir                : ${SYMFPU_DIR}")
