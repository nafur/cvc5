#!/bin/bash
#--------------------------------------------------------------------------#

set -e -o pipefail

usage () {
cat <<EOF
Usage: $0 [<build type>] [<option> ...]

Build types:
  production
  debug
  testing
  competition
  competition-inc


General options;
  -h, --help               display this help and exit
  --prefix=STR             install directory
  --program-prefix=STR     prefix of binaries prepended on make install
  --name=STR               use custom build directory name (optionally: +path)
  --best                   turn on dependencies known to give best performance
  --gpl                    permit GPL dependencies, if available
  --win64                  cross-compile for Windows 64 bit
  --ninja                  use Ninja build system


Features:
The following flags enable optional features (disable with --no-<option name>).
  --static                 build static libraries and binaries [default=no]
  --static-binary          enable/disable static binaries
  --proofs                 support for proof generation
  --optimized              optimize the build
  --debug-symbols          include debug symbols
  --valgrind               Valgrind instrumentation
  --debug-context-mm       use the debug context memory manager
  --statistics             include statistics
  --assertions             turn on assertions
  --tracing                include tracing code
  --dumping                include dumping code
  --muzzle                 complete silence (no non-result output)
  --coverage               support for gcov coverage testing
  --profiling              support for gprof profiling
  --unit-testing           support for unit testing
  --python2                prefer using Python 2 (also for Python bindings)
  --python3                prefer using Python 3 (also for Python bindings)
  --python-bindings        build Python bindings based on new C++ API
  --java-bindings          build Java bindings based on new C++ API
  --all-bindings           build bindings for all supported languages
  --asan                   build with ASan instrumentation
  --ubsan                  build with UBSan instrumentation
  --tsan                   build with TSan instrumentation

Optional Packages:
The following flags enable optional packages (disable with --no-<option name>).
  --cln                    use CLN instead of GMP
  --glpk                   use GLPK simplex solver
  --abc                    use the ABC AIG library
  --cadical                use the CaDiCaL SAT solver
  --cryptominisat          use the CryptoMiniSat SAT solver
  --drat2er                use drat2er (required for eager BV proofs)
  --kissat                 use the Kissat SAT solver
  --lfsc                   use the LFSC proof checker
<<<<<<< HEAD
  --poly                   use the libpoly library
  --dlib                   use the dlib library
=======
  --poly                   use the LibPoly library
>>>>>>> 8e969dbb
  --symfpu                 use SymFPU for floating point solver
  --readline               support the readline library

Optional Path to Optional Packages:
  --abc-dir=PATH           path to top level of ABC source tree
  --antlr-dir=PATH         path to ANTLR C headers and libraries
  --cadical-dir=PATH       path to top level of CaDiCaL source tree
  --cryptominisat-dir=PATH path to top level of CryptoMiniSat source tree
  --drat2er-dir=PATH       path to the top level of the drat2er installation
  --cxxtest-dir=PATH       path to CxxTest installation
  --glpk-dir=PATH          path to top level of GLPK installation
  --gmp-dir=PATH           path to top level of GMP installation
  --kissat-dir=PATH        path to top level of Kissat source tree
  --lfsc-dir=PATH          path to top level of LFSC source tree
<<<<<<< HEAD
  --poly-dir=PATH          path to top level of libpoly source tree
  --dlib-dir=PATH          path to top level of dlib source tree
=======
  --poly-dir=PATH          path to top level of LibPoly source tree
>>>>>>> 8e969dbb
  --symfpu-dir=PATH        path to top level of SymFPU source tree

EOF
  exit 0
}

#--------------------------------------------------------------------------#

die () {
  echo "*** configure.sh: $*" 1>&2
  exit 1
}

msg () {
  echo "[configure.sh] $*"
}

#--------------------------------------------------------------------------#

[ ! -e src/theory ] && die "$0 not called from CVC4 base directory"

#--------------------------------------------------------------------------#

build_dir=build
install_prefix=default
program_prefix=""

#--------------------------------------------------------------------------#

buildtype=default

abc=default
asan=default
assertions=default
best=default
cadical=default
cln=default
comp_inc=default
coverage=default
cryptominisat=default
debug_context_mm=default
debug_symbols=default
drat2er=default
dumping=default
glpk=default
gpl=default
kissat=default
lfsc=default
poly=default
muzzle=default
ninja=default
optimized=default
profiling=default
proofs=default
python2=default
python3=default
python_bindings=default
java_bindings=default
readline=default
shared=default
static_binary=default
statistics=default
symfpu=default
tracing=default
tsan=default
ubsan=default
unit_testing=default
valgrind=default
win64=default

abc_dir=default
antlr_dir=default
cadical_dir=default
cryptominisat_dir=default
drat2er_dir=default
cxxtest_dir=default
glpk_dir=default
gmp_dir=default
kissat_dir=default
lfsc_dir=default
poly_dir=default
symfpu_dir=default

#--------------------------------------------------------------------------#

while [ $# -gt 0 ]
do
  case $1 in

    -h|--help) usage;;

    --abc) abc=ON;;
    --no-abc) abc=OFF;;

    --asan) asan=ON;;
    --no-asan) asan=OFF;;

    --ubsan) ubsan=ON;;
    --no-ubsan) ubsan=OFF;;

    --tsan) tsan=ON;;
    --no-tsan) tsan=OFF;;

    --assertions) assertions=ON;;
    --no-assertions) assertions=OFF;;

    --best) best=ON;;
    --no-best) best=OFF;;

    --prefix) die "missing argument to $1 (try -h)" ;;
    --prefix=*)
        install_prefix=${1##*=}
        # Check if install_prefix is an absolute path and if not, make it
        # absolute.
        case $install_prefix in
          /*) ;;                                      # absolute path
          *) install_prefix=$(pwd)/$install_prefix ;; # make absolute path
        esac
        ;;

    --program-prefix) die "missing argument to $1 (try -h)" ;;
    --program-prefix=*) program_prefix=${1##*=} ;;

    --name) die "missing argument to $1 (try -h)" ;;
    --name=*) build_dir=${1##*=} ;;

    --cadical) cadical=ON;;
    --no-cadical) cadical=OFF;;

    --cln) cln=ON;;
    --no-cln) cln=OFF;;

    --coverage) coverage=ON;;
    --no-coverage) coverage=OFF;;

    --cryptominisat) cryptominisat=ON;;
    --no-cryptominisat) cryptominisat=OFF;;

    --debug-symbols) debug_symbols=ON;;
    --no-debug-symbols) debug_symbols=OFF;;

    --debug-context-mm) debug_context_mm=ON;;
    --no-debug-context-mm) debug_context_mm=OFF;;

    --drat2er) drat2er=ON;;
    --no-drat2er) drat2er=OFF;;

    --dumping) dumping=ON;;
    --no-dumping) dumping=OFF;;

    --gpl) gpl=ON;;
    --no-gpl) gpl=OFF;;

    --kissat) kissat=ON;;
    --no-kissat) kissat=OFF;;

    --win64) win64=ON;;
    --no-win64) win64=OFF;;

    --ninja) ninja=ON;;

    --glpk) glpk=ON;;
    --no-glpk) glpk=OFF;;

    --lfsc) lfsc=ON;;
    --no-lfsc) lfsc=OFF;;

    --poly) poly=ON;;
    --no-poly) poly=OFF;;

<<<<<<< HEAD
    --dlib) dlib=ON;;
    --no-dlib) dlib=OFF;;

=======
>>>>>>> 8e969dbb
    --muzzle) muzzle=ON;;
    --no-muzzle) muzzle=OFF;;

    --optimized) optimized=ON;;
    --no-optimized) optimized=OFF;;

    --proofs) proofs=ON;;
    --no-proofs) proofs=OFF;;

    --static) shared=OFF; static_binary=ON;;
    --no-static) shared=ON;;

    --static-binary) static_binary=ON;;
    --no-static-binary) static_binary=OFF;;

    --statistics) statistics=ON;;
    --no-statistics) statistics=OFF;;

    --symfpu) symfpu=ON;;
    --no-symfpu) symfpu=OFF;;

    --tracing) tracing=ON;;
    --no-tracing) tracing=OFF;;

    --unit-testing) unit_testing=ON;;
    --no-unit-testing) unit_testing=OFF;;

    --python2) python2=ON;;
    --no-python2) python2=OFF;;

    --python3) python3=ON;;
    --no-python3) python3=OFF;;

    --python-bindings) python_bindings=ON;;
    --no-python-bindings) python_bindings=OFF;;

    --java-bindings) java_bindings=ON;;
    --no-java-bindings) java_bindings=OFF;;

    --all-bindings) python_bindings=ON;;

    --valgrind) valgrind=ON;;
    --no-valgrind) valgrind=OFF;;

    --profiling) profiling=ON;;
    --no-profiling) profiling=OFF;;

    --readline) readline=ON;;
    --no-readline) readline=OFF;;

    --abc-dir) die "missing argument to $1 (try -h)" ;;
    --abc-dir=*) abc_dir=${1##*=} ;;

    --antlr-dir) die "missing argument to $1 (try -h)" ;;
    --antlr-dir=*) antlr_dir=${1##*=} ;;

    --cadical-dir) die "missing argument to $1 (try -h)" ;;
    --cadical-dir=*) cadical_dir=${1##*=} ;;

    --cryptominisat-dir) die "missing argument to $1 (try -h)" ;;
    --cryptominisat-dir=*) cryptominisat_dir=${1##*=} ;;

    --cxxtest-dir) die "missing argument to $1 (try -h)" ;;
    --cxxtest-dir=*) cxxtest_dir=${1##*=} ;;

    --drat2er-dir) die "missing argument to $1 (try -h)" ;;
    --drat2er-dir=*) drat2er_dir=${1##*=} ;;

    --glpk-dir) die "missing argument to $1 (try -h)" ;;
    --glpk-dir=*) glpk_dir=${1##*=} ;;

    --gmp-dir) die "missing argument to $1 (try -h)" ;;
    --gmp-dir=*) gmp_dir=${1##*=} ;;

    --kissat-dir) die "missing argument to $1 (try -h)" ;;
    --kissat-dir=*) kissat_dir=${1##*=} ;;

    --lfsc-dir) die "missing argument to $1 (try -h)" ;;
    --lfsc-dir=*) lfsc_dir=${1##*=} ;;

    --poly-dir) die "missing argument to $1 (try -h)" ;;
    --poly-dir=*) poly_dir=${1##*=} ;;

<<<<<<< HEAD
    --dlib-dir) die "missing argument to $1 (try -h)" ;;
    --dlib-dir=*) dlib_dir=${1##*=} ;;

=======
>>>>>>> 8e969dbb
    --symfpu-dir) die "missing argument to $1 (try -h)" ;;
    --symfpu-dir=*) symfpu_dir=${1##*=} ;;

    -*) die "invalid option '$1' (try -h)";;

    *) case $1 in
         production)      buildtype=Production;;
         debug)           buildtype=Debug;;
         testing)         buildtype=Testing;;
         competition)     buildtype=Competition;;
         competition-inc) buildtype=Competition; comp_inc=ON;;
         *)               die "invalid build type (try -h)";;
       esac
       ;;
  esac
  shift
done

#--------------------------------------------------------------------------#

cmake_opts=""

[ $buildtype != default ] \
  && cmake_opts="$cmake_opts -DCMAKE_BUILD_TYPE=$buildtype"

[ $asan != default ] \
  && cmake_opts="$cmake_opts -DENABLE_ASAN=$asan"
[ $ubsan != default ] \
  && cmake_opts="$cmake_opts -DENABLE_UBSAN=$ubsan"
[ $tsan != default ] \
  && cmake_opts="$cmake_opts -DENABLE_TSAN=$tsan"
[ $assertions != default ] \
  && cmake_opts="$cmake_opts -DENABLE_ASSERTIONS=$assertions"
[ $best != default ] \
  && cmake_opts="$cmake_opts -DENABLE_BEST=$best"
[ $comp_inc != default ] \
  && cmake_opts="$cmake_opts -DENABLE_COMP_INC_TRACK=$comp_inc"
[ $coverage != default ] \
  && cmake_opts="$cmake_opts -DENABLE_COVERAGE=$coverage"
[ $debug_symbols != default ] \
  && cmake_opts="$cmake_opts -DENABLE_DEBUG_SYMBOLS=$debug_symbols"
[ $debug_context_mm != default ] \
  && cmake_opts="$cmake_opts -DENABLE_DEBUG_CONTEXT_MM=$debug_context_mm"
[ $dumping != default ] \
  && cmake_opts="$cmake_opts -DENABLE_DUMPING=$dumping"
[ $gpl != default ] \
  && cmake_opts="$cmake_opts -DENABLE_GPL=$gpl"
[ $win64 != default ] \
  && cmake_opts="$cmake_opts -DCMAKE_TOOLCHAIN_FILE=../cmake/Toolchain-mingw64.cmake"
[ $ninja != default ] && cmake_opts="$cmake_opts -G Ninja"
[ $muzzle != default ] \
  && cmake_opts="$cmake_opts -DENABLE_MUZZLE=$muzzle"
[ $optimized != default ] \
  && cmake_opts="$cmake_opts -DENABLE_OPTIMIZED=$optimized"
[ $proofs != default ] \
  && cmake_opts="$cmake_opts -DENABLE_PROOFS=$proofs"
[ $shared != default ] \
  && cmake_opts="$cmake_opts -DENABLE_SHARED=$shared"
[ $static_binary != default ] \
  && cmake_opts="$cmake_opts -DENABLE_STATIC_BINARY=$static_binary"
[ $statistics != default ] \
  && cmake_opts="$cmake_opts -DENABLE_STATISTICS=$statistics"
[ $tracing != default ] \
  && cmake_opts="$cmake_opts -DENABLE_TRACING=$tracing"
[ $unit_testing != default ] \
  && cmake_opts="$cmake_opts -DENABLE_UNIT_TESTING=$unit_testing"
[ $python2 != default ] \
  && cmake_opts="$cmake_opts -DUSE_PYTHON2=$python2"
[ $python3 != default ] \
  && cmake_opts="$cmake_opts -DUSE_PYTHON3=$python3"
[ $python_bindings != default ] \
  && cmake_opts="$cmake_opts -DBUILD_BINDINGS_PYTHON=$python_bindings"
[ $java_bindings != default ] \
  && cmake_opts="$cmake_opts -DBUILD_BINDINGS_JAVA=$java_bindings"
[ $valgrind != default ] \
  && cmake_opts="$cmake_opts -DENABLE_VALGRIND=$valgrind"
[ $profiling != default ] \
  && cmake_opts="$cmake_opts -DENABLE_PROFILING=$profiling"
[ $readline != default ] \
  && cmake_opts="$cmake_opts -DUSE_READLINE=$readline"
[ $abc != default ] \
  && cmake_opts="$cmake_opts -DUSE_ABC=$abc"
[ $cadical != default ] \
  && cmake_opts="$cmake_opts -DUSE_CADICAL=$cadical"
[ $cln != default ] \
  && cmake_opts="$cmake_opts -DUSE_CLN=$cln"
[ $cryptominisat != default ] \
  && cmake_opts="$cmake_opts -DUSE_CRYPTOMINISAT=$cryptominisat"
[ $drat2er != default ] \
  && cmake_opts="$cmake_opts -DUSE_DRAT2ER=$drat2er"
[ $glpk != default ] \
  && cmake_opts="$cmake_opts -DUSE_GLPK=$glpk"
[ $kissat != default ] \
  && cmake_opts="$cmake_opts -DUSE_KISSAT=$kissat"
[ $lfsc != default ] \
  && cmake_opts="$cmake_opts -DUSE_LFSC=$lfsc"
[ $poly != default ] \
  && cmake_opts="$cmake_opts -DUSE_POLY=$poly"
<<<<<<< HEAD
[ $dlib != default ] \
  && cmake_opts="$cmake_opts -DUSE_DLIB=$dlib"
=======
>>>>>>> 8e969dbb
[ $symfpu != default ] \
  && cmake_opts="$cmake_opts -DUSE_SYMFPU=$symfpu"
[ "$abc_dir" != default ] \
  && cmake_opts="$cmake_opts -DABC_DIR=$abc_dir"
[ "$antlr_dir" != default ] \
  && cmake_opts="$cmake_opts -DANTLR_DIR=$antlr_dir"
[ "$cadical_dir" != default ] \
  && cmake_opts="$cmake_opts -DCADICAL_DIR=$cadical_dir"
[ "$cryptominisat_dir" != default ] \
  && cmake_opts="$cmake_opts -DCRYPTOMINISAT_DIR=$cryptominisat_dir"
[ "$cxxtest_dir" != default ] \
  && cmake_opts="$cmake_opts -DCXXTEST_DIR=$cxxtest_dir"
[ "$drat2er_dir" != default ] \
  && cmake_opts="$cmake_opts -DDRAT2ER_DIR=$drat2er_dir"
[ "$glpk_dir" != default ] \
  && cmake_opts="$cmake_opts -DGLPK_DIR=$glpk_dir"
[ "$gmp_dir" != default ] \
  && cmake_opts="$cmake_opts -DGMP_DIR=$gmp_dir"
[ "$kissat_dir" != default ] \
  && cmake_opts="$cmake_opts -DKISSAT=$kissat_dir"
[ "$lfsc_dir" != default ] \
  && cmake_opts="$cmake_opts -DLFSC_DIR=$lfsc_dir"
[ "$poly_dir" != default ] \
  && cmake_opts="$cmake_opts -DPOLY_DIR=$poly_dir"
<<<<<<< HEAD
[ "$dlib_dir" != default ] \
  && cmake_opts="$cmake_opts -DDLIB_DIR=$dlib_dir"
=======
>>>>>>> 8e969dbb
[ "$symfpu_dir" != default ] \
  && cmake_opts="$cmake_opts -DSYMFPU_DIR=$symfpu_dir"
[ "$install_prefix" != default ] \
  && cmake_opts="$cmake_opts -DCMAKE_INSTALL_PREFIX=$install_prefix"
[ -n "$program_prefix" ] \
  && cmake_opts="$cmake_opts -DPROGRAM_PREFIX=$program_prefix"

root_dir=$(pwd)

# The cmake toolchain can't be changed once it is configured in $build_dir.
# Thus, remove $build_dir and create an empty directory.
[ $win64 = ON ] && [ -e "$build_dir" ] && rm -r "$build_dir"
mkdir -p "$build_dir"

cd "$build_dir"

[ -e CMakeCache.txt ] && rm CMakeCache.txt
build_dir_escaped=$(echo "$build_dir" | sed 's/\//\\\//g')
cmake "$root_dir" $cmake_opts 2>&1 | \
  sed "s/^Now just/Now change to '$build_dir_escaped' and/"<|MERGE_RESOLUTION|>--- conflicted
+++ resolved
@@ -62,12 +62,8 @@
   --drat2er                use drat2er (required for eager BV proofs)
   --kissat                 use the Kissat SAT solver
   --lfsc                   use the LFSC proof checker
-<<<<<<< HEAD
-  --poly                   use the libpoly library
+  --poly                   use the LibPoly library
   --dlib                   use the dlib library
-=======
-  --poly                   use the LibPoly library
->>>>>>> 8e969dbb
   --symfpu                 use SymFPU for floating point solver
   --readline               support the readline library
 
@@ -82,12 +78,8 @@
   --gmp-dir=PATH           path to top level of GMP installation
   --kissat-dir=PATH        path to top level of Kissat source tree
   --lfsc-dir=PATH          path to top level of LFSC source tree
-<<<<<<< HEAD
-  --poly-dir=PATH          path to top level of libpoly source tree
+  --poly-dir=PATH          path to top level of LibPoly source tree
   --dlib-dir=PATH          path to top level of dlib source tree
-=======
-  --poly-dir=PATH          path to top level of LibPoly source tree
->>>>>>> 8e969dbb
   --symfpu-dir=PATH        path to top level of SymFPU source tree
 
 EOF
@@ -258,12 +250,9 @@
     --poly) poly=ON;;
     --no-poly) poly=OFF;;
 
-<<<<<<< HEAD
     --dlib) dlib=ON;;
     --no-dlib) dlib=OFF;;
 
-=======
->>>>>>> 8e969dbb
     --muzzle) muzzle=ON;;
     --no-muzzle) muzzle=OFF;;
 
@@ -347,12 +336,9 @@
     --poly-dir) die "missing argument to $1 (try -h)" ;;
     --poly-dir=*) poly_dir=${1##*=} ;;
 
-<<<<<<< HEAD
     --dlib-dir) die "missing argument to $1 (try -h)" ;;
     --dlib-dir=*) dlib_dir=${1##*=} ;;
 
-=======
->>>>>>> 8e969dbb
     --symfpu-dir) die "missing argument to $1 (try -h)" ;;
     --symfpu-dir=*) symfpu_dir=${1##*=} ;;
 
@@ -451,11 +437,8 @@
   && cmake_opts="$cmake_opts -DUSE_LFSC=$lfsc"
 [ $poly != default ] \
   && cmake_opts="$cmake_opts -DUSE_POLY=$poly"
-<<<<<<< HEAD
 [ $dlib != default ] \
   && cmake_opts="$cmake_opts -DUSE_DLIB=$dlib"
-=======
->>>>>>> 8e969dbb
 [ $symfpu != default ] \
   && cmake_opts="$cmake_opts -DUSE_SYMFPU=$symfpu"
 [ "$abc_dir" != default ] \
@@ -480,11 +463,8 @@
   && cmake_opts="$cmake_opts -DLFSC_DIR=$lfsc_dir"
 [ "$poly_dir" != default ] \
   && cmake_opts="$cmake_opts -DPOLY_DIR=$poly_dir"
-<<<<<<< HEAD
 [ "$dlib_dir" != default ] \
   && cmake_opts="$cmake_opts -DDLIB_DIR=$dlib_dir"
-=======
->>>>>>> 8e969dbb
 [ "$symfpu_dir" != default ] \
   && cmake_opts="$cmake_opts -DSYMFPU_DIR=$symfpu_dir"
 [ "$install_prefix" != default ] \
