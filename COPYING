CVC4 is copyright (C) 2009, 2010, 2011, 2012, 2013, 2014, 2015, 2016, 2017 by
its authors and contributors (see the file AUTHORS) and their institutional
affiliations.  All rights reserved.

The source code of CVC4 is open and available to students, researchers,
software companies, and everyone else to study, to modify, and to redistribute
original or modified versions; distribution is under the terms of the modified
BSD license (reproduced below).  Please note that CVC4 can be configured
(however, by default it is not) to link against some GPLed libraries, and
therefore the use of these builds may be restricted in non-GPL-compatible
projects.  See below for a discussion of CLN, GLPK, and Readline (the three
GPLed optional library dependences for CVC4), and how to ensure you have a
build that doesn't link against GPLed libraries.

Redistribution and use in source and binary forms, with or without
modification, are permitted provided that the following conditions are
met:

1. Redistributions of source code must retain the above copyright
   notice, this list of conditions and the following disclaimer.

2. Redistributions in binary form must reproduce the above copyright
   notice, this list of conditions and the following disclaimer in the
   documentation and/or other materials provided with the distribution.

3. Neither the name of the copyright holder nor the names of its
   contributors may be used to endorse or promote products derived from
   this software without specific prior written permission.

THIS SOFTWARE IS PROVIDED BY THE COPYRIGHT OWNERS AND CONTRIBUTORS
''AS IS'' AND ANY EXPRESS OR IMPLIED WARRANTIES, INCLUDING, BUT NOT
LIMITED TO, THE IMPLIED WARRANTIES OF MERCHANTABILITY AND FITNESS FOR
A PARTICULAR PURPOSE ARE DISCLAIMED. IN NO EVENT SHALL THE COPYRIGHT
OWNERS OR CONTRIBUTORS BE LIABLE FOR ANY DIRECT, INDIRECT, INCIDENTAL,
SPECIAL, EXEMPLARY, OR CONSEQUENTIAL DAMAGES (INCLUDING, BUT NOT
LIMITED TO, PROCUREMENT OF SUBSTITUTE GOODS OR SERVICES; LOSS OF USE,
DATA, OR PROFITS; OR BUSINESS INTERRUPTION) HOWEVER CAUSED AND ON ANY
THEORY OF LIABILITY, WHETHER IN CONTRACT, STRICT LIABILITY, OR TORT
(INCLUDING NEGLIGENCE OR OTHERWISE) ARISING IN ANY WAY OUT OF THE USE
OF THIS SOFTWARE, EVEN IF ADVISED OF THE POSSIBILITY OF SUCH DAMAGE.


-------------------------------------------------------------------------------
 Third-Party Software
-------------------------------------------------------------------------------

The CVC4 source code includes third-party software which has its own copyright
and licensing terms, as described below.

The following file contains third-party software.

  cmake/CodeCoverage.cmake

The copyright and licensing information of this file is in its header.

CVC4 incorporates MiniSat code (see src/prop/minisat and src/prop/bvminisat),
excluded from the above copyright.  See src/prop/minisat/LICENSE and
src/prop/bvminisat/LICENSE for copyright and licensing information.

CVC4 incorporates code from ANTLR3 (http://www.antlr3.org/), the files
src/parser/bounded_token_buffer.h, src/parser/bounded_token_buffer.cpp, and
src/parser/antlr_input_imports.cpp are excluded from the above copyright.
See licenses/antlr3-LICENSE for copyright and licensing information.

CVC4 by default links against The GNU Multiple Precision (GMP) Arithmetic
Library, which is licensed under GNU LGPL v3. See the file
licenses/lgpl-3.0.txt for a copy of that license.  Note that according to the
terms of the LGPL, both CVC4's source, and the combined work (CVC4 linked with
GMP) may (and do) remain under the more permissive modified BSD license.

The implementation of the floating point solver in CVC4 depends on symfpu
(https://github.com/martin-cs/symfpu) written by Martin Brain.
See https://raw.githubusercontent.com/martin-cs/symfpu/CVC4/LICENSE for
copyright and licensing information.

CVC4 optionally links against the following libraries:

  ABC                (https://bitbucket.org/alanmi/abc)
  CaDiCaL            (https://github.com/arminbiere/cadical)
  CryptoMiniSat      (https://github.com/msoos/cryptominisat)
  LFSC checker       (https://github.com/CVC4/LFSC)
<<<<<<< HEAD
  libpoly            (https://github.com/SRI-CSL/libpoly)
=======
  LibPoly            (https://github.com/SRI-CSL/libpoly)
>>>>>>> 8e969dbb

Linking CVC4 against these libraries does not affect the license terms of the
CVC4 code.  See the respective projects for copyright and licensing
information.


-------------------------------------------------------------------------------
 OPTIONAL GPLv3 libraries
-------------------------------------------------------------------------------

Please be advised that the following libraries are covered under the GPLv3
license.  If you choose to link CVC4 against one of these libraries, the
resulting combined work is also covered under the GPLv3. If you want to make
sure you build a version of CVC4 that uses no GPLed libraries, configure CVC4
with the "--no-gpl" option before building (which is the default).  CVC4 can
then be used in contexts where you want to use CVC4 under the terms of the
(modified) BSD license.  See licenses/gpl-3.0.txt for more information.

CVC4 can be optionally configured to link against CLN, the Class Library for
Numbers, available here:

  http://www.ginac.de/CLN/

CVC4 can be optionally configured to link against glpk-cut-log, a modified
version of GLPK, the GNU Linear Programming Kit, available here:

  https://github.com/timothy-king/glpk-cut-log

CVC4 can be optionally configured to link against GNU Readline for improved
text-editing support in interactive mode.  GNU Readline is available here:

  http://cnswww.cns.cwru.edu/php/chet/readline/rltop.html<|MERGE_RESOLUTION|>--- conflicted
+++ resolved
@@ -79,11 +79,7 @@
   CaDiCaL            (https://github.com/arminbiere/cadical)
   CryptoMiniSat      (https://github.com/msoos/cryptominisat)
   LFSC checker       (https://github.com/CVC4/LFSC)
-<<<<<<< HEAD
-  libpoly            (https://github.com/SRI-CSL/libpoly)
-=======
   LibPoly            (https://github.com/SRI-CSL/libpoly)
->>>>>>> 8e969dbb
 
 Linking CVC4 against these libraries does not affect the license terms of the
 CVC4 code.  See the respective projects for copyright and licensing
